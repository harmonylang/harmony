#ifdef WIN32
#include <windows.h>
#else
#include <sys/param.h>
#include <unistd.h>
#endif

<<<<<<< HEAD
#include <sys/time.h>

#ifdef _WIN32
    // Accessing the number of available processors is not cross-platform-friendly
    // On Windows, we can use the sysinfoapi header to access that value instead.
    #include <sysinfoapi.h>
#endif

#include <unistd.h>
#include <pthread.h>
=======
>>>>>>> ff750633
#include <stdio.h>
#include <stdlib.h>
#include <string.h>
#include <inttypes.h>
#include <errno.h>
#include <assert.h>
#include <time.h>

#ifndef HARMONY_COMBINE
#include "global.h"
#include "thread.h"
#include "charm.h"
#include "ops.h"
#include "dot.h"
#include "strbuf.h"
#include "iface/iface.h"
#endif

// One of these per worker thread
struct worker {
    struct global_t *global;     // global state
    double timeout;
    barrier_t *start_barrier, *end_barrier;

    int index;                   // index of worker
    struct minheap *todo;        // set of states to evaluate
    int timecnt;                 // to reduce gettime() overhead
    struct step inv_step;        // for evaluating invariants

    struct minheap *results[2]; // out-queues for weights 0 and 1
};

bool invariant_check(struct global_t *global, struct state *state, struct step *step, int end){
    assert(step->ctx->sp == 0);
    assert(step->ctx->failure == 0);
    step->ctx->pc++;
    while (step->ctx->pc != end) {
        struct op_info *oi = global->code.instrs[step->ctx->pc].oi;
        int oldpc = step->ctx->pc;
        (*oi->op)(global->code.instrs[oldpc].env, state, step, global);
        if (step->ctx->failure != 0) {
            step->ctx->sp = 0;
            return false;
        }
        assert(step->ctx->pc != oldpc);
        assert(!step->ctx->terminated);
    }
    assert(step->ctx->sp == 1);
    step->ctx->sp = 0;
    assert(step->ctx->fp == 0);
    hvalue_t b = step->ctx->stack[0];
    assert((b & VALUE_MASK) == VALUE_BOOL);
    return b >> VALUE_BITS;
}

void check_invariants(struct worker *w, struct node *node, struct step *step){
    struct global_t *global = w->global;
    struct state *state = node->state;
    extern int invariant_cnt(const void *env);

    assert((state->invariants & VALUE_MASK) == VALUE_SET);
    assert(step->ctx->sp == 0);
    int size;
    hvalue_t *vals = value_get(state->invariants, &size);
    size /= sizeof(hvalue_t);
    for (int i = 0; i < size; i++) {
        assert((vals[i] & VALUE_MASK) == VALUE_PC);
        step->ctx->pc = vals[i] >> VALUE_BITS;
        assert(strcmp(global->code.instrs[step->ctx->pc].oi->name, "Invariant") == 0);
        int end = invariant_cnt(global->code.instrs[step->ctx->pc].env);
        bool b = invariant_check(global, state, step, end);
        if (step->ctx->failure != 0) {
            printf("Invariant failed: %s\n", value_string(step->ctx->failure));
            b = false;
        }
        if (!b) {
            struct failure *f = new_alloc(struct failure);
            node->ftype = FAIL_INVARIANT;
            break;
        }
    }
}

static bool onestep(
    struct worker *w,       // thread info
    struct node *node,      // starting node
    struct state *sc,       // actual state
    hvalue_t ctx,           // context identifier
    struct step *step,      // step info
    hvalue_t choice,        // if about to make a choice, which choice?
    bool interrupt,         // start with invoking interrupt handler
    bool infloop_detect,    // try to detect infloop from the start
    int multiplicity        // #contexts that are in the current state
) {
    assert(!step->ctx->terminated);
    assert(step->ctx->failure == 0);

    struct global_t *global = w->global;

    // See if we should also try an interrupt.
    if (interrupt) {
		assert(step->ctx->trap_pc != 0);
        interrupt_invoke(step);
    }

    // Copy the choice
    hvalue_t choice_copy = choice;

    bool choosing = false, infinite_loop = false;
    struct dict *infloop = NULL;        // infinite loop detector
    int loopcnt = 0;
    for (;; loopcnt++) {
        int pc = step->ctx->pc;

        // If I'm phread 0 and it's time, print some stats
        if (w->index == 0 && w->timecnt-- == 0) {
            double now = gettime();
            if (now - global->lasttime > 1) {
                if (global->lasttime != 0) {
                    char *p = value_string(step->ctx->name);
                    fprintf(stderr, "%s pc=%d diameter=%d states=%d queue=%d\n",
                            p, step->ctx->pc, node->len, global->enqueued, global->enqueued - global->dequeued);
                    free(p);
                }
                global->lasttime = now;
                if (now > w->timeout) {
                    fprintf(stderr, "charm: timeout exceeded\n");
                    exit(1);
                }
            }
            w->timecnt = 100;
        }

        struct instr_t *instrs = global->code.instrs;
        struct op_info *oi = instrs[pc].oi;
        if (instrs[pc].choose) {
            assert(step->ctx->sp > 0);
            step->ctx->stack[step->ctx->sp - 1] = choice;
            step->ctx->pc++;
        }
        else {
            if (instrs[pc].load || instrs[pc].store || instrs[pc].del) {
                step->ai = graph_ai_alloc(multiplicity, step->ctx->atomic, pc);
            }
            (*oi->op)(instrs[pc].env, sc, step, global);
            step->ai = NULL;
        }
		assert(step->ctx->pc >= 0);
		assert(step->ctx->pc < global->code.len);

        if (!step->ctx->terminated && step->ctx->failure == 0 && (infloop_detect || loopcnt > 1000)) {
            if (infloop == NULL) {
                infloop = dict_new(0);
            }

            int stacksize = step->ctx->sp * sizeof(hvalue_t);
            int combosize = sizeof(struct combined) + stacksize;
            struct combined *combo = calloc(1, combosize);
            combo->state = *sc;
            memcpy(&combo->context, step->ctx, sizeof(*step->ctx) + stacksize);
            void **p = dict_insert(infloop, combo, combosize);
            free(combo);
            if (*p == (void *) 0) {
                *p = (void *) 1;
            }
            else if (infloop_detect) {
                step->ctx->failure = value_put_atom(&global->values, "infinite loop", 13);
                infinite_loop = true;
            }
            else {
                // start over, as twostep does not have loopcnt optimization
                return false;
            }
        }

        if (step->ctx->terminated || step->ctx->failure != 0 || step->ctx->stopped) {
            break;
        }
        if (step->ctx->pc == pc) {
            fprintf(stderr, ">>> %s\n", oi->name);
        }
        assert(step->ctx->pc != pc);
		assert(step->ctx->pc >= 0);
		assert(step->ctx->pc < global->code.len);

        /* Peek at the next instruction.
         */
        oi = global->code.instrs[step->ctx->pc].oi;
        if (global->code.instrs[step->ctx->pc].choose) {
            assert(step->ctx->sp > 0);
            if (0 && step->ctx->readonly > 0) {    // TODO
                value_ctx_failure(step->ctx, &global->values, "can't choose in assertion or invariant");
                break;
            }
            hvalue_t s = step->ctx->stack[step->ctx->sp - 1];
            if ((s & VALUE_MASK) != VALUE_SET) {
                value_ctx_failure(step->ctx, &global->values, "choose operation requires a set");
                break;
            }
            int size;
            hvalue_t *vals = value_get(s, &size);
            size /= sizeof(hvalue_t);
            if (size == 0) {
                value_ctx_failure(step->ctx, &global->values, "choose operation requires a non-empty set");
                break;
            }
            if (size == 1) {            // TODO.  This optimization is probably not worth it
                choice = vals[0];
            }
            else {
                choosing = true;
                break;
            }
        }

        // See if we need to break out of this step.  If the atomicFlag is
        // set, then definitely not.  If it is not set, then it gets
        // complicated.  If the atomic count > 0, then we may have delayed
        // breaking until strictly necessary (lazy atomic), in the hopes
        // of not having to at all (because breaking causes an expensive
        // context switch).  If the instruction is not "breakable" (Load,
        // Store, Del, Print, eager AtomicInc), then there's no need to
        // break yet.  Otherwise, if the atomic count > 0, we should set
        // the atomicFlag and break.  Otherwise  if it's a breakable
        // instruction, we should just break.
        if (!step->ctx->atomicFlag) {
            struct instr_t *next_instr = &global->code.instrs[step->ctx->pc];
            bool breakable = next_instr->breakable;
            if (next_instr->retop && step->ctx->trap_pc != 0 &&
                                            !step->ctx->interruptlevel) {
                hvalue_t ct = step->ctx->stack[step->ctx->sp - 4];
                assert((ct & VALUE_MASK) == VALUE_INT);
                if ((ct >> VALUE_BITS) == CALLTYPE_PROCESS) {
                    breakable = true;
                }
            }
            if (breakable) {
                if (step->ctx->atomic > 0) {
                    step->ctx->atomicFlag = true;
                }
                break;
            }
        }
    }

    if (infloop != NULL) {
        dict_delete(infloop);
    }

    // Remove old context from the bag
    hvalue_t count = value_dict_load(sc->ctxbag, ctx);
    assert((count & VALUE_MASK) == VALUE_INT);
    count -= 1 << VALUE_BITS;
    if (count == VALUE_INT) {
        sc->ctxbag = value_dict_remove(&global->values, sc->ctxbag, ctx);
    }
    else {
        sc->ctxbag = value_dict_store(&global->values, sc->ctxbag, ctx, count);
    }

    // Store new context in value directory.  Must be immutable now.
    hvalue_t after = value_put_context(&global->values, step->ctx);

    // If choosing, save in state
    if (choosing) {
        assert(!step->ctx->terminated);
        sc->choosing = after;
    }

    // Add new context to state unless it's terminated or stopped
    if (step->ctx->stopped) {
        sc->stopbag = value_bag_add(&global->values, sc->stopbag, after, 1);
    }
    else if (!step->ctx->terminated) {
        sc->ctxbag = value_bag_add(&global->values, sc->ctxbag, after, 1);
    }

    // Weight of this step
    int weight = ctx == node->after ? 0 : 1;

    struct node *next = new_alloc(struct node);
    next->parent = node;
    next->state = sc;
    next->before = ctx;
    next->choice = choice_copy;
    next->interrupt = interrupt;
    next->after = after;
    next->len = node->len + weight;
    next->steps = node->steps + loopcnt;
    next->weight = weight;

    next->ai = step->ai;
    step->ai = NULL;
    next->log = step->log;
    next->nlog = step->nlog;
    step->log = NULL;
    step->nlog = 0;

    if (step->ctx->failure != 0) {
        next->ftype = infinite_loop ? FAIL_TERMINATION : FAIL_SAFETY;
    }
    else if (sc->choosing == 0 && sc->invariants != VALUE_SET) {
        check_invariants(w, next, &w->inv_step);
    }

    int nctxs;
    hvalue_t *ctxs = value_get(sc->ctxbag, &nctxs);
    minheap_insert(w->results[weight], next);
    return true;
}

static void make_step(
    struct worker *w,
    struct node *node,
    hvalue_t ctx,
    hvalue_t choice,       // if about to make a choice, which choice?
    int multiplicity       // #contexts that are in the current state
) {
    struct step step;
    memset(&step, 0, sizeof(step));

    // Make a copy of the state
    struct state *sc = new_alloc(struct state);
    memcpy(sc, node->state, sizeof(*sc));

    // Make a copy of the context
    step.ctx = value_copy(ctx, NULL);

    // See if we need to interrupt
    if (sc->choosing == 0 && step.ctx->trap_pc != 0 && !step.ctx->interruptlevel) {
        bool succ = onestep(w, node, sc, ctx, &step, choice, true, false, multiplicity);
        if (!succ) {        // ran into an infinite loop
            (void) onestep(w, node, sc, ctx, &step, choice, true, true, multiplicity);
        }

        // Allocate another state
        sc = new_alloc(struct state);
        memcpy(sc, node->state, sizeof(*sc));
        free(step.ctx);
        step.ctx = value_copy(ctx, NULL);
    }

    sc->choosing = 0;
    bool succ = onestep(w, node, sc, ctx, &step, choice, false, false, multiplicity);
    if (!succ) {        // ran into an infinite loop
        (void) onestep(w, node, sc, ctx, &step, choice, false, true, multiplicity);
    }

    free(step.ctx);
}

void print_vars(FILE *file, hvalue_t v){
    assert((v & VALUE_MASK) == VALUE_DICT);
    int size;
    hvalue_t *vars = value_get(v, &size);
    size /= sizeof(hvalue_t);
    fprintf(file, "{");
    for (int i = 0; i < size; i += 2) {
        if (i > 0) {
            fprintf(file, ",");
        }
        char *k = value_string(vars[i]);
		int len = strlen(k);
        char *v = value_json(vars[i+1]);
        fprintf(file, " \"%.*s\": %s", len - 2, k + 1, v);
        free(k);
        free(v);
    }
    fprintf(file, " }");
}

char *json_escape_value(hvalue_t v){
    char *s = value_string(v);
    char *r = json_escape(s, strlen(s));
    free(s);
    return r;
}

bool print_trace(
    struct global_t *global,
    FILE *file,
    struct context *ctx,
    int pc,
    int fp,
    hvalue_t vars
) {
    if (fp == 0) {
        return false;
    }
    assert(fp >= 4);

	int level = 0, orig_pc = pc;
    if (strcmp(global->code.instrs[pc].oi->name, "Frame") == 0) {
        hvalue_t ct = ctx->stack[ctx->sp - 2];
        assert((ct & VALUE_MASK) == VALUE_INT);
        switch (ct >> VALUE_BITS) {
        case CALLTYPE_PROCESS:
            pc++;
            break;
        case CALLTYPE_INTERRUPT:
        case CALLTYPE_NORMAL:
            {
                hvalue_t retaddr = ctx->stack[ctx->sp - 3];
                assert((retaddr & VALUE_MASK) == VALUE_PC);
                pc = retaddr >> VALUE_BITS;
            }
            break;
        default:
            fprintf(stderr, "call type: %"PRI_HVAL" %d %d %d\n", ct, ctx->sp, ctx->fp, ctx->pc);
            // panic("print_trace: bad call type 1");
        }
    }
    while (--pc >= 0) {
        const char *name = global->code.instrs[pc].oi->name;

        if (strcmp(name, "Return") == 0) {
			level++;
		}
        else if (strcmp(name, "Frame") == 0) {
			if (level == 0) {
				if (fp >= 5) {
                    assert((ctx->stack[fp - 5] & VALUE_MASK) == VALUE_PC);
					int npc = ctx->stack[fp - 5] >> VALUE_BITS;
					hvalue_t nvars = ctx->stack[fp - 2];
					int nfp = ctx->stack[fp - 1] >> VALUE_BITS;
					if (print_trace(global, file, ctx, npc, nfp, nvars)) {
                        fprintf(file, ",\n");
                    }
				}
				fprintf(file, "            {\n");
				fprintf(file, "              \"pc\": \"%d\",\n", orig_pc);
				fprintf(file, "              \"xpc\": \"%d\",\n", pc);

				const struct env_Frame *ef = global->code.instrs[pc].env;
				char *s = value_string(ef->name), *a = NULL;
				int len = strlen(s);
                a = json_escape_value(ctx->stack[fp - 3]);
				if (*a == '(') {
					fprintf(file, "              \"method\": \"%.*s%s\",\n", len - 2, s + 1, a);
				}
				else {
					fprintf(file, "              \"method\": \"%.*s(%s)\",\n", len - 2, s + 1, a);
				}

                hvalue_t ct = ctx->stack[fp - 4];
                assert((ct & VALUE_MASK) == VALUE_INT);
                switch (ct >> VALUE_BITS) {
                case CALLTYPE_PROCESS:
                    fprintf(file, "              \"calltype\": \"process\",\n");
                    break;
                case CALLTYPE_NORMAL:
                    fprintf(file, "              \"calltype\": \"normal\",\n");
                    break;
                case CALLTYPE_INTERRUPT:
                    fprintf(file, "              \"calltype\": \"interrupt\",\n");
                    break;
                default:
                    panic("print_trace: bad call type 2");
                }

				free(s);
				free(a);
				fprintf(file, "              \"vars\": ");
				print_vars(file, vars);
				fprintf(file, "\n");
				fprintf(file, "            }");
				return true;
			}
            else {
                assert(level > 0);
                level--;
            }
        }
    }
    return false;
}

char *ctx_status(struct node *node, hvalue_t ctx) {
    if (node->state->choosing == ctx) {
        return "choosing";
    }
    while (node->state->choosing != 0) {
        node = node->parent;
    }
    struct edge *edge;
    for (edge = node->fwd; edge != NULL; edge = edge->next) {
        if (edge->ctx == ctx) {
            break;
        }
    };
    if (edge != NULL && edge->node == node) {
        return "blocked";
    }
    return "runnable";
}

void print_context(
    struct global_t *global,
    FILE *file,
    hvalue_t ctx,
    int tid,
    struct node *node
) {
    char *s, *a;

    fprintf(file, "        {\n");
    fprintf(file, "          \"tid\": \"%d\",\n", tid);
    fprintf(file, "          \"yhash\": \"%"PRI_HVAL"\",\n", ctx);

    struct context *c = value_get(ctx, NULL);

    s = value_string(c->name);
	int len = strlen(s);
    a = json_escape_value(c->arg);
    if (*a == '(') {
        fprintf(file, "          \"name\": \"%.*s%s\",\n", len - 2, s + 1, a);
    }
    else {
        fprintf(file, "          \"name\": \"%.*s(%s)\",\n", len - 2, s + 1, a);
    }
    free(s);
    free(a);

    // assert((c->entry & VALUE_MASK) == VALUE_PC);   TODO
    fprintf(file, "          \"entry\": \"%d\",\n", (int) (c->entry >> VALUE_BITS));

    fprintf(file, "          \"pc\": \"%d\",\n", c->pc);
    fprintf(file, "          \"fp\": \"%d\",\n", c->fp);

#ifdef notdef
    {
        fprintf(file, "STACK %d:\n", c->fp);
        for (int x = 0; x < c->sp; x++) {
            fprintf(file, "    %d: %s\n", x, value_string(c->stack[x]));
        }
    }
#endif

    fprintf(file, "          \"trace\": [\n");
    print_trace(global, file, c, c->pc, c->fp, c->vars);
    fprintf(file, "\n");
    fprintf(file, "          ],\n");

    if (c->failure != 0) {
        s = value_string(c->failure);
        fprintf(file, "          \"failure\": %s,\n", s);
        free(s);
    }

    if (c->trap_pc != 0) {
        s = value_string(c->trap_pc);
        a = value_string(c->trap_arg);
        if (*a == '(') {
            fprintf(file, "          \"trap\": \"%s%s\",\n", s, a);
        }
        else {
            fprintf(file, "          \"trap\": \"%s(%s)\",\n", s, a);
        }
        free(s);
    }

    if (c->interruptlevel) {
        fprintf(file, "          \"interruptlevel\": \"1\",\n");
    }

    if (c->atomic != 0) {
        fprintf(file, "          \"atomic\": \"%d\",\n", c->atomic);
    }
    if (c->readonly != 0) {
        fprintf(file, "          \"readonly\": \"%d\",\n", c->readonly);
    }

    if (c->terminated) {
        fprintf(file, "          \"mode\": \"terminated\",\n");
    }
    else if (c->failure != 0) {
        fprintf(file, "          \"mode\": \"failed\",\n");
    }
    else if (c->stopped) {
        fprintf(file, "          \"mode\": \"stopped\",\n");
    }
    else {
        fprintf(file, "          \"mode\": \"%s\",\n", ctx_status(node, ctx));
    }

#ifdef notdef
    fprintf(file, "          \"stack\": [\n");
    for (int i = 0; i < c->sp; i++) {
        s = value_string(c->stack[i]);
        if (i < c->sp - 1) {
            fprintf(file, "            \"%s\",\n", s);
        }
        else {
            fprintf(file, "            \"%s\"\n", s);
        }
        free(s);
    }
    fprintf(file, "          ],\n");
#endif

    s = value_json(c->this);
    fprintf(file, "          \"this\": %s\n", s);
    free(s);

    fprintf(file, "        }");
}

void print_state(
    struct global_t *global,
    FILE *file,
    struct node *node
) {

#ifdef notdef
    fprintf(file, "      \"shared\": ");
    print_vars(file, node->state->vars);
    fprintf(file, ",\n");
#endif

    struct state *state = node->state;
    extern int invariant_cnt(const void *env);
    struct step inv_step;
    memset(&inv_step, 0, sizeof(inv_step));
    inv_step.ctx = new_alloc(struct context);

    // hvalue_t inv_nv = value_put_atom("name", 4);
    // hvalue_t inv_tv = value_put_atom("tag", 3);
    inv_step.ctx->name = value_put_atom(&global->values, "__invariant__", 13);
    inv_step.ctx->arg = VALUE_DICT;
    inv_step.ctx->this = VALUE_DICT;
    inv_step.ctx->vars = VALUE_DICT;
    inv_step.ctx->atomic = inv_step.ctx->readonly = 1;
    inv_step.ctx->interruptlevel = false;

    fprintf(file, "      \"invfails\": [");
    assert((state->invariants & VALUE_MASK) == VALUE_SET);
    int size;
    hvalue_t *vals = value_get(state->invariants, &size);
    size /= sizeof(hvalue_t);
    int nfailures = 0;
    for (int i = 0; i < size; i++) {
        assert((vals[i] & VALUE_MASK) == VALUE_PC);
        inv_step.ctx->pc = vals[i] >> VALUE_BITS;
        assert(strcmp(global->code.instrs[inv_step.ctx->pc].oi->name, "Invariant") == 0);
        int end = invariant_cnt(global->code.instrs[inv_step.ctx->pc].env);
        bool b = invariant_check(global, state, &inv_step, end);
        if (inv_step.ctx->failure != 0) {
            b = false;
        }
        if (!b) {
            if (nfailures != 0) {
                fprintf(file, ",");
            }
            fprintf(file, "\n        {\n");
            fprintf(file, "          \"pc\": \"%u\",\n", (unsigned int) (vals[i] >> VALUE_BITS));
            if (inv_step.ctx->failure == 0) {
                fprintf(file, "          \"reason\": \"invariant violated\"\n");
            }
            else {
                char *val = value_string(inv_step.ctx->failure);
				int len = strlen(val);
                fprintf(file, "          \"reason\": \"%.*s\"\n", len - 2, val + 1);
                free(val);
            }
            nfailures++;
            fprintf(file, "        }");
        }
    }
    fprintf(file, "\n      ],\n");
    free(inv_step.ctx);

    fprintf(file, "      \"contexts\": [\n");
    for (int i = 0; i < global->nprocesses; i++) {
        print_context(global, file, global->processes[i], i, node);
        if (i < global->nprocesses - 1) {
            fprintf(file, ",");
        }
        fprintf(file, "\n");
    }
    fprintf(file, "      ]\n");
}

void diff_state(
    struct global_t *global,
    FILE *file,
    struct state *oldstate,
    struct state *newstate,
    struct context *oldctx,
    struct context *newctx,
    bool interrupt,
    bool choose,
    hvalue_t choice,
    char *print
) {
    if (global->dumpfirst) {
        global->dumpfirst = false;
    }
    else {
        fprintf(file, ",");
    }
    fprintf(file, "\n        {\n");
    if (newstate->vars != oldstate->vars) {
        fprintf(file, "          \"shared\": ");
        print_vars(file, newstate->vars);
        fprintf(file, ",\n");
    }
    if (interrupt) {
        fprintf(file, "          \"interrupt\": \"True\",\n");
    }
    if (choose) {
        char *val = value_json(choice);
        fprintf(file, "          \"choose\": %s,\n", val);
        free(val);
    }
    if (print != NULL) {
        fprintf(file, "          \"print\": %s,\n", print);
    }
    fprintf(file, "          \"npc\": \"%d\",\n", newctx->pc);
    if (newctx->fp != oldctx->fp) {
        fprintf(file, "          \"fp\": \"%d\",\n", newctx->fp);
        fprintf(file, "          \"trace\": [\n");
        print_trace(global, file, newctx, newctx->pc, newctx->fp, newctx->vars);
        fprintf(file, "\n");
        fprintf(file, "          ],\n");
    }
    if (newctx->this != oldctx->this) {
        char *val = value_json(newctx->this);
        fprintf(file, "          \"this\": %s,\n", val);
        free(val);
    }
    if (newctx->vars != oldctx->vars) {
        fprintf(file, "          \"local\": ");
        print_vars(file, newctx->vars);
        fprintf(file, ",\n");
    }
    if (newctx->atomic != oldctx->atomic) {
        fprintf(file, "          \"atomic\": \"%d\",\n", newctx->atomic);
    }
    if (newctx->readonly != oldctx->readonly) {
        fprintf(file, "          \"readonly\": \"%d\",\n", newctx->readonly);
    }
    if (newctx->interruptlevel != oldctx->interruptlevel) {
        fprintf(file, "          \"interruptlevel\": \"%d\",\n", newctx->interruptlevel ? 1 : 0);
    }
    if (newctx->failure != 0) {
        char *val = value_string(newctx->failure);
        fprintf(file, "          \"failure\": %s,\n", val);
        fprintf(file, "          \"mode\": \"failed\",\n");
        free(val);
    }
    else if (newctx->terminated) {
        fprintf(file, "          \"mode\": \"terminated\",\n");
    }

    int common;
    for (common = 0; common < newctx->sp && common < oldctx->sp; common++) {
        if (newctx->stack[common] != oldctx->stack[common]) {
            break;
        }
    }
    if (common < oldctx->sp) {
        fprintf(file, "          \"pop\": \"%d\",\n", oldctx->sp - common);
    }
    fprintf(file, "          \"push\": [");
    for (int i = common; i < newctx->sp; i++) {
        if (i > common) {
            fprintf(file, ",");
        }
        char *val = value_json(newctx->stack[i]);
        fprintf(file, " %s", val);
        free(val);
    }
    fprintf(file, " ],\n");

    fprintf(file, "          \"pc\": \"%d\"\n", oldctx->pc);

    fprintf(file, "        }");
}

void diff_dump(
    struct global_t *global,
    FILE *file,
    struct state *oldstate,
    struct state *newstate,
    struct context **oldctx,
    struct context *newctx,
    bool interrupt,
    bool choose,
    hvalue_t choice,
    char *print
) {
    int newsize = sizeof(*newctx) + (newctx->sp * sizeof(hvalue_t));

    if (memcmp(oldstate, newstate, sizeof(struct state)) == 0 &&
            (*oldctx)->sp == newctx->sp &&
            memcmp(*oldctx, newctx, newsize) == 0) {
        return;
    }

    // Keep track of old state and context for taking diffs
    diff_state(global, file, oldstate, newstate, *oldctx, newctx, interrupt, choose, choice, print);
    *oldstate = *newstate;
    free(*oldctx);
    *oldctx = malloc(newsize);
    memcpy(*oldctx, newctx, newsize);
}

// similar to onestep.  TODO.  Use flag to onestep?
hvalue_t twostep(
    struct global_t *global,
    FILE *file,
    struct node *node,
    hvalue_t ctx,
    hvalue_t choice,
    bool interrupt,
    struct state *oldstate,
    struct context **oldctx,
    hvalue_t nextvars
){
    // Make a copy of the state
    struct state *sc = new_alloc(struct state);
    memcpy(sc, node->state, sizeof(*sc));
    sc->choosing = 0;

    struct step step;
    memset(&step, 0, sizeof(step));
    step.ctx = value_copy(ctx, NULL);
    if (step.ctx->terminated || step.ctx->failure != 0) {
        free(step.ctx);
        return ctx;
    }

    if (interrupt) {
		assert(step.ctx->trap_pc != 0);
        interrupt_invoke(&step);
        diff_dump(global, file, oldstate, sc, oldctx, step.ctx, true, false, 0, NULL);
    }

    struct dict *infloop = NULL;        // infinite loop detector
    for (int loopcnt = 0;; loopcnt++) {
        int pc = step.ctx->pc;

        char *print = NULL;
        struct instr_t *instrs = global->code.instrs;
        struct op_info *oi = instrs[pc].oi;
        if (instrs[pc].choose) {
            step.ctx->stack[step.ctx->sp - 1] = choice;
            step.ctx->pc++;
        }
        else if (instrs[pc].print) {
            print = value_json(step.ctx->stack[step.ctx->sp - 1]);
            (*oi->op)(instrs[pc].env, sc, &step, global);
        }
        else {
            (*oi->op)(instrs[pc].env, sc, &step, global);
        }

        // Infinite loop detection
        if (!step.ctx->terminated && step.ctx->failure == 0) {
            if (infloop == NULL) {
                infloop = dict_new(0);
            }

            int stacksize = step.ctx->sp * sizeof(hvalue_t);
            int combosize = sizeof(struct combined) + stacksize;
            struct combined *combo = calloc(1, combosize);
            combo->state = *sc;
            memcpy(&combo->context, step.ctx, sizeof(*step.ctx) + stacksize);
            void **p = dict_insert(infloop, combo, combosize);
            free(combo);
            if (*p == (void *) 0) {
                *p = (void *) 1;
            }
            else {
                step.ctx->failure = value_put_atom(&global->values, "infinite loop", 13);
            }
        }

        diff_dump(global, file, oldstate, sc, oldctx, step.ctx, false, global->code.instrs[pc].choose, choice, print);
        free(print);
        if (step.ctx->terminated || step.ctx->failure != 0 || step.ctx->stopped) {
            break;
        }
        if (step.ctx->pc == pc) {
            fprintf(stderr, ">>> %s\n", oi->name);
        }
        assert(step.ctx->pc != pc);

        /* Peek at the next instruction.
         */
        oi = global->code.instrs[step.ctx->pc].oi;
        if (global->code.instrs[step.ctx->pc].choose) {
            assert(step.ctx->sp > 0);
            if (0 && step.ctx->readonly > 0) {    // TODO
                value_ctx_failure(step.ctx, &global->values, "can't choose in assertion or invariant");
                diff_dump(global, file, oldstate, sc, oldctx, step.ctx, false, global->code.instrs[pc].choose, choice, NULL);
                break;
            }
            hvalue_t s = step.ctx->stack[step.ctx->sp - 1];
            if ((s & VALUE_MASK) != VALUE_SET) {
                value_ctx_failure(step.ctx, &global->values, "choose operation requires a set");
                diff_dump(global, file, oldstate, sc, oldctx, step.ctx, false, global->code.instrs[pc].choose, choice, NULL);
                break;
            }
            int size;
            hvalue_t *vals = value_get(s, &size);
            size /= sizeof(hvalue_t);
            if (size == 0) {
                value_ctx_failure(step.ctx, &global->values, "choose operation requires a non-empty set");
                diff_dump(global, file, oldstate, sc, oldctx, step.ctx, false, global->code.instrs[pc].choose, choice, NULL);
                break;
            }
            if (size == 1) {
                choice = vals[0];
            }
            else {
                break;
            }
        }

        if (!step.ctx->atomicFlag) {
            struct instr_t *next_instr = &global->code.instrs[step.ctx->pc];
            bool breakable = next_instr->breakable;
            if (next_instr->retop && step.ctx->trap_pc != 0 &&
                                            !step.ctx->interruptlevel) {
                hvalue_t ct = step.ctx->stack[step.ctx->sp - 4];
                assert((ct & VALUE_MASK) == VALUE_INT);
                if ((ct >> VALUE_BITS) == CALLTYPE_PROCESS) {
                    breakable = true;
                }
            }
            if (breakable) {
                if (step.ctx->atomic > 0) {
                    step.ctx->atomicFlag = true;
                }
                break;
            }
        }
    }

    // Remove old context from the bag
    hvalue_t count = value_dict_load(sc->ctxbag, ctx);
    assert((count & VALUE_MASK) == VALUE_INT);
    count -= 1 << VALUE_BITS;
    if (count == VALUE_INT) {
        sc->ctxbag = value_dict_remove(&global->values, sc->ctxbag, ctx);
    }
    else {
        sc->ctxbag = value_dict_store(&global->values, sc->ctxbag, ctx, count);
    }

    hvalue_t after = value_put_context(&global->values, step.ctx);

    // Add new context to state unless it's terminated or stopped
    if (step.ctx->stopped) {
        sc->stopbag = value_bag_add(&global->values, sc->stopbag, after, 1);
    }
    else if (!step.ctx->terminated) {
        sc->ctxbag = value_bag_add(&global->values, sc->ctxbag, after, 1);
    }

    // assert(sc->vars == nextvars);
    ctx = value_put_context(&global->values, step.ctx);

    free(sc);
    free(step.ctx);
    free(step.log);

    return ctx;
}

void path_dump(
    struct global_t *global,
    FILE *file,
    struct node *last,
    struct node *parent,
    hvalue_t choice,
    struct state *oldstate,
    struct context **oldctx,
    bool interrupt
) {
    struct node *node = last;

    last = parent == NULL ? last->parent : parent;
    if (last->parent == NULL) {
        fprintf(file, "\n");
    }
    else {
        path_dump(global, file, last, last->parent, last->choice, oldstate, oldctx, last->interrupt);
        fprintf(file, ",\n");
    }

    fprintf(file, "    {\n");
    fprintf(file, "      \"id\": \"%d\",\n", node->id);

    /* Find the starting context in the list of processes.
     */
    hvalue_t ctx = node->before;
    int pid;
    for (pid = 0; pid < global->nprocesses; pid++) {
        if (global->processes[pid] == ctx) {
            break;
        }
    }

    struct context *context = value_get(ctx, NULL);
    assert(!context->terminated);
    char *name = value_string(context->name);
	int len = strlen(name);
    char *arg = json_escape_value(context->arg);
    // char *c = value_string(choice);
    fprintf(file, "      \"tid\": \"%d\",\n", pid);
    fprintf(file, "      \"xhash\": \"%"PRI_HVAL"\",\n", ctx);
    if (*arg == '(') {
        fprintf(file, "      \"name\": \"%.*s%s\",\n", len - 2, name + 1, arg);
    }
    else {
        fprintf(file, "      \"name\": \"%.*s(%s)\",\n", len - 2, name + 1, arg);
    }
    // fprintf(file, "      \"choice\": \"%s\",\n", c);
    global->dumpfirst = true;
    fprintf(file, "      \"microsteps\": [");
    free(name);
    free(arg);
    // free(c);
    memset(*oldctx, 0, sizeof(**oldctx));
    (*oldctx)->pc = context->pc;

    // Recreate the steps
    assert(pid < global->nprocesses);
    global->processes[pid] = twostep(
        global,
        file,
        last,
        ctx,
        choice,
        interrupt,
        oldstate,
        oldctx,
        node->state->vars
    );
    fprintf(file, "\n      ],\n");

    /* Match each context to a process.
     */
    bool *matched = calloc(global->nprocesses, sizeof(bool));
    int nctxs;
    hvalue_t *ctxs = value_get(node->state->ctxbag, &nctxs);
    nctxs /= sizeof(hvalue_t);
    for (int i = 0; i < nctxs; i += 2) {
        assert((ctxs[i] & VALUE_MASK) == VALUE_CONTEXT);
        assert((ctxs[i+1] & VALUE_MASK) == VALUE_INT);
        int cnt = ctxs[i+1] >> VALUE_BITS;
        for (int j = 0; j < cnt; j++) {
            int k;
            for (k = 0; k < global->nprocesses; k++) {
                if (!matched[k] && global->processes[k] == ctxs[i]) {
                    matched[k] = true;
                    break;
                }
            }
            if (k == global->nprocesses) {
                global->processes = realloc(global->processes, (global->nprocesses + 1) * sizeof(hvalue_t));
                matched = realloc(matched, (global->nprocesses + 1) * sizeof(bool));
                global->processes[global->nprocesses] = ctxs[i];
                matched[global->nprocesses] = true;
                global->nprocesses++;
            }
        }
    }
    free(matched);
  
    print_state(global, file, node);
    fprintf(file, "    }");
}

static char *json_string_encode(char *s, int len){
    char *result = malloc(4 * len), *p = result;

    while (len > 0) {
        switch (*s) {
        case '\r':
            *p++ = '\\'; *p++ = 'r';
            break;
        case '\n':
            *p++ = '\\'; *p++ = 'n';
            break;
        case '\f':
            *p++ = '\\'; *p++ = 'f';
            break;
        case '\t':
            *p++ = '\\'; *p++ = 't';
            break;
        case '"':
            *p++ = '\\'; *p++ = '"';
            break;
        case '\\':
            *p++ = '\\'; *p++ = '\\';
            break;
        default:
            *p++ = *s;
        }
        s++;
        len--;
    }
    *p++ = 0;
    return result;
}

struct enum_loc_env_t {
    FILE *out;
    struct dict *code_map;
};

static void enum_loc(
    void *env,
    const void *key,
    unsigned int key_size,
    HASHDICT_VALUE_TYPE value
) {
    static bool notfirst = false;
    struct enum_loc_env_t *enum_loc_env = env;
    FILE *out = enum_loc_env->out;
    struct dict *code_map = enum_loc_env->code_map;

    if (notfirst) {
        fprintf(out, ",\n");
    }
    else {
        notfirst = true;
        fprintf(out, "\n");
    }

    // Get program counter
    char *pcc = malloc(key_size + 1);
    memcpy(pcc, key, key_size);
    pcc[key_size] = 0;
    int pc = atoi(pcc);
    free(pcc);

    fprintf(out, "    \"%.*s\": { ", key_size, (char *) key);

    struct json_value *jv = value;
    assert(jv->type == JV_MAP);

    struct json_value *file = dict_lookup(jv->u.map, "file", 4);
    assert(file->type == JV_ATOM);
    fprintf(out, "\"file\": \"%s\", ", json_string_encode(file->u.atom.base, file->u.atom.len));

    struct json_value *line = dict_lookup(jv->u.map, "line", 4);
    assert(line->type == JV_ATOM);
    fprintf(out, "\"line\": \"%.*s\", ", line->u.atom.len, line->u.atom.base);

    void **p = dict_insert(code_map, &pc, sizeof(pc));
    struct strbuf sb;
    strbuf_init(&sb);
    strbuf_printf(&sb, "%.*s:%.*s", file->u.atom.len, file->u.atom.base, line->u.atom.len, line->u.atom.base);
    *p = strbuf_convert(&sb);

    struct json_value *code = dict_lookup(jv->u.map, "code", 4);
    assert(code->type == JV_ATOM);
    fprintf(out, "\"code\": \"%s\"", json_string_encode(code->u.atom.base, code->u.atom.len));
    fprintf(out, " }");
}

enum busywait { BW_ESCAPE, BW_RETURN, BW_VISITED };
static enum busywait is_stuck(
    struct node *start,
    struct node *node,
    hvalue_t ctx,
    bool change
) {
	if (node->component != start->component) {
		return BW_ESCAPE;
	}
	if (node->visited) {
		return BW_VISITED;
	}
    change = change || (node->state->vars != start->state->vars);
	node->visited = true;
	enum busywait result = BW_ESCAPE;
    for (struct edge *edge = node->fwd; edge != NULL; edge = edge->next) {
        if (edge->ctx == ctx) {
			if (edge->node == node) {
				node->visited = false;
				return BW_ESCAPE;
			}
			if (edge->node == start) {
				if (!change) {
					node->visited = false;
					return BW_ESCAPE;
				}
				result = BW_RETURN;
			}
			else {
				enum busywait bw = is_stuck(start, edge->node, edge->after, change);
				switch (bw) {
				case BW_ESCAPE:
					node->visited = false;
					return BW_ESCAPE;
				case BW_RETURN:
					result = BW_RETURN;
					break;
				case BW_VISITED:
					break;
				default:
					assert(false);
				}
			}
        }
    }
	node->visited = false;
    return result;
}

static void detect_busywait(struct minheap *failures, struct node *node){
	// Get the contexts
	int size;
	hvalue_t *ctxs = value_get(node->state->ctxbag, &size);
	size /= sizeof(hvalue_t);

	for (int i = 0; i < size; i += 2) {
		if (is_stuck(node, node, ctxs[i], false) == BW_RETURN) {
			struct failure *f = new_alloc(struct failure);
			f->type = FAIL_BUSYWAIT;
			f->choice = node->choice;
			f->node = node;
			minheap_insert(failures, f);
			break;
		}
	}
}

static int node_cmp(void *n1, void *n2){
    struct node *node1 = n1, *node2 = n2;

    if (node1->len != node2->len) {
        return node1->len - node2->len;
    }
    if (node1->steps != node2->steps) {
        return node1->steps - node2->steps;
    }
    return node1->id - node2->id;
}

static int fail_cmp(void *f1, void *f2){
    struct failure *fail1 = f1, *fail2 = f2;

    return node_cmp(fail1->node, fail2->node);
}

static void do_work(struct worker *w){
	while (!minheap_empty(w->todo)) {
		struct node *node = minheap_getmin(w->todo);
		struct state *state = node->state;
		w->global->dequeued++; // TODO race condition

		if (state->choosing != 0) {
			assert((state->choosing & VALUE_MASK) == VALUE_CONTEXT);
			if (false) {
				printf("CHOOSING %"PRI_HVAL"\n", state->choosing);
			}

			struct context *cc = value_get(state->choosing, NULL);
			assert(cc != NULL);
			assert(cc->sp > 0);
			hvalue_t s = cc->stack[cc->sp - 1];
			assert((s & VALUE_MASK) == VALUE_SET);
			int size;
			hvalue_t *vals = value_get(s, &size);
			size /= sizeof(hvalue_t);
			assert(size > 0);
			for (int i = 0; i < size; i++) {
				make_step(
					w,
					node,
					state->choosing,
					vals[i],
					1
				);
			}
		}
		else {
			int size;
			hvalue_t *ctxs = value_get(state->ctxbag, &size);
			size /= sizeof(hvalue_t);
			assert(size >= 0);
			for (int i = 0; i < size; i += 2) {
				assert((ctxs[i] & VALUE_MASK) == VALUE_CONTEXT);
				assert((ctxs[i+1] & VALUE_MASK) == VALUE_INT);
				make_step(
					w,
					node,
					ctxs[i],
					0,
					ctxs[i+1] >> VALUE_BITS
				);
			}
		}
	}
}

static void worker(void *arg){
    struct worker *w = arg;

    for (int epoch = 0;; epoch++) {
        barrier_wait(w->start_barrier);
		// printf("WORKER %d starting\n", w->index);
		do_work(w);
		// printf("WORKER %d finished\n", w->index);
        barrier_wait(w->end_barrier);
    }
}

void process_results(
    struct global_t *global,
    struct dict *visited,
    struct minheap *todo[2],
    struct minheap *results
) {
    while (!minheap_empty(results)) {
        struct node *node = minheap_getmin(results);
        struct node *parent = node->parent, *next;
        bool must_free;     // whether node must be freed or not

        /* See if we already visited this node.
         */
        void **p = dict_insert(visited, node->state, sizeof(struct state));
        if ((next = *p) == NULL) {
            next = *p = node;
            graph_add(&global->graph, node);   // sets node->id
            assert(node->id != 0);
            minheap_insert(todo[0], node);
            global->enqueued++;
            must_free = false;
        }
        else {
            next = *p;
            must_free = true;
        }

        if (node->ftype != FAIL_NONE) {
            struct failure *f = new_alloc(struct failure);
            f->type = node->ftype;
            f->choice = node->choice;
            f->interrupt = node->interrupt;
            f->parent = node->parent;
            f->node = next;
            minheap_insert(global->failures, f);
        }

        // Add a forward edge from parent
        struct edge *fwd = new_alloc(struct edge);
        fwd->ctx = node->before;
        fwd->choice = node->choice;
        fwd->interrupt = node->interrupt;
        fwd->node = next;
        fwd->weight = node->weight;
        fwd->after = node->after;
        fwd->ai = node->ai;
        fwd->log = node->log;
        fwd->nlog = node->nlog;
        fwd->next = parent->fwd;
        parent->fwd = fwd;

        // Add a backward edge from node to parent.
        struct edge *bwd = new_alloc(struct edge);
        bwd->ctx = node->before;
        bwd->choice = node->choice;
        bwd->interrupt = node->interrupt;
        bwd->node = parent;
        bwd->weight = node->weight;
        bwd->after = node->after;
        bwd->ai = node->ai;
        bwd->log = node->log;
        bwd->nlog = node->nlog;
        bwd->next = next->bwd;
        next->bwd = bwd;

        if (must_free) {
            free(node);
        }
    }
}

char *state_string(struct state *state){
    struct strbuf sb;
    strbuf_init(&sb);

    char *v;
    strbuf_printf(&sb, "{");
    v = value_string(state->vars);
    strbuf_printf(&sb, "%s", v); free(v);
    v = value_string(state->seqs);
    strbuf_printf(&sb, ",%s", v); free(v);
    v = value_string(state->choosing);
    strbuf_printf(&sb, ",%s", v); free(v);
    v = value_string(state->ctxbag);
    strbuf_printf(&sb, ",%s", v); free(v);
    v = value_string(state->stopbag);
    strbuf_printf(&sb, ",%s", v); free(v);
    v = value_string(state->termbag);
    strbuf_printf(&sb, ",%s", v); free(v);
    v = value_string(state->invariants);
    strbuf_printf(&sb, ",%s}", v); free(v);
    return strbuf_convert(&sb);
}

// This routine removes all node that have a single incoming edge and it's
// an "epsilon" edge (empty print log).  These are essentially useless nodes.
// Typically about half of the nodes can be removed this way.
static void destutter1(struct graph_t *graph){
    for (int i = 0; i < graph->size; i++) {
        struct node *n = graph->nodes[i];

        if (n->bwd != NULL && n->bwd->next == NULL && n->bwd->nlog == 0) {
            struct node *parent = n->bwd->node;

            if (n->final) {
                parent->final = true;
            }

            // Remove the edge from the parent
            struct edge **pe, *e;
            for (pe = &parent->fwd; (e = *pe) != NULL; pe = &e->next) {
                if (e->node == n && e->nlog == 0) {
                    *pe = e->next;
                    free(e);
                    break;
                }
            }

            struct edge *next;
            for (struct edge *e = n->fwd; e != NULL; e = next) {
                // Move the outgoing edge to the parent.
                next = e->next;
                e->next = parent->fwd;
                parent->fwd = e;

                // Fix the corresponding backwards edge
                for (struct edge *f = e->node->bwd; f != NULL; f = f->next) {
                    if (f->node == n && f->nlog == e->nlog &&
                            memcmp(f->log, e->log, f->nlog * sizeof(*f->log)) == 0) {
                        f->node = parent;
                        break;
                    }
                }
            }
            n->reachable = false;
        }
        else {
            n->reachable = true;
        }
    }
}

static struct dict *collect_symbols(struct graph_t *graph){
    struct dict *symbols = dict_new(0);
    hvalue_t symbol_id = 0;

    for (int i = 0; i < graph->size; i++) {
        struct node *n = graph->nodes[i];
        if (!n->reachable) {
            continue;
        }
        for (struct edge *e = n->fwd; e != NULL; e = e->next) {
            for (int j = 0; j < e->nlog; j++) {
                void **p = dict_insert(symbols, &e->log[j], sizeof(e->log[j]));
                if (*p == NULL) {
                    *p = (void *) ++symbol_id;
                }
            }
        }
    }
    return symbols;
}

struct symbol_env {
    FILE *out;
    bool first;
};

static void print_symbol(void *env, const void *key, unsigned int key_size, void *value){
    struct symbol_env *se = env;
    const hvalue_t *symbol = key;

    assert(key_size == sizeof(*symbol));
    char *p = value_json(*symbol);
    if (se->first) {
        se->first = false;
    }
    else {
        fprintf(se->out, ",\n");
    }
    fprintf(se->out, "     \"%"PRIu64"\": %s", (uint64_t) value, p);
    free(p);
}

struct print_trans_env {
    FILE *out;
    bool first;
    struct dict *symbols;
};

static void print_trans_upcall(void *env, const void *key, unsigned int key_size, void *value){
    struct print_trans_env *pte = env;
    const hvalue_t *log = key;
    unsigned int nkeys = key_size / sizeof(hvalue_t);
    struct strbuf *sb = value;

    if (pte->first) {
        pte->first = false;
    }
    else {
        fprintf(pte->out, ",\n");
    }
    fprintf(pte->out, "        [[");
    for (unsigned int i = 0; i < nkeys; i++) {
        void *p = dict_lookup(pte->symbols, &log[i], sizeof(log[i]));
        assert(p != NULL);
        if (i != 0) {
            fprintf(pte->out, ",");
        }
        fprintf(pte->out, "%"PRIu64, (uint64_t) p);
    }
    fprintf(pte->out, "],[%s]]", strbuf_getstr(sb));
    strbuf_deinit(sb);
    free(sb);
}

static void print_transitions(FILE *out, struct dict *symbols, struct edge *edges){
    struct dict *d = dict_new(0);

    fprintf(out, "      \"transitions\": [\n");
    for (struct edge *e = edges; e != NULL; e = e->next) {
        void **p = dict_insert(d, e->log, e->nlog * sizeof(*e->log));
        struct strbuf *sb = *p;
        if (sb == NULL) {
            *p = sb = malloc(sizeof(struct strbuf));
            strbuf_init(sb);
            strbuf_printf(sb, "%d", e->node->id);
        }
        else {
            strbuf_printf(sb, ",%d", e->node->id);
        }
    }
    struct print_trans_env pte = {
        .out = out, .first = true, .symbols = symbols
    };
    dict_iter(d, print_trans_upcall, &pte);
    fprintf(out, "\n");
    fprintf(out, "      ],\n");
    dict_delete(d);
}

static void pr_state(struct global_t *global, FILE *fp, struct state *state, int index){
    char *v = state_string(state);
    fprintf(fp, "%s\n", v);
    free(v);
}

static void usage(char *prog){
    fprintf(stderr, "Usage: %s [-c] [-t<maxtime>] [-B<dfafile>] -o<outfile> file.json\n", prog);
    exit(1);
}

int main(int argc, char **argv){
    bool cflag = false;
    int i, maxtime = 300000000 /* about 10 years */;
    char *outfile = NULL, *dfafile = NULL;
    for (i = 1; i < argc; i++) {
        if (*argv[i] != '-') {
            break;
        }
        switch (argv[i][1]) {
        case 'c':
            cflag = true;
            break;
        case 't':
            maxtime = atoi(&argv[i][2]);
            if (maxtime <= 0) {
                fprintf(stderr, "%s: negative timeout\n", argv[0]);
                exit(1);
            }
            break;
        case 'B':
            dfafile = &argv[i][2];
            break;
        case 'o':
            outfile = &argv[i][2];
            break;
        case 'x':
            printf("Charm model checker working\n");
            return 0;
        default:
            usage(argv[0]);
        }
    }
    if (argc - i != 1 || outfile == NULL) {
        usage(argv[0]);
    }
    char *fname = argv[i];
    double timeout = gettime() + maxtime;

    // initialize modules
    struct global_t *global = new_alloc(struct global_t);
    value_init(&global->values);
    ops_init(global);
    graph_init(&global->graph, 1024);
    global->failures = minheap_create(fail_cmp);
    global->processes = NULL;
    global->nprocesses = 0;
    global->lasttime = 0;
    global->enqueued = 0;
    global->dequeued = 0;
    global->dumpfirst = false;

    // First read and parse the DFA if any
    if (dfafile != NULL) {
        global->dfa = dfa_read(&global->values, dfafile);
        if (global->dfa == NULL) {
            exit(1);
        }
    }

    // open the HVM file
    FILE *fp = fopen(fname, "r");
    if (fp == NULL) {
        fprintf(stderr, "%s: can't open %s\n", argv[0], fname);
        exit(1);
    }

    // read the file
    json_buf_t buf;
    buf.base = malloc(CHUNKSIZE);
    buf.len = 0;
    int n;
    while ((n = fread(&buf.base[buf.len], 1, CHUNKSIZE, fp)) > 0) {
        buf.len += n;
        buf.base = realloc(buf.base, buf.len + CHUNKSIZE);
    }
    fclose(fp);

    // parse the contents
    struct json_value *jv = json_parse_value(&buf);
    assert(jv->type == JV_MAP);

    // travel through the json code contents to create the code array
    struct json_value *jc = dict_lookup(jv->u.map, "code", 4);
    assert(jc->type == JV_LIST);
    global->code = code_init_parse(&global->values, jc);

    // Create an initial state
    struct context *init_ctx = new_alloc(struct context);
    init_ctx->name = value_put_atom(&global->values, "__init__", 8);
    init_ctx->arg = VALUE_DICT;
    init_ctx->this = VALUE_DICT;
    init_ctx->vars = VALUE_DICT;
    init_ctx->atomic = 1;
    init_ctx->atomicFlag = true;
    value_ctx_push(&init_ctx, (CALLTYPE_PROCESS << VALUE_BITS) | VALUE_INT);
    value_ctx_push(&init_ctx, VALUE_DICT);
    struct state *state = new_alloc(struct state);
    state->vars = VALUE_DICT;
    state->seqs = VALUE_SET;
    hvalue_t ictx = value_put_context(&global->values, init_ctx);
    state->ctxbag = value_dict_store(&global->values, VALUE_DICT, ictx, (1 << VALUE_BITS) | VALUE_INT);
    state->stopbag = VALUE_DICT;
    state->invariants = VALUE_SET;
    state->dfa_state = global->dfa == NULL ? 0 : dfa_initial(global->dfa);
    global->processes = new_alloc(hvalue_t);
    *global->processes = ictx;
    global->nprocesses = 1;

    // Put the initial state in the visited map
    struct dict *visited = dict_new(0);
    struct node *node = new_alloc(struct node);
    node->state = state;
    node->after = ictx;
    graph_add(&global->graph, node);
    void **p = dict_insert(visited, state, sizeof(*state));
    assert(*p == NULL);
    *p = node;

    struct minheap *todo[2];
    todo[0] = minheap_create(node_cmp);
    todo[1] = minheap_create(node_cmp);

    struct minheap *results[2];
    results[0] = minheap_create(node_cmp);
    results[1] = minheap_create(node_cmp);

    // Determine how many worker threads to use
    int nworkers = getNumCores();
	printf("nworkers = %d\n", nworkers);
    barrier_t start_barrier, end_barrier;
    barrier_init(&start_barrier, nworkers + 1);
    barrier_init(&end_barrier, nworkers + 1);

    // Allocate space for worker info
    struct worker *workers = calloc(nworkers, sizeof(*workers));
    for (int i = 0; i < nworkers; i++) {
        struct worker *w = &workers[i];
        w->global = global;
        w->timeout = timeout;
        w->start_barrier = &start_barrier;
        w->end_barrier = &end_barrier;
        w->index = i;
        w->todo = minheap_create(node_cmp);
        w->results[0] = minheap_create(node_cmp);
        w->results[1] = minheap_create(node_cmp);

        // Create a context for evaluating invariants
        w->inv_step.ctx = new_alloc(struct context);
        w->inv_step.ctx->name = value_put_atom(&global->values, "__invariant__", 13);
        w->inv_step.ctx->arg = VALUE_DICT;
        w->inv_step.ctx->this = VALUE_DICT;
        w->inv_step.ctx->vars = VALUE_DICT;
        w->inv_step.ctx->atomic = w->inv_step.ctx->readonly = 1;
        w->inv_step.ctx->interruptlevel = false;
    }

    // Start the workers, who'll wait on the start barrier
    for (int i = 0; i < nworkers; i++) {
        thread_create(worker, &workers[i]);
    }

    // Give the initial state to worker 0
    minheap_insert(workers[0].todo, node);
    global->enqueued++;

    double before = gettime(), postproc = 0;
    while (minheap_empty(global->failures)) {
        // Put the value dictionaries in concurrent mode
        value_set_concurrent(&global->values, 1);

        // make the threads work
        barrier_wait(&start_barrier);
        barrier_wait(&end_barrier);

        double before_postproc = gettime();

        // Deal with the unstable values
        value_set_concurrent(&global->values, 0);

        // Collect the results of all the workers
        for (int i = 0; i < nworkers; i++) {
            struct worker *w = &workers[i];
            assert(minheap_empty(w->todo));

            for (int weight = 0; weight <= 1; weight++) {
                while (!minheap_empty(w->results[weight])) {
                    struct node *node = minheap_getmin(w->results[weight]);
                    minheap_insert(results[weight], node);
                }
            }
        }

        process_results(global, visited, todo, results[0]);

        if (minheap_empty(todo[0])) {
            struct minheap *tmp = results[0];
            results[0] = results[1];
            results[1] = tmp;
            process_results(global, visited, todo, results[0]);
        }

#ifdef XXX
        if (!minheap_empty(global->failures)) {
            break;
        }
#endif

        if (minheap_empty(todo[0])) {
            break;
        }

        // Distribute the work evenly among the workers
        assert(!minheap_empty(todo[0]));
        int distr = 0;
        while (!minheap_empty(todo[0])) {
            struct node *node = minheap_getmin(todo[0]);
            minheap_insert(workers[distr].todo, node);
            if (++distr == nworkers) {
                distr = 0;
            }
        }

        postproc += gettime() - before_postproc;
    }

    printf("#states %d (time %.3lf+%.3lf=%.3lf)\n", global->graph.size, gettime() - before - postproc, postproc, gettime() - before);

    printf("Phase 3: analysis\n");
    if (minheap_empty(global->failures)) {
        // find the strongly connected components
        int ncomponents = graph_find_scc(&global->graph);
        printf("%d components\n", ncomponents);

        // mark the components that are "good" because they have a way out
        struct component *components = calloc(ncomponents, sizeof(*components));
        for (int i = 0; i < global->graph.size; i++) {
            struct node *node = global->graph.nodes[i];
			assert(node->component < ncomponents);
            struct component *comp = &components[node->component];
            if (comp->size == 0) {
                comp->rep = node;
                comp->all_same = value_ctx_all_eternal(node->state->ctxbag)
                    && value_ctx_all_eternal(node->state->stopbag);
            }
            else if (node->state->vars != comp->rep->state->vars ||
                        !value_ctx_all_eternal(node->state->ctxbag) ||
                        !value_ctx_all_eternal(node->state->stopbag)) {
                comp->all_same = false;
            }
            comp->size++;
            if (comp->good) {
                continue;
            }
            // if this component has a way out, it is good
            for (struct edge *edge = node->fwd;
                            edge != NULL && !comp->good; edge = edge->next) {
                if (edge->node->component != node->component) {
                    comp->good = true;
                    break;
                }
            }
        }

        // components that have only one shared state and only eternal
        // threads are good because it means all its threads are blocked
        for (int i = 0; i < ncomponents; i++) {
            struct component *comp = &components[i];
            assert(comp->size > 0);
            if (!comp->good && comp->all_same) {
                comp->good = true;
                comp->final = true;
            }
        }

        // Look for states in final components
        for (int i = 0; i < global->graph.size; i++) {
            struct node *node = global->graph.nodes[i];
			assert(node->component < ncomponents);
            struct component *comp = &components[node->component];
            if (comp->final) {
                node->final = true;
                if (global->dfa != NULL &&
						!dfa_is_final(global->dfa, node->state->dfa_state)) {
                    struct failure *f = new_alloc(struct failure);
                    f->type = FAIL_BEHAVIOR;
                    f->choice = node->choice;
                    f->node = node;
                    minheap_insert(global->failures, f);
                    break;
                }
            }
        }

        if (minheap_empty(global->failures)) {
            // now count the nodes that are in bad components
            int nbad = 0;
            for (int i = 0; i < global->graph.size; i++) {
                struct node *node = global->graph.nodes[i];
                if (!components[node->component].good) {
                    nbad++;
                    struct failure *f = new_alloc(struct failure);
                    f->type = FAIL_TERMINATION;
                    f->choice = node->choice;
                    f->node = node;
                    minheap_insert(global->failures, f);
                    break;
                }
            }

            if (nbad == 0 && !cflag) {
                for (int i = 0; i < global->graph.size; i++) {
                    global->graph.nodes[i]->visited = false;
                }
                for (int i = 0; i < global->graph.size; i++) {
                    struct node *node = global->graph.nodes[i];
                    if (components[node->component].size > 1) {
                        detect_busywait(global->failures, node);
                    }
                }
            }
        }
    }

    if (false) {
        FILE *df = fopen("charm.dump", "w");
        assert(df != NULL);
        for (int i = 0; i < global->graph.size; i++) {
            struct node *node = global->graph.nodes[i];
            assert(node->id == i);
            fprintf(df, "\nNode %d:\n", node->id);
            fprintf(df, "    component: %d\n", node->component);
            if (node->parent != NULL) {
                fprintf(df, "    parent: %d\n", node->parent->id);
            }
            fprintf(df, "    vars: %s\n", value_string(node->state->vars));
            fprintf(df, "    fwd:\n");
            int eno = 0;
            for (struct edge *edge = node->fwd; edge != NULL; edge = edge->next, eno++) {
                fprintf(df, "        %d:\n", eno);
                struct context *ctx = value_get(edge->ctx, NULL);
                fprintf(df, "            context: %s %s %d\n", value_string(ctx->name), value_string(ctx->arg), ctx->pc);
                fprintf(df, "            choice: %s\n", value_string(edge->choice));
                fprintf(df, "            node: %d (%d)\n", edge->node->id, edge->node->component);
                fprintf(df, "            log:");
                for (int j = 0; j < edge->nlog; j++) {
                    char *p = value_string(edge->log[j]);
                    fprintf(df, " %s", p);
                    free(p);
                }
                fprintf(df, "\n");
            }
            fprintf(df, "    bwd:\n");
            eno = 0;
            for (struct edge *edge = node->bwd; edge != NULL; edge = edge->next, eno++) {
                fprintf(df, "        %d:\n", eno);
                struct context *ctx = value_get(edge->ctx, NULL);
                fprintf(df, "            context: %s %s %d\n", value_string(ctx->name), value_string(ctx->arg), ctx->pc);
                fprintf(df, "            choice: %s\n", value_string(edge->choice));
                fprintf(df, "            node: %d (%d)\n", edge->node->id, edge->node->component);
                fprintf(df, "            log:");
                for (int j = 0; j < edge->nlog; j++) {
                    char *p = value_string(edge->log[j]);
                    fprintf(df, " %s", p);
                    free(p);
                }
                fprintf(df, "\n");
            }
        }
        fclose(df);
    }

    if (false) {
        FILE *df = fopen("charm.dump", "w");
        assert(df != NULL);
        char **table = malloc(global->graph.size * sizeof(char*));
        for (int i = 0; i < global->graph.size; i++) {
            struct node *node = global->graph.nodes[i];
            table[i] = state_string(node->state);
            fprintf(df, "%s\n", table[i]);
        }
        fclose(df);
    }

    // Look for data races
    // TODO.  Can easily be parallelized
	// TODO.  Don't need failures/warnings distinction any more
    struct minheap *warnings = minheap_create(fail_cmp);
    if (minheap_empty(global->failures)) {
        for (int i = 0; i < global->graph.size; i++) {
            struct node *node = global->graph.nodes[i];
            graph_check_for_data_race(node, warnings, &global->values);
            if (!minheap_empty(warnings)) {
                break;
            }
        }
    }

    bool no_issues = minheap_empty(global->failures) && minheap_empty(warnings);
    if (no_issues) {
        printf("No issues\n");
    }

    FILE *out = fopen(outfile, "w");
    if (out == NULL) {
        fprintf(stderr, "charm: can't create %s\n", outfile);
        exit(1);
    }

    printf("Phase 4: write results to %s\n", outfile);

    fprintf(out, "{\n");

    if (no_issues) {
        fprintf(out, "  \"issue\": \"No issues\",\n");

        destutter1(&global->graph);

        // Output the symbols;
        struct dict *symbols = collect_symbols(&global->graph);
        fprintf(out, "  \"symbols\": {\n");
        struct symbol_env se = { .out = out, .first = true };
        dict_iter(symbols, print_symbol, &se);
        fprintf(out, "\n");
        fprintf(out, "  },\n");

        fprintf(out, "  \"nodes\": [\n");
        bool first = true;
        for (int i = 0; i < global->graph.size; i++) {
            struct node *node = global->graph.nodes[i];
            assert(node->id == i);
            if (node->reachable) {
                if (first) {
                    first = false;
                }
                else {
                    fprintf(out, ",\n");
                }
                fprintf(out, "    {\n");
                fprintf(out, "      \"idx\": %d,\n", node->id);
                fprintf(out, "      \"component\": %d,\n", node->component);
#ifdef notdef
                if (node->parent != NULL) {
                    fprintf(out, "      \"parent\": %d,\n", node->parent->id);
                }
                char *val = json_escape_value(node->state->vars);
                fprintf(out, "      \"value\": \"%s:%d\",\n", val, node->state->choosing != 0);
                free(val);
#endif
                print_transitions(out, symbols, node->fwd);
                if (i == 0) {
                    fprintf(out, "      \"type\": \"initial\"\n");
                }
                else if (node->final) {
                    fprintf(out, "      \"type\": \"terminal\"\n");
                }
                else {
                    fprintf(out, "      \"type\": \"normal\"\n");
                }
                fprintf(out, "    }");
            }
        }
        fprintf(out, "\n");
        fprintf(out, "  ],\n");
#ifdef notdef
        fprintf(out, "  \"edges\": [\n");
        first = true;
        bool first_log;
        for (int i = 0; i < global->graph.size; i++) {
            struct node *node = global->graph.nodes[i];
            if (node->reachable) {
                for (struct edge *edge = node->fwd; edge != NULL; edge = edge->next) {
                    assert(edge->node->reachable);
                    if (first) {
                        first = false;
                    }
                    else {
                        fprintf(out, ",\n");
                    }
                    fprintf(out, "    {\n");
                    fprintf(out, "      \"src\": %d,\n", node->id);
                    fprintf(out, "      \"dst\": %d,\n", edge->node->id);
                    fprintf(out, "      \"print\": [");
                    first_log = true;
                    for (int j = 0; j < edge->nlog; j++) {
                        if (first_log) {
                            first_log = false;
                            fprintf(out, "\n");
                        }
                        else {
                            fprintf(out, ",\n");
                        }
                        char *p = value_json(edge->log[j]);
                        fprintf(out, "        %s", p);
                        free(p);
                    }
                    fprintf(out, "\n");
                    fprintf(out, "      ]\n");
                    fprintf(out, "    }");
                }
            }
        }
        fprintf(out, "\n");
        fprintf(out, "  ],\n");
#endif // notdef
    }
    else {
        // Find shortest "bad" path
        struct failure *bad = NULL;
        if (minheap_empty(global->failures)) {
            bad = minheap_getmin(warnings);
        }
        else {
            bad = minheap_getmin(global->failures);
        }

        switch (bad->type) {
        case FAIL_SAFETY:
            printf("Safety Violation\n");
            fprintf(out, "  \"issue\": \"Safety violation\",\n");
            break;
        case FAIL_INVARIANT:
            printf("Invariant Violation\n");
            fprintf(out, "  \"issue\": \"Invariant violation\",\n");
            break;
        case FAIL_BEHAVIOR:
            printf("Behavior Violation: terminal state not final\n");
            fprintf(out, "  \"issue\": \"Behavior violation: terminal state not final\",\n");
            break;
        case FAIL_TERMINATION:
            printf("Non-terminating state\n");
            fprintf(out, "  \"issue\": \"Non-terminating state\",\n");
            break;
        case FAIL_BUSYWAIT:
            printf("Active busy waiting\n");
            fprintf(out, "  \"issue\": \"Active busy waiting\",\n");
            break;
        case FAIL_RACE:
            assert(bad->address != VALUE_ADDRESS);
            char *addr = value_string(bad->address);
            char *json = json_string_encode(addr, strlen(addr));
            printf("Data race (%s)\n", json);
            fprintf(out, "  \"issue\": \"Data race (%s)\",\n", json);
            free(json);
            free(addr);
            break;
        default:
            panic("main: bad fail type");
        }

        fprintf(out, "  \"macrosteps\": [");
        struct state oldstate;
        memset(&oldstate, 0, sizeof(oldstate));
        struct context *oldctx = calloc(1, sizeof(*oldctx));
        global->dumpfirst = true;
        path_dump(global, out, bad->node, bad->parent, bad->choice, &oldstate, &oldctx, bad->interrupt);
        fprintf(out, "\n");
        free(oldctx);
        fprintf(out, "  ],\n");
    }

    fprintf(out, "  \"code\": [\n");
    jc = dict_lookup(jv->u.map, "pretty", 6);
    assert(jc->type == JV_LIST);
    for (int i = 0; i < jc->u.list.nvals; i++) {
        struct json_value *next = jc->u.list.vals[i];
        assert(next->type == JV_LIST);
        assert(next->u.list.nvals == 2);
        struct json_value *codestr = next->u.list.vals[0];
        assert(codestr->type == JV_ATOM);
		char *v = json_escape(codestr->u.atom.base, codestr->u.atom.len);
        fprintf(out, "    \"%s\"", v);
		free(v);
        if (i < jc->u.list.nvals - 1) {
            fprintf(out, ",");
        }
        fprintf(out, "\n");
    }
    fprintf(out, "  ],\n");

    fprintf(out, "  \"explain\": [\n");
    for (int i = 0; i < jc->u.list.nvals; i++) {
        struct json_value *next = jc->u.list.vals[i];
        assert(next->type == JV_LIST);
        assert(next->u.list.nvals == 2);
        struct json_value *codestr = next->u.list.vals[1];
        assert(codestr->type == JV_ATOM);
		char *v = json_escape(codestr->u.atom.base, codestr->u.atom.len);
        fprintf(out, "    \"%s\"", v);
		free(v);
        if (i < jc->u.list.nvals - 1) {
            fprintf(out, ",");
        }
        fprintf(out, "\n");
    }
    fprintf(out, "  ],\n");

    fprintf(out, "  \"locations\": {");
    jc = dict_lookup(jv->u.map, "locations", 9);
    assert(jc->type == JV_MAP);
    struct enum_loc_env_t enum_loc_env;
    enum_loc_env.out = out;
    enum_loc_env.code_map = global->code.code_map;
    dict_iter(jc->u.map, enum_loc, &enum_loc_env);
    fprintf(out, "\n  }\n");

    fprintf(out, "}\n");
	fclose(out);

    iface_write_spec_graph_to_file(global, "iface.gv");
    iface_write_spec_graph_to_json_file(global, "iface.json");

    free(global);
    return 0;
}<|MERGE_RESOLUTION|>--- conflicted
+++ resolved
@@ -5,19 +5,6 @@
 #include <unistd.h>
 #endif
 
-<<<<<<< HEAD
-#include <sys/time.h>
-
-#ifdef _WIN32
-    // Accessing the number of available processors is not cross-platform-friendly
-    // On Windows, we can use the sysinfoapi header to access that value instead.
-    #include <sysinfoapi.h>
-#endif
-
-#include <unistd.h>
-#include <pthread.h>
-=======
->>>>>>> ff750633
 #include <stdio.h>
 #include <stdlib.h>
 #include <string.h>
