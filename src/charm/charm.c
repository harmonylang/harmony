#ifdef _WIN32
#include <windows.h>
#elif MACOS
#include <sys/param.h>
#include <sys/sysctl.h>
#endif

#include <sys/time.h>

#ifdef _WIN32
    // Accessing the number of available processors is not cross-platform-friendly
    // On Windows, we can use the sysinfoapi header to access that value instead.
    #include <sysinfoapi.h>
#endif

#include <unistd.h>
#include <pthread.h>
#include <stdio.h>
#include <stdlib.h>
#include <string.h>
#include <inttypes.h>
#include <errno.h>
#include <assert.h>

#ifndef HARMONY_COMBINE
#include "global.h"
#include "charm.h"
#include "ops.h"
#include "dot.h"
#include "strbuf.h"
#include "iface/iface.h"
#endif

int getNumCores() {
#ifdef WIN32
    SYSTEM_INFO sysinfo;
    GetSystemInfo(&sysinfo);
    return sysinfo.dwNumberOfProcessors;
#elif MACOS
    int nm[2];
    size_t len = 4;
    uint32_t count;

    nm[0] = CTL_HW; nm[1] = HW_AVAILCPU;
    sysctl(nm, 2, &count, &len, NULL, 0);

    if(count < 1) {
        nm[1] = HW_NCPU;
        sysctl(nm, 2, &count, &len, NULL, 0);
        if(count < 1) { count = 1; }
    }
    return count;
#else
    return sysconf(_SC_NPROCESSORS_ONLN);
#endif
}

#ifdef __APPLE__

#define PTHREAD_BARRIER_SERIAL_THREAD 1

typedef int pthread_barrierattr_t;
typedef struct
{
    pthread_mutex_t mutex;
    pthread_cond_t cond;
    unsigned int threads_required;
    unsigned int threads_left;
    unsigned int cycle;
} pthread_barrier_t;

int pthread_barrier_init(
    pthread_barrier_t *barrier,
    const pthread_barrierattr_t *attr,
    unsigned int count
){
    barrier->threads_required = barrier->threads_left = count;
    barrier->cycle = 0;
    pthread_mutex_init(&barrier->mutex, NULL);
    pthread_cond_init(&barrier->cond, NULL);
    return 0;
}

int pthread_barrier_destroy(pthread_barrier_t *barrier) {
    pthread_cond_destroy(&barrier->cond);
    pthread_mutex_destroy(&barrier->mutex);
    return 0;
}

int pthread_barrier_wait(pthread_barrier_t *barrier) {
    pthread_mutex_lock(&barrier->mutex);

    if (--barrier->threads_left == 0) {
        barrier->cycle++;
        barrier->threads_left = barrier->threads_required;
        pthread_cond_broadcast(&barrier->cond);
        pthread_mutex_unlock(&barrier->mutex);
        return PTHREAD_BARRIER_SERIAL_THREAD;
    }
    else {
        unsigned int cycle = barrier->cycle;

        while (cycle == barrier->cycle)
            pthread_cond_wait(&barrier->cond, &barrier->mutex);
        pthread_mutex_unlock(&barrier->mutex);
        return 0;
    }
}

#endif // __APPLE__

// One of these per worker thread
struct worker {
    struct global_t *global;     // global state
    double timeout;
    pthread_barrier_t *start_barrier, *end_barrier;

    int index;                   // index of worker
    pthread_t tid;               // thread identifier
    struct minheap *todo;        // set of states to evaluate
    int timecnt;                 // to reduce gettime() overhead
    struct step inv_step;        // for evaluating invariants

    struct minheap *results[2]; // out-queues for weights 0 and 1
};

bool invariant_check(struct global_t *global, struct state *state, struct step *step, int end){
    assert(step->ctx->sp == 0);
    assert(step->ctx->failure == 0);
    step->ctx->pc++;
    while (step->ctx->pc != end) {
        struct op_info *oi = global->code.instrs[step->ctx->pc].oi;
        int oldpc = step->ctx->pc;
        (*oi->op)(global->code.instrs[oldpc].env, state, step, global);
        if (step->ctx->failure != 0) {
            step->ctx->sp = 0;
            return false;
        }
        assert(step->ctx->pc != oldpc);
        assert(!step->ctx->terminated);
    }
    assert(step->ctx->sp == 1);
    step->ctx->sp = 0;
    assert(step->ctx->fp == 0);
    uint64_t b = step->ctx->stack[0];
    assert((b & VALUE_MASK) == VALUE_BOOL);
    return b >> VALUE_BITS;
}

void check_invariants(struct worker *w, struct node *node, struct step *step){
    struct global_t *global = w->global;
    struct state *state = node->state;
    extern int invariant_cnt(const void *env);

    assert((state->invariants & VALUE_MASK) == VALUE_SET);
    assert(step->ctx->sp == 0);
    int size;
    uint64_t *vals = value_get(state->invariants, &size);
    size /= sizeof(uint64_t);
    for (int i = 0; i < size; i++) {
        assert((vals[i] & VALUE_MASK) == VALUE_PC);
        step->ctx->pc = vals[i] >> VALUE_BITS;
        assert(strcmp(global->code.instrs[step->ctx->pc].oi->name, "Invariant") == 0);
        int end = invariant_cnt(global->code.instrs[step->ctx->pc].env);
        bool b = invariant_check(global, state, step, end);
        if (step->ctx->failure != 0) {
            printf("Invariant failed: %s\n", value_string(step->ctx->failure));
            b = false;
        }
        if (!b) {
            struct failure *f = new_alloc(struct failure);
            node->ftype = FAIL_INVARIANT;
            break;
        }
    }
}

static double gettime(){
    struct timeval tv;
    gettimeofday(&tv, NULL);
    return tv.tv_sec + (double) tv.tv_usec / 1000000;
}

static bool onestep(
    struct worker *w,       // thread info
    struct node *node,      // starting node
    struct state *sc,       // actual state
    uint64_t ctx,           // context identifier
    struct step *step,      // step info
    uint64_t choice,        // if about to make a choice, which choice?
    bool interrupt,         // start with invoking interrupt handler
    bool infloop_detect,    // try to detect infloop from the start
    int multiplicity        // #contexts that are in the current state
) {
    assert(!step->ctx->terminated);
    assert(step->ctx->failure == 0);

    struct global_t *global = w->global;

    // See if we should also try an interrupt.
    if (interrupt) {
		assert(step->ctx->trap_pc != 0);
        interrupt_invoke(step);
    }

    // Copy the choice
    uint64_t choice_copy = choice;

    // bool print_occurred = global->code.instrs[step->ctx->pc].choose;
    bool print_occurred = true;
    bool choosing = false, infinite_loop = false;
    struct dict *infloop = NULL;        // infinite loop detector
    int loopcnt = 0;
    for (;; loopcnt++) {
        int pc = step->ctx->pc;

        // If I'm phread 0 and it's time, print some stats
        if (w->index == 0 && w->timecnt-- == 0) {
            double now = gettime();
            if (now - global->lasttime > 1) {
                if (global->lasttime != 0) {
                    char *p = value_string(step->ctx->name);
                    fprintf(stderr, "%s pc=%d diameter=%d states=%d queue=%d\n",
                            p, step->ctx->pc, node->len, global->enqueued, global->enqueued - global->dequeued);
                    free(p);
                }
                global->lasttime = now;
                if (now > w->timeout) {
                    fprintf(stderr, "charm: timeout exceeded\n");
                    exit(1);
                }
            }
            w->timecnt = 100;
        }

        struct instr_t *instrs = global->code.instrs;
        struct op_info *oi = instrs[pc].oi;
        if (instrs[pc].choose) {
            assert(step->ctx->sp > 0);
            step->ctx->stack[step->ctx->sp - 1] = choice;
            step->ctx->pc++;
        }
        else {
            if (instrs[pc].load || instrs[pc].store || instrs[pc].del) {
                step->ai = graph_ai_alloc(multiplicity, step->ctx->atomic, pc);
            }
            (*oi->op)(instrs[pc].env, sc, step, global);
            step->ai = NULL;
        }
		assert(step->ctx->pc >= 0);
		assert(step->ctx->pc < global->code.len);

        if (!step->ctx->terminated && step->ctx->failure == 0 && (infloop_detect || loopcnt > 1000)) {
            if (infloop == NULL) {
                infloop = dict_new(0);
            }

            int stacksize = step->ctx->sp * sizeof(uint64_t);
            int combosize = sizeof(struct combined) + stacksize;
            struct combined *combo = calloc(1, combosize);
            combo->state = *sc;
            memcpy(&combo->context, step->ctx, sizeof(*step->ctx) + stacksize);
            void **p = dict_insert(infloop, combo, combosize);
            free(combo);
            if (*p == (void *) 0) {
                *p = (void *) 1;
            }
            else if (infloop_detect) {
                step->ctx->failure = value_put_atom(&global->values, "infinite loop", 13);
                infinite_loop = true;
            }
            else {
                // start over, as twostep does not have loopcnt optimization
                return false;
            }
        }

        if (step->ctx->terminated || step->ctx->failure != 0 || step->ctx->stopped) {
            break;
        }
        if (step->ctx->pc == pc) {
            fprintf(stderr, ">>> %s\n", oi->name);
        }
        assert(step->ctx->pc != pc);
		assert(step->ctx->pc >= 0);
		assert(step->ctx->pc < global->code.len);

        /* Peek at the next instruction.
         */
        oi = global->code.instrs[step->ctx->pc].oi;
        if (global->code.instrs[step->ctx->pc].choose) {
            assert(step->ctx->sp > 0);
            if (0 && step->ctx->readonly > 0) {    // TODO
                value_ctx_failure(step->ctx, &global->values, "can't choose in assertion or invariant");
                break;
            }
            uint64_t s = step->ctx->stack[step->ctx->sp - 1];
            if ((s & VALUE_MASK) != VALUE_SET) {
                value_ctx_failure(step->ctx, &global->values, "choose operation requires a set");
                break;
            }
            int size;
            uint64_t *vals = value_get(s, &size);
            size /= sizeof(uint64_t);
            if (size == 0) {
                value_ctx_failure(step->ctx, &global->values, "choose operation requires a non-empty set");
                break;
            }
            if (size == 1) {            // TODO.  This optimization is probably not worth it
                choice = vals[0];
            }
            else {
                choosing = true;
                break;
            }
        }

        // See if we need to break out of this step.  If the atomicFlag is
        // set, then definitely not.  If it is not set, then it gets
        // complicated.  If the atomic count > 0, then we may have delayed
        // breaking until strictly necessary (lazy atomic), in the hopes
        // of not having to at all (because breaking causes an expensive
        // context switch).  If the instruction is not "breakable" (Load,
        // Store, Del, eager AtomicInc), or a print instruction (Print),
        // then there's no need to break yet.  Otherwise, if the atomic
        // count > 0, we should set the atomicFlag and break.  Otherwise
        // if it's a breakable instruction, we should just break.  If
        // it's a print instruction, we should break if it's not the first.
        struct instr_t *next_instr = &global->code.instrs[step->ctx->pc];
        if (!step->ctx->atomicFlag && (next_instr->breakable || next_instr->log)) {
            if (step->ctx->atomic > 0) {
                step->ctx->atomicFlag = true;
                break;
            }
            if (next_instr->log && !print_occurred) {
                print_occurred = true;
            }
            else {
                break;
            }
        }
    }

    if (infloop != NULL) {
        dict_delete(infloop);
    }

    // Remove old context from the bag
    uint64_t count = value_dict_load(sc->ctxbag, ctx);
    assert((count & VALUE_MASK) == VALUE_INT);
    count -= 1 << VALUE_BITS;
    if (count == VALUE_INT) {
        sc->ctxbag = value_dict_remove(&global->values, sc->ctxbag, ctx);
    }
    else {
        sc->ctxbag = value_dict_store(&global->values, sc->ctxbag, ctx, count);
    }

    // Store new context in value directory.  Must be immutable now.
    uint64_t after = value_put_context(&global->values, step->ctx);

    // If choosing, save in state
    if (choosing) {
        assert(!step->ctx->terminated);
        sc->choosing = after;
    }

    // Add new context to state unless it's terminated or stopped
    if (step->ctx->stopped) {
        sc->stopbag = value_bag_add(&global->values, sc->stopbag, after, 1);
    }
    else if (!step->ctx->terminated) {
        sc->ctxbag = value_bag_add(&global->values, sc->ctxbag, after, 1);
    }

    // Weight of this step
    int weight = ctx == node->after ? 0 : 1;

    struct node *next = new_alloc(struct node);
    next->parent = node;
    next->state = sc;
    next->before = ctx;
    next->choice = choice_copy;
    next->interrupt = interrupt;
    next->after = after;
    next->len = node->len + weight;
    next->steps = node->steps + loopcnt;
    next->weight = weight;

    next->ai = step->ai;
    step->ai = NULL;
    next->log = step->log;
    next->nlog = step->nlog;
    step->log = NULL;
    step->nlog = 0;

    next->dfa_trie = step->dfa_trie;
    step->dfa_trie = NULL;

    if (step->ctx->failure != 0) {
        next->ftype = infinite_loop ? FAIL_TERMINATION : FAIL_SAFETY;
    }
    else if (sc->choosing == 0 && sc->invariants != VALUE_SET) {
        check_invariants(w, next, &w->inv_step);
    }

    minheap_insert(w->results[weight], next);
    return true;
}

static void make_step(
    struct worker *w,
    struct node *node,
    uint64_t ctx,
    uint64_t choice,       // if about to make a choice, which choice?
    int multiplicity       // #contexts that are in the current state
) {
    struct step step;
    memset(&step, 0, sizeof(step));

    // Make a copy of the state
    struct state *sc = new_alloc(struct state);
    memcpy(sc, node->state, sizeof(*sc));

    // Make a copy of the context
    step.ctx = value_copy(ctx, NULL);

    step.dfa_trie = node->dfa_trie;

    // See if we need to interrupt
    if (sc->choosing == 0 && step.ctx->trap_pc != 0 && !step.ctx->interruptlevel) {
        bool succ = onestep(w, node, sc, ctx, &step, choice, true, false, multiplicity);
        if (!succ) {
            (void) onestep(w, node, sc, ctx, &step, choice, true, true, multiplicity);
        }
        // sc = new_alloc(struct state);
        memcpy(sc, node->state, sizeof(*sc));
        free(step.ctx);
        step.ctx = value_copy(ctx, NULL);
    }

    sc->choosing = 0;
    bool succ = onestep(w, node, sc, ctx, &step, choice, false, false, multiplicity);
    if (!succ) {
        (void) onestep(w, node, sc, ctx, &step, choice, false, true, multiplicity);
    }

    free(step.ctx);
}

void print_vars(FILE *file, uint64_t v){
    assert((v & VALUE_MASK) == VALUE_DICT);
    int size;
    uint64_t *vars = value_get(v, &size);
    size /= sizeof(uint64_t);
    fprintf(file, "{");
    for (int i = 0; i < size; i += 2) {
        if (i > 0) {
            fprintf(file, ",");
        }
        char *k = value_string(vars[i]);
		int len = strlen(k);
        char *v = value_json(vars[i+1]);
        fprintf(file, " \"%.*s\": %s", len - 2, k + 1, v);
        free(k);
        free(v);
    }
    fprintf(file, " }");
}

char *json_escape_value(uint64_t v){
    char *s = value_string(v);
    char *r = json_escape(s, strlen(s));
    free(s);
    return r;
}

bool print_trace(
    struct global_t *global,
    FILE *file,
    struct context *ctx,
    int pc,
    int fp,
    uint64_t vars
) {
    if (fp == 0) {
        return false;
    }
    assert(fp >= 4);

	int level = 0, orig_pc = pc;
    if (strcmp(global->code.instrs[pc].oi->name, "Frame") == 0) {
        uint64_t ct = ctx->stack[ctx->sp - 2];
        assert((ct & VALUE_MASK) == VALUE_INT);
        switch (ct >> VALUE_BITS) {
        case CALLTYPE_PROCESS:
            pc++;
            break;
        case CALLTYPE_INTERRUPT:
        case CALLTYPE_NORMAL:
            {
                uint64_t retaddr = ctx->stack[ctx->sp - 3];
                assert((retaddr & VALUE_MASK) == VALUE_PC);
                pc = retaddr >> VALUE_BITS;
            }
            break;
        default:
            fprintf(stderr, "call type: %"PRIx64" %d %d %d\n", ct, ctx->sp, ctx->fp, ctx->pc);
            // panic("print_trace: bad call type 1");
        }
    }
    while (--pc >= 0) {
        const char *name = global->code.instrs[pc].oi->name;

        if (strcmp(name, "Return") == 0) {
			level++;
		}
        else if (strcmp(name, "Frame") == 0) {
			if (level == 0) {
				if (fp >= 5) {
                    assert((ctx->stack[fp - 5] & VALUE_MASK) == VALUE_PC);
					int npc = ctx->stack[fp - 5] >> VALUE_BITS;
					uint64_t nvars = ctx->stack[fp - 2];
					int nfp = ctx->stack[fp - 1] >> VALUE_BITS;
					if (print_trace(global, file, ctx, npc, nfp, nvars)) {
                        fprintf(file, ",\n");
                    }
				}
				fprintf(file, "            {\n");
				fprintf(file, "              \"pc\": \"%d\",\n", orig_pc);
				fprintf(file, "              \"xpc\": \"%d\",\n", pc);

				const struct env_Frame *ef = global->code.instrs[pc].env;
				char *s = value_string(ef->name), *a = NULL;
				int len = strlen(s);
                a = json_escape_value(ctx->stack[fp - 3]);
				if (*a == '(') {
					fprintf(file, "              \"method\": \"%.*s%s\",\n", len - 2, s + 1, a);
				}
				else {
					fprintf(file, "              \"method\": \"%.*s(%s)\",\n", len - 2, s + 1, a);
				}

                uint64_t ct = ctx->stack[fp - 4];
                assert((ct & VALUE_MASK) == VALUE_INT);
                switch (ct >> VALUE_BITS) {
                case CALLTYPE_PROCESS:
                    fprintf(file, "              \"calltype\": \"process\",\n");
                    break;
                case CALLTYPE_NORMAL:
                    fprintf(file, "              \"calltype\": \"normal\",\n");
                    break;
                case CALLTYPE_INTERRUPT:
                    fprintf(file, "              \"calltype\": \"interrupt\",\n");
                    break;
                default:
                    panic("print_trace: bad call type 2");
                }

				free(s);
				free(a);
				fprintf(file, "              \"vars\": ");
				print_vars(file, vars);
				fprintf(file, "\n");
				fprintf(file, "            }");
				return true;
			}
            else {
                assert(level > 0);
                level--;
            }
        }
    }
    return false;
}

char *ctx_status(struct node *node, uint64_t ctx) {
    if (node->state->choosing == ctx) {
        return "choosing";
    }
    while (node->state->choosing != 0) {
        node = node->parent;
    }
    struct edge *edge;
    for (edge = node->fwd; edge != NULL; edge = edge->next) {
        if (edge->ctx == ctx) {
            break;
        }
    };
    if (edge != NULL && edge->node == node) {
        return "blocked";
    }
    return "runnable";
}

void print_context(
    struct global_t *global,
    FILE *file,
    uint64_t ctx,
    int tid,
    struct node *node
) {
    char *s, *a;

    fprintf(file, "        {\n");
    fprintf(file, "          \"tid\": \"%d\",\n", tid);
    fprintf(file, "          \"yhash\": \"%"PRIx64"\",\n", ctx);

    struct context *c = value_get(ctx, NULL);

    s = value_string(c->name);
	int len = strlen(s);
    a = json_escape_value(c->arg);
    if (*a == '(') {
        fprintf(file, "          \"name\": \"%.*s%s\",\n", len - 2, s + 1, a);
    }
    else {
        fprintf(file, "          \"name\": \"%.*s(%s)\",\n", len - 2, s + 1, a);
    }
    free(s);
    free(a);

    // assert((c->entry & VALUE_MASK) == VALUE_PC);   TODO
    fprintf(file, "          \"entry\": \"%d\",\n", (int) (c->entry >> VALUE_BITS));

    fprintf(file, "          \"pc\": \"%d\",\n", c->pc);
    fprintf(file, "          \"fp\": \"%d\",\n", c->fp);

#ifdef notdef
    {
        fprintf(file, "STACK %d:\n", c->fp);
        for (int x = 0; x < c->sp; x++) {
            fprintf(file, "    %d: %s\n", x, value_string(c->stack[x]));
        }
    }
#endif

    fprintf(file, "          \"trace\": [\n");
    print_trace(global, file, c, c->pc, c->fp, c->vars);
    fprintf(file, "\n");
    fprintf(file, "          ],\n");

    if (c->failure != 0) {
        s = value_string(c->failure);
        fprintf(file, "          \"failure\": %s,\n", s);
        free(s);
    }

    if (c->trap_pc != 0) {
        s = value_string(c->trap_pc);
        a = value_string(c->trap_arg);
        if (*a == '(') {
            fprintf(file, "          \"trap\": \"%s%s\",\n", s, a);
        }
        else {
            fprintf(file, "          \"trap\": \"%s(%s)\",\n", s, a);
        }
        free(s);
    }

    if (c->interruptlevel) {
        fprintf(file, "          \"interruptlevel\": \"1\",\n");
    }

    if (c->atomic != 0) {
        fprintf(file, "          \"atomic\": \"%d\",\n", c->atomic);
    }
    if (c->readonly != 0) {
        fprintf(file, "          \"readonly\": \"%d\",\n", c->readonly);
    }

    if (c->terminated) {
        fprintf(file, "          \"mode\": \"terminated\",\n");
    }
    else if (c->failure != 0) {
        fprintf(file, "          \"mode\": \"failed\",\n");
    }
    else if (c->stopped) {
        fprintf(file, "          \"mode\": \"stopped\",\n");
    }
    else {
        fprintf(file, "          \"mode\": \"%s\",\n", ctx_status(node, ctx));
    }

#ifdef notdef
    fprintf(file, "          \"stack\": [\n");
    for (int i = 0; i < c->sp; i++) {
        s = value_string(c->stack[i]);
        if (i < c->sp - 1) {
            fprintf(file, "            \"%s\",\n", s);
        }
        else {
            fprintf(file, "            \"%s\"\n", s);
        }
        free(s);
    }
    fprintf(file, "          ],\n");
#endif

    s = value_json(c->this);
    fprintf(file, "          \"this\": %s\n", s);
    free(s);

    fprintf(file, "        }");
}

void print_state(
    struct global_t *global,
    FILE *file,
    struct node *node
) {

#ifdef notdef
    fprintf(file, "      \"shared\": ");
    print_vars(file, node->state->vars);
    fprintf(file, ",\n");
#endif

    struct state *state = node->state;
    extern int invariant_cnt(const void *env);
    struct step inv_step;
    memset(&inv_step, 0, sizeof(inv_step));
    inv_step.ctx = new_alloc(struct context);

    // uint64_t inv_nv = value_put_atom("name", 4);
    // uint64_t inv_tv = value_put_atom("tag", 3);
    inv_step.ctx->name = value_put_atom(&global->values, "__invariant__", 13);
    inv_step.ctx->arg = VALUE_DICT;
    inv_step.ctx->this = VALUE_DICT;
    inv_step.ctx->vars = VALUE_DICT;
    inv_step.ctx->atomic = inv_step.ctx->readonly = 1;
    inv_step.ctx->interruptlevel = false;

    fprintf(file, "      \"invfails\": [");
    assert((state->invariants & VALUE_MASK) == VALUE_SET);
    int size;
    uint64_t *vals = value_get(state->invariants, &size);
    size /= sizeof(uint64_t);
    int nfailures = 0;
    for (int i = 0; i < size; i++) {
        assert((vals[i] & VALUE_MASK) == VALUE_PC);
        inv_step.ctx->pc = vals[i] >> VALUE_BITS;
        assert(strcmp(global->code.instrs[inv_step.ctx->pc].oi->name, "Invariant") == 0);
        int end = invariant_cnt(global->code.instrs[inv_step.ctx->pc].env);
        bool b = invariant_check(global, state, &inv_step, end);
        if (inv_step.ctx->failure != 0) {
            b = false;
        }
        if (!b) {
            if (nfailures != 0) {
                fprintf(file, ",");
            }
            fprintf(file, "\n        {\n");
            fprintf(file, "          \"pc\": \"%"PRIu64"\",\n", vals[i] >> VALUE_BITS);
            if (inv_step.ctx->failure == 0) {
                fprintf(file, "          \"reason\": \"invariant violated\"\n");
            }
            else {
                char *val = value_string(inv_step.ctx->failure);
				int len = strlen(val);
                fprintf(file, "          \"reason\": \"%.*s\"\n", len - 2, val + 1);
                free(val);
            }
            nfailures++;
            fprintf(file, "        }");
        }
    }
    fprintf(file, "\n      ],\n");
    free(inv_step.ctx);

    fprintf(file, "      \"contexts\": [\n");
    for (int i = 0; i < global->nprocesses; i++) {
        print_context(global, file, global->processes[i], i, node);
        if (i < global->nprocesses - 1) {
            fprintf(file, ",");
        }
        fprintf(file, "\n");
    }
    fprintf(file, "      ]\n");
}

void diff_state(
    struct global_t *global,
    FILE *file,
    struct state *oldstate,
    struct state *newstate,
    struct context *oldctx,
    struct context *newctx,
    bool interrupt,
    bool choose,
    uint64_t choice,
    char *print
) {
    if (global->dumpfirst) {
        global->dumpfirst = false;
    }
    else {
        fprintf(file, ",");
    }
    fprintf(file, "\n        {\n");
    if (newstate->vars != oldstate->vars) {
        fprintf(file, "          \"shared\": ");
        print_vars(file, newstate->vars);
        fprintf(file, ",\n");
    }
    if (interrupt) {
        fprintf(file, "          \"interrupt\": \"True\",\n");
    }
    if (choose) {
        char *val = value_json(choice);
        fprintf(file, "          \"choose\": %s,\n", val);
        free(val);
    }
    if (print != NULL) {
        fprintf(file, "          \"print\": %s,\n", print);
    }
    fprintf(file, "          \"npc\": \"%d\",\n", newctx->pc);
    if (newctx->fp != oldctx->fp) {
        fprintf(file, "          \"fp\": \"%d\",\n", newctx->fp);
        fprintf(file, "          \"trace\": [\n");
        print_trace(global, file, newctx, newctx->pc, newctx->fp, newctx->vars);
        fprintf(file, "\n");
        fprintf(file, "          ],\n");
    }
    if (newctx->this != oldctx->this) {
        char *val = value_json(newctx->this);
        fprintf(file, "          \"this\": %s,\n", val);
        free(val);
    }
    if (newctx->vars != oldctx->vars) {
        fprintf(file, "          \"local\": ");
        print_vars(file, newctx->vars);
        fprintf(file, ",\n");
    }
    if (newctx->atomic != oldctx->atomic) {
        fprintf(file, "          \"atomic\": \"%d\",\n", newctx->atomic);
    }
    if (newctx->readonly != oldctx->readonly) {
        fprintf(file, "          \"readonly\": \"%d\",\n", newctx->readonly);
    }
    if (newctx->interruptlevel != oldctx->interruptlevel) {
        fprintf(file, "          \"interruptlevel\": \"%d\",\n", newctx->interruptlevel ? 1 : 0);
    }
    if (newctx->failure != 0) {
        char *val = value_string(newctx->failure);
        fprintf(file, "          \"failure\": %s,\n", val);
        fprintf(file, "          \"mode\": \"failed\",\n");
        free(val);
    }
    else if (newctx->terminated) {
        fprintf(file, "          \"mode\": \"terminated\",\n");
    }

    int common;
    for (common = 0; common < newctx->sp && common < oldctx->sp; common++) {
        if (newctx->stack[common] != oldctx->stack[common]) {
            break;
        }
    }
    if (common < oldctx->sp) {
        fprintf(file, "          \"pop\": \"%d\",\n", oldctx->sp - common);
    }
    fprintf(file, "          \"push\": [");
    for (int i = common; i < newctx->sp; i++) {
        if (i > common) {
            fprintf(file, ",");
        }
        char *val = value_json(newctx->stack[i]);
        fprintf(file, " %s", val);
        free(val);
    }
    fprintf(file, " ],\n");

    fprintf(file, "          \"pc\": \"%d\"\n", oldctx->pc);

    fprintf(file, "        }");
}

void diff_dump(
    struct global_t *global,
    FILE *file,
    struct state *oldstate,
    struct state *newstate,
    struct context **oldctx,
    struct context *newctx,
    bool interrupt,
    bool choose,
    uint64_t choice,
    char *print
) {
    int newsize = sizeof(*newctx) + (newctx->sp * sizeof(uint64_t));

    if (memcmp(oldstate, newstate, sizeof(struct state)) == 0 &&
            (*oldctx)->sp == newctx->sp &&
            memcmp(*oldctx, newctx, newsize) == 0) {
        return;
    }

    // Keep track of old state and context for taking diffs
    diff_state(global, file, oldstate, newstate, *oldctx, newctx, interrupt, choose, choice, print);
    *oldstate = *newstate;
    free(*oldctx);
    *oldctx = malloc(newsize);
    memcpy(*oldctx, newctx, newsize);
}

// similar to onestep.  TODO.  Use flag to onestep?
uint64_t twostep(
    struct global_t *global,
    FILE *file,
    struct node *node,
    uint64_t ctx,
    uint64_t choice,
    bool interrupt,
    struct state *oldstate,
    struct context **oldctx,
    uint64_t nextvars
){
    // Make a copy of the state
    struct state *sc = new_alloc(struct state);
    memcpy(sc, node->state, sizeof(*sc));
    sc->choosing = 0;

    struct step step;
    memset(&step, 0, sizeof(step));
    step.ctx = value_copy(ctx, NULL);
    if (step.ctx->terminated || step.ctx->failure != 0) {
        free(step.ctx);
        return ctx;
    }

    if (interrupt) {
		assert(step.ctx->trap_pc != 0);
        interrupt_invoke(&step);
        diff_dump(global, file, oldstate, sc, oldctx, step.ctx, true, false, 0, NULL);
    }

    bool print_occurred = true;         // TODO
    struct dict *infloop = NULL;        // infinite loop detector
    for (int loopcnt = 0;; loopcnt++) {
        int pc = step.ctx->pc;

        char *print = NULL;
        struct op_info *oi = global->code.instrs[pc].oi;
        if (global->code.instrs[pc].choose) {
            step.ctx->stack[step.ctx->sp - 1] = choice;
            step.ctx->pc++;
        }
        else if (global->code.instrs[pc].log) {
            print = value_json(step.ctx->stack[step.ctx->sp - 1]);
            (*oi->op)(global->code.instrs[pc].env, sc, &step, global);
        }
        else {
            (*oi->op)(global->code.instrs[pc].env, sc, &step, global);
        }

        // Infinite loop detection
        if (!step.ctx->terminated && step.ctx->failure == 0) {
            if (infloop == NULL) {
                infloop = dict_new(0);
            }

            int stacksize = step.ctx->sp * sizeof(uint64_t);
            int combosize = sizeof(struct combined) + stacksize;
            struct combined *combo = calloc(1, combosize);
            combo->state = *sc;
            memcpy(&combo->context, step.ctx, sizeof(*step.ctx) + stacksize);
            void **p = dict_insert(infloop, combo, combosize);
            free(combo);
            if (*p == (void *) 0) {
                *p = (void *) 1;
            }
            else {
                step.ctx->failure = value_put_atom(&global->values, "infinite loop", 13);
            }
        }

        diff_dump(global, file, oldstate, sc, oldctx, step.ctx, false, global->code.instrs[pc].choose, choice, print);
        free(print);
        if (step.ctx->terminated || step.ctx->failure != 0 || step.ctx->stopped) {
            break;
        }
        if (step.ctx->pc == pc) {
            fprintf(stderr, ">>> %s\n", oi->name);
        }
        assert(step.ctx->pc != pc);

        /* Peek at the next instruction.
         */
        oi = global->code.instrs[step.ctx->pc].oi;
        if (global->code.instrs[step.ctx->pc].choose) {
            assert(step.ctx->sp > 0);
            if (0 && step.ctx->readonly > 0) {    // TODO
                value_ctx_failure(step.ctx, &global->values, "can't choose in assertion or invariant");
                diff_dump(global, file, oldstate, sc, oldctx, step.ctx, false, global->code.instrs[pc].choose, choice, NULL);
                break;
            }
            uint64_t s = step.ctx->stack[step.ctx->sp - 1];
            if ((s & VALUE_MASK) != VALUE_SET) {
                value_ctx_failure(step.ctx, &global->values, "choose operation requires a set");
                diff_dump(global, file, oldstate, sc, oldctx, step.ctx, false, global->code.instrs[pc].choose, choice, NULL);
                break;
            }
            int size;
            uint64_t *vals = value_get(s, &size);
            size /= sizeof(uint64_t);
            if (size == 0) {
                value_ctx_failure(step.ctx, &global->values, "choose operation requires a non-empty set");
                diff_dump(global, file, oldstate, sc, oldctx, step.ctx, false, global->code.instrs[pc].choose, choice, NULL);
                break;
            }
            if (size == 1) {
                choice = vals[0];
            }
            else {
                break;
            }
        }

        struct instr_t *next_instr = &global->code.instrs[step.ctx->pc];
        if (!step.ctx->atomicFlag && (next_instr->breakable || next_instr->log)) {
            if (step.ctx->atomic > 0) {
                step.ctx->atomicFlag = true;
                break;
            }
            if (next_instr->log && !print_occurred) {
                print_occurred = true;
            }
            else {
                break;
            }
        }
    }

    // Remove old context from the bag
    uint64_t count = value_dict_load(sc->ctxbag, ctx);
    assert((count & VALUE_MASK) == VALUE_INT);
    count -= 1 << VALUE_BITS;
    if (count == VALUE_INT) {
        sc->ctxbag = value_dict_remove(&global->values, sc->ctxbag, ctx);
    }
    else {
        sc->ctxbag = value_dict_store(&global->values, sc->ctxbag, ctx, count);
    }

    uint64_t after = value_put_context(&global->values, step.ctx);

    // Add new context to state unless it's terminated or stopped
    if (step.ctx->stopped) {
        sc->stopbag = value_bag_add(&global->values, sc->stopbag, after, 1);
    }
    else if (!step.ctx->terminated) {
        sc->ctxbag = value_bag_add(&global->values, sc->ctxbag, after, 1);
    }

    // assert(sc->vars == nextvars);
    ctx = value_put_context(&global->values, step.ctx);

    free(sc);
    free(step.ctx);
    free(step.log);

    return ctx;
}

void path_dump(
    struct global_t *global,
    FILE *file,
    struct node *last,
    uint64_t choice,
    struct state *oldstate,
    struct context **oldctx,
    bool interrupt
) {
    struct node *node = last;

    last = last->parent;
    if (last->parent == NULL) {
        fprintf(file, "\n");
    }
    else {
        path_dump(global, file, last, last->choice, oldstate, oldctx, last->interrupt);
        fprintf(file, ",\n");
    }

    fprintf(file, "    {\n");
    fprintf(file, "      \"id\": \"%d\",\n", node->id);

    /* Find the starting context in the list of processes.
     */
    uint64_t ctx = node->before;
    int pid;
    for (pid = 0; pid < global->nprocesses; pid++) {
        if (global->processes[pid] == ctx) {
            break;
        }
    }

    struct context *context = value_get(ctx, NULL);
    assert(!context->terminated);
    char *name = value_string(context->name);
	int len = strlen(name);
    char *arg = json_escape_value(context->arg);
    // char *c = value_string(choice);
    fprintf(file, "      \"tid\": \"%d\",\n", pid);
    fprintf(file, "      \"xhash\": \"%"PRIx64"\",\n", ctx);
    if (*arg == '(') {
        fprintf(file, "      \"name\": \"%.*s%s\",\n", len - 2, name + 1, arg);
    }
    else {
        fprintf(file, "      \"name\": \"%.*s(%s)\",\n", len - 2, name + 1, arg);
    }
    // fprintf(file, "      \"choice\": \"%s\",\n", c);
    global->dumpfirst = true;
    fprintf(file, "      \"microsteps\": [");
    free(name);
    free(arg);
    // free(c);
    memset(*oldctx, 0, sizeof(**oldctx));
    (*oldctx)->pc = context->pc;

    // Recreate the steps
    assert(pid < global->nprocesses);
    global->processes[pid] = twostep(
        global,
        file,
        last,
        ctx,
        choice,
        interrupt,
        oldstate,
        oldctx,
        node->state->vars
    );
    fprintf(file, "\n      ],\n");

    /* Match each context to a process.
     */
    bool *matched = calloc(global->nprocesses, sizeof(bool));
    int nctxs;
    uint64_t *ctxs = value_get(node->state->ctxbag, &nctxs);
    nctxs /= sizeof(uint64_t);
    for (int i = 0; i < nctxs; i += 2) {
        assert((ctxs[i] & VALUE_MASK) == VALUE_CONTEXT);
        assert((ctxs[i+1] & VALUE_MASK) == VALUE_INT);
        int cnt = ctxs[i+1] >> VALUE_BITS;
        for (int j = 0; j < cnt; j++) {
            int k;
            for (k = 0; k < global->nprocesses; k++) {
                if (!matched[k] && global->processes[k] == ctxs[i]) {
                    matched[k] = true;
                    break;
                }
            }
            if (k == global->nprocesses) {
                global->processes = realloc(global->processes, (global->nprocesses + 1) * sizeof(uint64_t));
                matched = realloc(matched, (global->nprocesses + 1) * sizeof(bool));
                global->processes[global->nprocesses] = ctxs[i];
                matched[global->nprocesses] = true;
                global->nprocesses++;
            }
        }
    }
    free(matched);
  
    print_state(global, file, node);
    fprintf(file, "    }");
}

static char *json_string_encode(char *s, int len){
    char *result = malloc(4 * len), *p = result;

    while (len > 0) {
        switch (*s) {
        case '\r':
            *p++ = '\\'; *p++ = 'r';
            break;
        case '\n':
            *p++ = '\\'; *p++ = 'n';
            break;
        case '\f':
            *p++ = '\\'; *p++ = 'f';
            break;
        case '\t':
            *p++ = '\\'; *p++ = 't';
            break;
        case '"':
            *p++ = '\\'; *p++ = '"';
            break;
        case '\\':
            *p++ = '\\'; *p++ = '\\';
            break;
        default:
            *p++ = *s;
        }
        s++;
        len--;
    }
    *p++ = 0;
    return result;
}

struct enum_loc_env_t {
    FILE *out;
    struct dict *code_map;
};

static void enum_loc(
    void *env,
    const void *key,
    unsigned int key_size,
    HASHDICT_VALUE_TYPE value
) {
    static bool notfirst = false;
    struct enum_loc_env_t *enum_loc_env = env;
    FILE *out = enum_loc_env->out;
    struct dict *code_map = enum_loc_env->code_map;

    if (notfirst) {
        fprintf(out, ",\n");
    }
    else {
        notfirst = true;
        fprintf(out, "\n");
    }

    // Get program counter
    char *pcc = malloc(key_size + 1);
    memcpy(pcc, key, key_size);
    pcc[key_size] = 0;
    int pc = atoi(pcc);
    free(pcc);

    fprintf(out, "    \"%.*s\": { ", key_size, (char *) key);

    struct json_value *jv = value;
    assert(jv->type == JV_MAP);

    struct json_value *file = dict_lookup(jv->u.map, "file", 4);
    assert(file->type == JV_ATOM);
    fprintf(out, "\"file\": \"%s\", ", json_string_encode(file->u.atom.base, file->u.atom.len));

    struct json_value *line = dict_lookup(jv->u.map, "line", 4);
    assert(line->type == JV_ATOM);
    fprintf(out, "\"line\": \"%.*s\", ", line->u.atom.len, line->u.atom.base);

    void **p = dict_insert(code_map, &pc, sizeof(pc));
    int r = asprintf((char **) p, "%.*s:%.*s", file->u.atom.len, file->u.atom.base, line->u.atom.len, line->u.atom.base);

    struct json_value *code = dict_lookup(jv->u.map, "code", 4);
    assert(code->type == JV_ATOM);
    fprintf(out, "\"code\": \"%s\"", json_string_encode(code->u.atom.base, code->u.atom.len));
    fprintf(out, " }");
}

enum busywait { BW_ESCAPE, BW_RETURN, BW_VISITED };
static enum busywait is_stuck(
    struct node *start,
    struct node *node,
    uint64_t ctx,
    bool change
) {
	if (node->component != start->component) {
		return BW_ESCAPE;
	}
	if (node->visited) {
		return BW_VISITED;
	}
    change = change || (node->state->vars != start->state->vars);
	node->visited = true;
	enum busywait result = BW_ESCAPE;
    for (struct edge *edge = node->fwd; edge != NULL; edge = edge->next) {
        if (edge->ctx == ctx) {
			if (edge->node == node) {
				node->visited = false;
				return BW_ESCAPE;
			}
			if (edge->node == start) {
				if (!change) {
					node->visited = false;
					return BW_ESCAPE;
				}
				result = BW_RETURN;
			}
			else {
				enum busywait bw = is_stuck(start, edge->node, edge->after, change);
				switch (bw) {
				case BW_ESCAPE:
					node->visited = false;
					return BW_ESCAPE;
				case BW_RETURN:
					result = BW_RETURN;
					break;
				case BW_VISITED:
					break;
				default:
					assert(false);
				}
			}
        }
    }
	node->visited = false;
    return result;
}

static void detect_busywait(struct minheap *failures, struct node *node){
	// Get the contexts
	int size;
	uint64_t *ctxs = value_get(node->state->ctxbag, &size);
	size /= sizeof(uint64_t);

	for (int i = 0; i < size; i += 2) {
		if (is_stuck(node, node, ctxs[i], false) == BW_RETURN) {
			struct failure *f = new_alloc(struct failure);
			f->type = FAIL_BUSYWAIT;
			f->choice = node->choice;
			f->node = node;
			minheap_insert(failures, f);
			break;
		}
	}
}

static int node_cmp(void *n1, void *n2){
    struct node *node1 = n1, *node2 = n2;

    if (node1->len != node2->len) {
        return node1->len - node2->len;
    }
    if (node1->steps != node2->steps) {
        return node1->steps - node2->steps;
    }
    return node1->id - node2->id;
}

static int fail_cmp(void *f1, void *f2){
    struct failure *fail1 = f1, *fail2 = f2;

    return node_cmp(fail1->node, fail2->node);
}

static void do_work(struct worker *w){
	while (!minheap_empty(w->todo)) {
		struct node *node = minheap_getmin(w->todo);
		struct state *state = node->state;
		w->global->dequeued++; // TODO race condition

		if (state->choosing != 0) {
			assert((state->choosing & VALUE_MASK) == VALUE_CONTEXT);
			if (false) {
				printf("CHOOSING %"PRIx64"\n", state->choosing);
			}

			struct context *cc = value_get(state->choosing, NULL);
			assert(cc != NULL);
			assert(cc->sp > 0);
			uint64_t s = cc->stack[cc->sp - 1];
			assert((s & VALUE_MASK) == VALUE_SET);
			int size;
			uint64_t *vals = value_get(s, &size);
			size /= sizeof(uint64_t);
			assert(size > 0);
			for (int i = 0; i < size; i++) {
				make_step(
					w,
					node,
					state->choosing,
					vals[i],
					1
				);
			}
		}
		else {
			int size;
			uint64_t *ctxs = value_get(state->ctxbag, &size);
			size /= sizeof(uint64_t);
			assert(size >= 0);
			for (int i = 0; i < size; i += 2) {
				assert((ctxs[i] & VALUE_MASK) == VALUE_CONTEXT);
				assert((ctxs[i+1] & VALUE_MASK) == VALUE_INT);
				make_step(
					w,
					node,
					ctxs[i],
					0,
					ctxs[i+1] >> VALUE_BITS
				);
			}
		}
	}
}

static void *worker(void *arg){
    struct worker *w = arg;

    for (int epoch = 0;; epoch++) {
        pthread_barrier_wait(w->start_barrier);
		// printf("WORKER %d starting\n", w->index);
		do_work(w);
		// printf("WORKER %d finished\n", w->index);
        pthread_barrier_wait(w->end_barrier);
    }

    return NULL;
}

void process_results(
    struct global_t *global,
    struct dict *visited,
    struct minheap *todo[2],
    struct minheap *results
) {
    while (!minheap_empty(results)) {
        struct node *node = minheap_getmin(results);
        struct node *parent = node->parent, *next;
        bool must_free;     // whether node must be freed or not

        /* See if we already visited this node.
         */
        void **p = dict_insert(visited, node->state, sizeof(struct state));
        if ((next = *p) == NULL) {
            next = *p = node;
            graph_add(&global->graph, node);   // sets node->id
            assert(node->id != 0);
            minheap_insert(todo[0], node);
            global->enqueued++;
            must_free = false;
        }
        else {
            next = *p;
            must_free = true;
        }

        if (node->ftype != FAIL_NONE) {
            struct failure *f = new_alloc(struct failure);
            f->type = node->ftype;
            f->choice = node->choice;
            f->node = next;
            minheap_insert(global->failures, f);
        }

        // printf("ADD %d => %d\n", parent->id, next->id);

        // Add a forward edge from parent
        struct edge *fwd = new_alloc(struct edge);
        fwd->ctx = node->before;
        fwd->choice = node->choice;
        fwd->interrupt = node->interrupt;
        fwd->node = next;
        fwd->weight = node->weight;
        fwd->after = node->after;
        fwd->ai = node->ai;
        fwd->log = node->log;
        fwd->nlog = node->nlog;
        fwd->next = parent->fwd;
        parent->fwd = fwd;

        // Add a backward edge from node to parent.
        struct edge *bwd = new_alloc(struct edge);
        bwd->ctx = node->before;
        bwd->choice = node->choice;
        bwd->interrupt = node->interrupt;
        bwd->node = parent;
        bwd->weight = node->weight;
        bwd->after = node->after;
        bwd->ai = node->ai;
        bwd->log = node->log;
        bwd->nlog = node->nlog;
        bwd->next = next->bwd;
        next->bwd = bwd;

        if (must_free) {
            free(node);
        }
    }
}

char *state_string(struct state *state){
    void alloc_printf(char **r, char *fmt, ...);
    void append_printf(char **p, char *fmt, ...);

    char *r, *v;
    alloc_printf(&r, "{");
    v = value_string(state->vars);
    append_printf(&r, "%s", v); free(v);
    v = value_string(state->seqs);
    append_printf(&r, ",%s", v); free(v);
    v = value_string(state->choosing);
    append_printf(&r, ",%s", v); free(v);
    v = value_string(state->ctxbag);
    append_printf(&r, ",%s", v); free(v);
    v = value_string(state->stopbag);
    append_printf(&r, ",%s", v); free(v);
    v = value_string(state->termbag);
    append_printf(&r, ",%s", v); free(v);
    v = value_string(state->invariants);
    append_printf(&r, ",%s}", v); free(v);
    return r;
}

// This routine removes all node that have a single incoming edge and it's
// an "epsilon" edge (empty print log).  These are essentially useless nodes.
// Typically about half of the nodes can be removed this way.
static void destutter1(struct graph_t *graph){
    for (int i = 0; i < graph->size; i++) {
        struct node *n = graph->nodes[i];

        if (n->bwd != NULL && n->bwd->next == NULL && n->bwd->nlog == 0) {
            struct node *parent = n->bwd->node;

            if (n->final) {
                parent->final = true;
            }

            // Remove the edge from the parent
            struct edge **pe, *e;
            for (pe = &parent->fwd; (e = *pe) != NULL; pe = &e->next) {
                if (e->node == n && e->nlog == 0) {
                    *pe = e->next;
                    free(e);
                    break;
                }
            }

            struct edge *next;
            for (struct edge *e = n->fwd; e != NULL; e = next) {
                // Move the outgoing edge to the parent.
                next = e->next;
                e->next = parent->fwd;
                parent->fwd = e;

                // Fix the corresponding backwards edge
                for (struct edge *f = e->node->bwd; f != NULL; f = f->next) {
                    if (f->node == n && f->nlog == e->nlog &&
                            memcmp(f->log, e->log, f->nlog * sizeof(*f->log)) == 0) {
                        f->node = parent;
                        break;
                    }
                }
            }
            n->reachable = false;
        }
        else {
            n->reachable = true;
        }
    }
}

static struct dict *collect_symbols(struct graph_t *graph){
    struct dict *symbols = dict_new(0);
    uint64_t symbol_id = 0;

    for (int i = 0; i < graph->size; i++) {
        struct node *n = graph->nodes[i];
        if (!n->reachable) {
            continue;
        }
        for (struct edge *e = n->fwd; e != NULL; e = e->next) {
            for (int j = 0; j < e->nlog; j++) {
                void **p = dict_insert(symbols, &e->log[j], sizeof(e->log[j]));
                if (*p == NULL) {
                    *p = (void *) ++symbol_id;
                }
            }
        }
    }
    return symbols;
}

struct symbol_env {
    FILE *out;
    bool first;
};

static void print_symbol(void *env, const void *key, unsigned int key_size, void *value){
    struct symbol_env *se = env;
    const uint64_t *symbol = key;

    assert(key_size == sizeof(*symbol));
    char *p = value_json(*symbol);
    if (se->first) {
        se->first = false;
    }
    else {
        fprintf(se->out, ",\n");
    }
    fprintf(se->out, "     \"%"PRIu64"\": %s", (uint64_t) value, p);
    free(p);
}

struct print_trans_env {
    FILE *out;
    bool first;
    struct dict *symbols;
};

static void print_trans_upcall(void *env, const void *key, unsigned int key_size, void *value){
    struct print_trans_env *pte = env;
    const uint64_t *log = key;
    unsigned int nkeys = key_size / sizeof(uint64_t);
    struct strbuf *sb = value;

    if (pte->first) {
        pte->first = false;
    }
    else {
        fprintf(pte->out, ",\n");
    }
    fprintf(pte->out, "        [[");
    for (unsigned int i = 0; i < nkeys; i++) {
        void *p = dict_lookup(pte->symbols, &log[i], sizeof(log[i]));
        assert(p != NULL);
        if (i != 0) {
            fprintf(pte->out, ",");
        }
        fprintf(pte->out, "%"PRIu64, (uint64_t) p);
    }
    fprintf(pte->out, "],[%s]]", strbuf_getstr(sb));
    strbuf_deinit(sb);
    free(sb);
}

static void print_transitions(FILE *out, struct dict *symbols, struct edge *edges){
    struct dict *d = dict_new(0);

    fprintf(out, "      \"transitions\": [\n");
    for (struct edge *e = edges; e != NULL; e = e->next) {
        void **p = dict_insert(d, e->log, e->nlog * sizeof(*e->log));
        struct strbuf *sb = *p;
        if (sb == NULL) {
            *p = sb = malloc(sizeof(struct strbuf));
            strbuf_init(sb);
            strbuf_printf(sb, "%d", e->node->id);
        }
        else {
            strbuf_printf(sb, ",%d", e->node->id);
        }
    }
    struct print_trans_env pte = {
        .out = out, .first = true, .symbols = symbols
    };
    dict_iter(d, print_trans_upcall, &pte);
    fprintf(out, "\n");
    fprintf(out, "      ],\n");
    dict_delete(d);
}

static void pr_state(struct global_t *global, FILE *fp, struct state *state, int index){
    char *v = state_string(state);
    fprintf(fp, "%s\n", v);
    free(v);
}

static void usage(char *prog){
    fprintf(stderr, "Usage: %s [-c] [-t<maxtime>] [-B<dfafile>] -o<outfile> file.json\n", prog);
    exit(1);
}

int main(int argc, char **argv){
    bool cflag = false;
    int i, maxtime = 300000000 /* about 10 years */;
    char *outfile = NULL, *dfafile = NULL;
    for (i = 1; i < argc; i++) {
        if (*argv[i] != '-') {
            break;
        }
        switch (argv[i][1]) {
        case 'c':
            cflag = true;
            break;
        case 't':
            maxtime = atoi(&argv[i][2]);
            if (maxtime <= 0) {
                fprintf(stderr, "%s: negative timeout\n", argv[0]);
                exit(1);
            }
            break;
        case 'B':
            dfafile = &argv[i][2];
            break;
        case 'o':
            outfile = &argv[i][2];
            break;
        case 'x':
            printf("Charm model checker working\n");
            return 0;
        default:
            usage(argv[0]);
        }
    }
    if (argc - i != 1 || outfile == NULL) {
        usage(argv[0]);
    }
    char *fname = argv[i];
    double timeout = gettime() + maxtime;

    // initialize modules
    struct global_t *global = new_alloc(struct global_t);
    value_init(&global->values);
    ops_init(global);
    graph_init(&global->graph, 1024);
    global->failures = minheap_create(fail_cmp);
    global->processes = NULL;
    global->nprocesses = 0;
    global->lasttime = 0;
    global->enqueued = 0;
    global->dequeued = 0;
    global->dumpfirst = false;

    // First read and parse the DFA if any
    if (dfafile != NULL) {
        global->dfa = dfa_read(&global->values, dfafile);
        if (global->dfa == NULL) {
            exit(1);
        }
        global->transitions = calloc(dfa_ntransitions(global->dfa), sizeof(bool));
        struct dfa_trie *dt = new_alloc(struct dfa_trie);
        pthread_mutex_init(&dt->lock, NULL);
        dt->children = dict_new(0);
        dt->dfa_state = dfa_initial(global->dfa);
        global->dfa_trie = dt;
    }

    // open the HVM file
    FILE *fp = fopen(fname, "r");
    if (fp == NULL) {
        fprintf(stderr, "%s: can't open %s\n", argv[0], fname);
        exit(1);
    }

    // read the file
    json_buf_t buf;
    buf.base = malloc(CHUNKSIZE);
    buf.len = 0;
    int n;
    while ((n = fread(&buf.base[buf.len], 1, CHUNKSIZE, fp)) > 0) {
        buf.len += n;
        buf.base = realloc(buf.base, buf.len + CHUNKSIZE);
    }
    fclose(fp);

    // parse the contents
    struct json_value *jv = json_parse_value(&buf);
    assert(jv->type == JV_MAP);

    // travel through the json code contents to create the code array
    struct json_value *jc = dict_lookup(jv->u.map, "code", 4);
    assert(jc->type == JV_LIST);
    global->code = code_init_parse(&global->values, jc);

    // Create an initial state
    struct context *init_ctx = new_alloc(struct context);
    init_ctx->name = value_put_atom(&global->values, "__init__", 8);
    init_ctx->arg = VALUE_DICT;
    init_ctx->this = VALUE_DICT;
    init_ctx->vars = VALUE_DICT;
    init_ctx->atomic = 1;
    init_ctx->atomicFlag = true;
    value_ctx_push(&init_ctx, (CALLTYPE_PROCESS << VALUE_BITS) | VALUE_INT);
    value_ctx_push(&init_ctx, VALUE_DICT);
    struct state *state = new_alloc(struct state);
    state->vars = VALUE_DICT;
    state->seqs = VALUE_SET;
    uint64_t ictx = value_put_context(&global->values, init_ctx);
    state->ctxbag = value_dict_store(&global->values, VALUE_DICT, ictx, (1 << VALUE_BITS) | VALUE_INT);
    state->stopbag = VALUE_DICT;
    state->invariants = VALUE_SET;
    state->dfa_state = global->dfa == NULL ? 0 : dfa_initial(global->dfa);
    global->processes = new_alloc(uint64_t);
    *global->processes = ictx;
    global->nprocesses = 1;

    // Put the initial state in the visited map
    struct dict *visited = dict_new(0);
    struct node *node = new_alloc(struct node);
    node->state = state;
    node->after = ictx;
    node->dfa_trie = global->dfa_trie;
    graph_add(&global->graph, node);
    void **p = dict_insert(visited, state, sizeof(*state));
    assert(*p == NULL);
    *p = node;

    struct minheap *todo[2];
    todo[0] = minheap_create(node_cmp);
    todo[1] = minheap_create(node_cmp);

    struct minheap *results[2];
    results[0] = minheap_create(node_cmp);
    results[1] = minheap_create(node_cmp);

    // Determine how many worker threads to use
<<<<<<< HEAD
    #ifdef _WIN32
        // Accessing the number of available processors is not cross-platform-friendly
        SYSTEM_INFO sysinfo;
        GetSystemInfo(&sysinfo);
        int nworkers = sysinfo.dwNumberOfProcessors;
    #else
        // The following is not defined in Windows
        int nworkers = sysconf(_SC_NPROCESSORS_ONLN);
    #endif

=======
    int nworkers = getNumCores();
>>>>>>> 6f5dc7dc
	printf("nworkers = %d\n", nworkers);
    pthread_barrier_t start_barrier, end_barrier;
    pthread_barrier_init(&start_barrier, NULL, nworkers + 1);
    pthread_barrier_init(&end_barrier, NULL, nworkers + 1);

    // Allocate space for worker info
    struct worker *workers = calloc(nworkers, sizeof(*workers));
    for (int i = 0; i < nworkers; i++) {
        struct worker *w = &workers[i];
        w->global = global;
        w->timeout = timeout;
        w->start_barrier = &start_barrier;
        w->end_barrier = &end_barrier;
        w->index = i;
        w->todo = minheap_create(node_cmp);
        w->results[0] = minheap_create(node_cmp);
        w->results[1] = minheap_create(node_cmp);

        // Create a context for evaluating invariants
        w->inv_step.ctx = new_alloc(struct context);
        w->inv_step.ctx->name = value_put_atom(&global->values, "__invariant__", 13);
        w->inv_step.ctx->arg = VALUE_DICT;
        w->inv_step.ctx->this = VALUE_DICT;
        w->inv_step.ctx->vars = VALUE_DICT;
        w->inv_step.ctx->atomic = w->inv_step.ctx->readonly = 1;
        w->inv_step.ctx->interruptlevel = false;
    }

    // Start the workers, who'll wait on the start barrier
    for (int i = 0; i < nworkers; i++) {
        int r = pthread_create(
            &workers[i].tid, NULL,
            worker, &workers[i]
        );
    }

    // Give the initial state to worker 0
    minheap_insert(workers[0].todo, node);
    global->enqueued++;

    double before = gettime(), postproc = 0;
    while (minheap_empty(global->failures)) {
        // Put the value dictionaries in concurrent mode
        value_set_concurrent(&global->values, 1);

        // make the threads work
        pthread_barrier_wait(&start_barrier);
        pthread_barrier_wait(&end_barrier);

        double before_postproc = gettime();

        // Deal with the unstable values
        value_set_concurrent(&global->values, 0);

        // Collect the results of all the workers
        for (int i = 0; i < nworkers; i++) {
            struct worker *w = &workers[i];
            assert(minheap_empty(w->todo));

            for (int weight = 0; weight <= 1; weight++) {
                while (!minheap_empty(w->results[weight])) {
                    struct node *node = minheap_getmin(w->results[weight]);
                    minheap_insert(results[weight], node);
                }
            }
        }

        process_results(global, visited, todo, results[0]);

        if (minheap_empty(todo[0])) {
            struct minheap *tmp = results[0];
            results[0] = results[1];
            results[1] = tmp;
            process_results(global, visited, todo, results[0]);
        }

#ifdef XXX
        if (!minheap_empty(global->failures)) {
            break;
        }
#endif

        if (minheap_empty(todo[0])) {
            break;
        }

        // Distribute the work evenly among the workers
        assert(!minheap_empty(todo[0]));
        int distr = 0;
        while (!minheap_empty(todo[0])) {
            struct node *node = minheap_getmin(todo[0]);
            minheap_insert(workers[distr].todo, node);
            if (++distr == nworkers) {
                distr = 0;
            }
        }

        postproc += gettime() - before_postproc;
    }

    printf("#states %d (time %.3lf+%.3lf)\n", global->graph.size, gettime() - before - postproc, postproc);

    if (minheap_empty(global->failures)) {
        // find the strongly connected components
        int ncomponents = graph_find_scc(&global->graph);
        printf("%d components\n", ncomponents);

        // mark the components that are "good" because they have a way out
        struct component *components = calloc(ncomponents, sizeof(*components));
        for (int i = 0; i < global->graph.size; i++) {
            struct node *node = global->graph.nodes[i];
			assert(node->component < ncomponents);
            struct component *comp = &components[node->component];
            if (comp->size == 0) {
                comp->rep = node;
                comp->all_same = value_ctx_all_eternal(node->state->ctxbag)
                    && value_ctx_all_eternal(node->state->stopbag);
            }
            else if (node->state->vars != comp->rep->state->vars ||
                        !value_ctx_all_eternal(node->state->ctxbag) ||
                        !value_ctx_all_eternal(node->state->stopbag)) {
                comp->all_same = false;
            }
            comp->size++;
            if (comp->good) {
                continue;
            }
            // if this component has a way out, it is good
            for (struct edge *edge = node->fwd;
                            edge != NULL && !comp->good; edge = edge->next) {
                if (edge->node->component != node->component) {
                    comp->good = true;
                    break;
                }
            }
        }

        // components that have only one shared state and only eternal
        // threads are good because it means all its threads are blocked
        for (int i = 0; i < ncomponents; i++) {
            struct component *comp = &components[i];
            assert(comp->size > 0);
            if (!comp->good && comp->all_same) {
                comp->good = true;
                comp->final = true;
            }
        }

        // Look for states in final components
        for (int i = 0; i < global->graph.size; i++) {
            struct node *node = global->graph.nodes[i];
			assert(node->component < ncomponents);
            struct component *comp = &components[node->component];
            if (comp->final) {
                node->final = true;
                if (global->dfa != NULL &&
						!dfa_is_final(global->dfa, node->state->dfa_state)) {
                    struct failure *f = new_alloc(struct failure);
                    f->type = FAIL_BEHAVIOR;
                    f->choice = node->choice;
                    f->node = node;
                    minheap_insert(global->failures, f);
                    break;
                }
            }
        }

        if (minheap_empty(global->failures)) {
            // now count the nodes that are in bad components
            int nbad = 0;
            for (int i = 0; i < global->graph.size; i++) {
                struct node *node = global->graph.nodes[i];
                if (!components[node->component].good) {
                    nbad++;
                    struct failure *f = new_alloc(struct failure);
                    f->type = FAIL_TERMINATION;
                    f->choice = node->choice;
                    f->node = node;
                    minheap_insert(global->failures, f);
                    break;
                }
            }

            if (nbad == 0 && !cflag) {
                for (int i = 0; i < global->graph.size; i++) {
                    global->graph.nodes[i]->visited = false;
                }
                for (int i = 0; i < global->graph.size; i++) {
                    struct node *node = global->graph.nodes[i];
                    if (components[node->component].size > 1) {
                        detect_busywait(global->failures, node);
                    }
                }
            }
        }
    }

    if (false) {
        FILE *df = fopen("charm.dump", "w");
        assert(df != NULL);
        for (int i = 0; i < global->graph.size; i++) {
            struct node *node = global->graph.nodes[i];
            assert(node->id == i);
            fprintf(df, "\nNode %d:\n", node->id);
            fprintf(df, "    component: %d\n", node->component);
            if (node->parent != NULL) {
                fprintf(df, "    parent: %d\n", node->parent->id);
            }
            fprintf(df, "    vars: %s\n", value_string(node->state->vars));
            fprintf(df, "    fwd:\n");
            int eno = 0;
            for (struct edge *edge = node->fwd; edge != NULL; edge = edge->next, eno++) {
                fprintf(df, "        %d:\n", eno);
                struct context *ctx = value_get(edge->ctx, NULL);
                fprintf(df, "            context: %s %s %d\n", value_string(ctx->name), value_string(ctx->arg), ctx->pc);
                fprintf(df, "            choice: %s\n", value_string(edge->choice));
                fprintf(df, "            node: %d (%d)\n", edge->node->id, edge->node->component);
                fprintf(df, "            log:");
                for (int j = 0; j < edge->nlog; j++) {
                    char *p = value_string(edge->log[j]);
                    fprintf(df, " %s", p);
                    free(p);
                }
                fprintf(df, "\n");
            }
            fprintf(df, "    bwd:\n");
            eno = 0;
            for (struct edge *edge = node->bwd; edge != NULL; edge = edge->next, eno++) {
                fprintf(df, "        %d:\n", eno);
                struct context *ctx = value_get(edge->ctx, NULL);
                fprintf(df, "            context: %s %s %d\n", value_string(ctx->name), value_string(ctx->arg), ctx->pc);
                fprintf(df, "            choice: %s\n", value_string(edge->choice));
                fprintf(df, "            node: %d (%d)\n", edge->node->id, edge->node->component);
                fprintf(df, "            log:");
                for (int j = 0; j < edge->nlog; j++) {
                    char *p = value_string(edge->log[j]);
                    fprintf(df, " %s", p);
                    free(p);
                }
                fprintf(df, "\n");
            }
        }
        fclose(df);
    }

    if (false) {
        FILE *df = fopen("charm.dump", "w");
        assert(df != NULL);
        char **table = malloc(global->graph.size * sizeof(char*));
        for (int i = 0; i < global->graph.size; i++) {
            struct node *node = global->graph.nodes[i];
            table[i] = state_string(node->state);
            fprintf(df, "%s\n", table[i]);
        }
        fclose(df);
    }

    // Look for data races
    struct minheap *warnings = minheap_create(fail_cmp);
    if (minheap_empty(global->failures)) {
        for (int i = 0; i < global->graph.size; i++) {
            struct node *node = global->graph.nodes[i];
            graph_check_for_data_race(node, warnings, &global->values);
            if (!minheap_empty(warnings)) {
                break;
            }
        }
    }

    FILE *out = fopen(outfile, "w");
    if (out == NULL) {
        fprintf(stderr, "charm: can't create %s\n", outfile);
        exit(1);
    }
    fprintf(out, "{\n");

    bool no_issues = minheap_empty(global->failures) && minheap_empty(warnings);
    if (no_issues) {
        printf("No issues\n");

        if (0 && global->dfa != NULL) {
            int n = dfa_ntransitions(global->dfa);
            bool warning = false;
            for (int i = 0; i < n; i++) {
                if (!global->transitions[i]) {
                    printf("DFA transition %d never taken\n", i);
                    warning = true;
                }
            }
            if (warning) {
                printf("behavior warning: strict subset of specified behavior.]n");
            }
        }

        if (0 && global->dfa_trie != NULL) {
            dfa_check_trie(global);
        }

        fprintf(out, "  \"issue\": \"No issues\",\n");

        destutter1(&global->graph);

        // Output the symbols;
        struct dict *symbols = collect_symbols(&global->graph);
        fprintf(out, "  \"symbols\": {\n");
        struct symbol_env se = { .out = out, .first = true };
        dict_iter(symbols, print_symbol, &se);
        fprintf(out, "\n");
        fprintf(out, "  },\n");

        fprintf(out, "  \"nodes\": [\n");
        bool first = true;
        for (int i = 0; i < global->graph.size; i++) {
            struct node *node = global->graph.nodes[i];
            assert(node->id == i);
            if (node->reachable) {
                if (first) {
                    first = false;
                }
                else {
                    fprintf(out, ",\n");
                }
                fprintf(out, "    {\n");
                fprintf(out, "      \"idx\": %d,\n", node->id);
                fprintf(out, "      \"component\": %d,\n", node->component);
#ifdef notdef
                if (node->parent != NULL) {
                    fprintf(out, "      \"parent\": %d,\n", node->parent->id);
                }
                char *val = json_escape_value(node->state->vars);
                fprintf(out, "      \"value\": \"%s:%d\",\n", val, node->state->choosing != 0);
                free(val);
#endif
                print_transitions(out, symbols, node->fwd);
                if (i == 0) {
                    fprintf(out, "      \"type\": \"initial\"\n");
                }
                else if (node->final) {
                    fprintf(out, "      \"type\": \"terminal\"\n");
                }
                else {
                    fprintf(out, "      \"type\": \"normal\"\n");
                }
                fprintf(out, "    }");
            }
        }
        fprintf(out, "\n");
        fprintf(out, "  ],\n");
#ifdef notdef
        fprintf(out, "  \"edges\": [\n");
        first = true;
        bool first_log;
        for (int i = 0; i < global->graph.size; i++) {
            struct node *node = global->graph.nodes[i];
            if (node->reachable) {
                for (struct edge *edge = node->fwd; edge != NULL; edge = edge->next) {
                    assert(edge->node->reachable);
                    if (first) {
                        first = false;
                    }
                    else {
                        fprintf(out, ",\n");
                    }
                    fprintf(out, "    {\n");
                    fprintf(out, "      \"src\": %d,\n", node->id);
                    fprintf(out, "      \"dst\": %d,\n", edge->node->id);
                    fprintf(out, "      \"print\": [");
                    first_log = true;
                    for (int j = 0; j < edge->nlog; j++) {
                        if (first_log) {
                            first_log = false;
                            fprintf(out, "\n");
                        }
                        else {
                            fprintf(out, ",\n");
                        }
                        char *p = value_json(edge->log[j]);
                        fprintf(out, "        %s", p);
                        free(p);
                    }
                    fprintf(out, "\n");
                    fprintf(out, "      ]\n");
                    fprintf(out, "    }");
                }
            }
        }
        fprintf(out, "\n");
        fprintf(out, "  ],\n");
#endif // notdef
    }
    else {
        // Find shortest "bad" path
        struct failure *bad = NULL;
        if (minheap_empty(global->failures)) {
            bad = minheap_getmin(warnings);
        }
        else {
            bad = minheap_getmin(global->failures);
        }

        switch (bad->type) {
        case FAIL_SAFETY:
            printf("Safety Violation\n");
            fprintf(out, "  \"issue\": \"Safety violation\",\n");
            break;
        case FAIL_INVARIANT:
            printf("Invariant Violation\n");
            fprintf(out, "  \"issue\": \"Invariant violation\",\n");
            break;
        case FAIL_BEHAVIOR:
            printf("Behavior Violation: terminal state not final\n");
            fprintf(out, "  \"issue\": \"Behavior violation: terminal state not final\",\n");
            break;
        case FAIL_TERMINATION:
            printf("Non-terminating state\n");
            fprintf(out, "  \"issue\": \"Non-terminating state\",\n");
            break;
        case FAIL_BUSYWAIT:
            printf("Active busy waiting\n");
            fprintf(out, "  \"issue\": \"Active busy waiting\",\n");
            break;
        case FAIL_RACE:
            assert(bad->address != VALUE_ADDRESS);
            char *addr = value_string(bad->address);
            char *json = json_string_encode(addr, strlen(addr));
            printf("Data race (%s)\n", json);
            fprintf(out, "  \"issue\": \"Data race (%s)\",\n", json);
            free(json);
            free(addr);
            break;
        default:
            panic("main: bad fail type");
        }

        fprintf(out, "  \"macrosteps\": [");
        struct state oldstate;
        memset(&oldstate, 0, sizeof(oldstate));
        struct context *oldctx = calloc(1, sizeof(*oldctx));
        global->dumpfirst = true;
        path_dump(global, out, bad->node, bad->choice, &oldstate, &oldctx, false);
        fprintf(out, "\n");
        free(oldctx);
        fprintf(out, "  ],\n");
    }

    fprintf(out, "  \"code\": [\n");
    jc = dict_lookup(jv->u.map, "pretty", 6);
    assert(jc->type == JV_LIST);
    for (int i = 0; i < jc->u.list.nvals; i++) {
        struct json_value *next = jc->u.list.vals[i];
        assert(next->type == JV_LIST);
        assert(next->u.list.nvals == 2);
        struct json_value *codestr = next->u.list.vals[0];
        assert(codestr->type == JV_ATOM);
		char *v = json_escape(codestr->u.atom.base, codestr->u.atom.len);
        fprintf(out, "    \"%s\"", v);
		free(v);
        if (i < jc->u.list.nvals - 1) {
            fprintf(out, ",");
        }
        fprintf(out, "\n");
    }
    fprintf(out, "  ],\n");

    fprintf(out, "  \"explain\": [\n");
    for (int i = 0; i < jc->u.list.nvals; i++) {
        struct json_value *next = jc->u.list.vals[i];
        assert(next->type == JV_LIST);
        assert(next->u.list.nvals == 2);
        struct json_value *codestr = next->u.list.vals[1];
        assert(codestr->type == JV_ATOM);
		char *v = json_escape(codestr->u.atom.base, codestr->u.atom.len);
        fprintf(out, "    \"%s\"", v);
		free(v);
        if (i < jc->u.list.nvals - 1) {
            fprintf(out, ",");
        }
        fprintf(out, "\n");
    }
    fprintf(out, "  ],\n");

    fprintf(out, "  \"locations\": {");
    jc = dict_lookup(jv->u.map, "locations", 9);
    assert(jc->type == JV_MAP);
    struct enum_loc_env_t enum_loc_env;
    enum_loc_env.out = out;
    enum_loc_env.code_map = global->code.code_map;
    dict_iter(jc->u.map, enum_loc, &enum_loc_env);
    fprintf(out, "\n  }\n");

    fprintf(out, "}\n");
	fclose(out);

    iface_write_spec_graph_to_file(global, "iface.gv");
    iface_write_spec_graph_to_json_file(global, "iface.json");

    free(global);
    return 0;
}<|MERGE_RESOLUTION|>--- conflicted
+++ resolved
@@ -1790,20 +1790,7 @@
     results[1] = minheap_create(node_cmp);
 
     // Determine how many worker threads to use
-<<<<<<< HEAD
-    #ifdef _WIN32
-        // Accessing the number of available processors is not cross-platform-friendly
-        SYSTEM_INFO sysinfo;
-        GetSystemInfo(&sysinfo);
-        int nworkers = sysinfo.dwNumberOfProcessors;
-    #else
-        // The following is not defined in Windows
-        int nworkers = sysconf(_SC_NPROCESSORS_ONLN);
-    #endif
-
-=======
     int nworkers = getNumCores();
->>>>>>> 6f5dc7dc
 	printf("nworkers = %d\n", nworkers);
     pthread_barrier_t start_barrier, end_barrier;
     pthread_barrier_init(&start_barrier, NULL, nworkers + 1);
