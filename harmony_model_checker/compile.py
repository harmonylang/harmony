--- conflicted
+++ resolved
@@ -29,11 +29,7 @@
             filename=filename,
             line=1,
             column=1,
-<<<<<<< HEAD
-            lexeme=chr(e.start)
-=======
             lexeme=lexeme
->>>>>>> dca9917f
         )
     raise ValueError("Cannot build input stream without a source")
 
