#include "head.h"

#ifdef _WIN32
#include <windows.h>
#else
#include <sys/param.h>
#include <unistd.h>
#endif

#include <stdio.h>
#include <stdlib.h>
#include <string.h>
#include <inttypes.h>
#include <errno.h>
#include <assert.h>
#include <time.h>

#include "global.h"
#include "global.h"
#include "thread.h"
#include "charm.h"
#include "ops.h"
#include "dot.h"
#include "strbuf.h"
#include "iface/iface.h"
#include "hashdict.h"
#include "dfa.h"
#include "thread.h"
#include "spawn.h"

#define WALLOC_CHUNK    (1024 * 1024)

// For -d option
unsigned int run_count;  // counter of #threads
mutex_t run_mutex;       // to protect count
mutex_t run_waiting;     // for main thread to wait on

// One of these per worker thread
struct worker {
    struct global_t *global;     // global state
    double timeout;
    barrier_t *start_barrier, *middle_barrier, *end_barrier;

    struct dict *visited;

    unsigned int index;          // index of worker
    struct worker *workers;      // points to list of workers
    unsigned int nworkers;       // total number of workers
    int timecnt;                 // to reduce gettime() overhead
    struct step inv_step;        // for evaluating invariants

    unsigned int dequeued;      // total number of dequeued states
    unsigned int enqueued;      // total number of enqueued states

    struct node *results;       // list of resulting states
    unsigned int count;         // number of resulting states
    struct edge **edges;        // lists of edges to fix, one for each worker
    unsigned int node_id;       // node_ids to use for resulting states
    struct failure *failures;   // list of failures

    char *alloc_buf;            // allocated buffer
    char *alloc_ptr;            // pointer into allocated buffer

    struct allocator allocator; // mostly for hashdict

    unsigned int *profile;      // one integer for every instruction in the HVM code

    // These need to be next to one another
    struct context ctx;
    hvalue_t stack[MAX_CONTEXT_STACK];
};

static inline uint32_t meiyan(const char *key, int count) {
	typedef uint32_t *P;
	uint32_t h = 0x811c9dc5;
	// uint32_t h = ~0x811c9dc5; // 0x811c9dc5;
	while (count >= 8) {
		h = (h ^ ((((*(P)key) << 5) | ((*(P)key) >> 27)) ^ *(P)(key + 4))) * 0xad3e7;
		count -= 8;
		key += 8;
	}
	#define tmp h = (h ^ *(uint16_t*)key) * 0xad3e7; key += 2;
	if (count & 4) { tmp tmp }
	if (count & 2) { tmp }
	if (count & 1) { h = (h ^ *key) * 0xad3e7; }
	#undef tmp
	return h ^ (h >> 16);
}

// Per thread one-time memory allocator (no free)
static void *walloc(void *ctx, unsigned int size, bool zero){
    struct worker *w = ctx;

    if (size > WALLOC_CHUNK) {
        return zero ? calloc(1, size) : malloc(size);
    }
    size = (size + 0xF) & ~0xF;     // align to 16 bytes
    if (w->alloc_ptr + size > w->alloc_buf + WALLOC_CHUNK) {
        w->alloc_buf = malloc(WALLOC_CHUNK);
        w->alloc_ptr = w->alloc_buf;
    }
    void *result = w->alloc_ptr;
    w->alloc_ptr += size;
    if (zero) {
        memset(result, 0, size);
    }
    return result;
}

static void run_thread(struct global_t *global, struct state *state, struct context *ctx){
    struct step step;
    memset(&step, 0, sizeof(step));
    step.ctx = ctx;
    step.engine.values = &global->values;

    for (;;) {
        int pc = step.ctx->pc;
        struct instr_t *instrs = global->code.instrs;
        struct op_info *oi = instrs[pc].oi;
        (*oi->op)(instrs[pc].env, state, &step, global);
        if (step.ctx->terminated) {
            break;
        }
        if (step.ctx->failed) {
            char *s = value_string(step.ctx->ctx_failure);
            printf("Failure: %s\n", s);
            free(s);
            break;
        }
        if (step.ctx->stopped) {
            printf("Context has stopped\n");
            break;
        }

        if (step.ctx->pc == pc) {
            fprintf(stderr, ">>> %s\n", oi->name);
        }
        assert(step.ctx->pc != pc);
		assert(step.ctx->pc >= 0);
		assert(step.ctx->pc < global->code.len);
    }

    mutex_acquire(&run_mutex);
    if (--run_count == 0) {
        mutex_release(&run_waiting);
    }
    mutex_release(&run_mutex);
}

static void wrap_thread(void *arg){
    struct spawn_info *si = arg;
    run_thread(si->global, si->state, si->ctx);
}

void spawn_thread(struct global_t *global, struct state *state, struct context *ctx){
    mutex_acquire(&run_mutex);
    run_count++;
    mutex_release(&run_mutex);

    struct spawn_info *si = new_alloc(struct spawn_info);
    si->global = global;
    si->state = state;
    si->ctx = ctx;
    thread_create(wrap_thread, si);
}

bool invariant_check(struct global_t *global, struct state *state, struct step *step, int end){
    assert(step->ctx->sp == 0);
    assert(!step->ctx->failed);
    step->ctx->pc++;
    while (step->ctx->pc != end) {
        struct op_info *oi = global->code.instrs[step->ctx->pc].oi;
        int oldpc = step->ctx->pc;
        (*oi->op)(global->code.instrs[oldpc].env, state, step, global);
        if (step->ctx->failed) {
            step->ctx->sp = 0;
            return false;
        }
        assert(step->ctx->pc != oldpc);
        assert(!step->ctx->terminated);
    }
    assert(step->ctx->sp == 1);
    step->ctx->sp = 0;
    assert(step->ctx->fp == 0);
    hvalue_t b = ctx_stack(step->ctx)[0];
    assert(VALUE_TYPE(b) == VALUE_BOOL);
    return VALUE_FROM_BOOL(b);
}

bool check_invariants(struct worker *w, struct node *node, struct step *step){
    struct global_t *global = w->global;
    struct state *state = node->state;
    extern int invariant_cnt(const void *env);

    assert(VALUE_TYPE(state->invariants) == VALUE_SET);
    assert(step->ctx->sp == 0);
    unsigned int size;
    hvalue_t *vals = value_get(state->invariants, &size);
    size /= sizeof(hvalue_t);
    for (unsigned int i = 0; i < size; i++) {
        assert(VALUE_TYPE(vals[i]) == VALUE_PC);
        step->ctx->pc = VALUE_FROM_PC(vals[i]);
        assert(strcmp(global->code.instrs[step->ctx->pc].oi->name, "Invariant") == 0);
        int end = invariant_cnt(global->code.instrs[step->ctx->pc].env);
        bool b = invariant_check(global, state, step, end);
        if (step->ctx->failed) {
            printf("Invariant failed: %s\n", value_string(step->ctx->ctx_failure));
            b = false;
        }
        if (!b) {
            return false;
        }
    }
    return true;
}

// For tracking data races
static struct access_info *ai_alloc(struct worker *w, int multiplicity,
                        int atomic, int pc) {
    struct access_info *ai = walloc(w, sizeof(*ai), true);
    ai->multiplicity = multiplicity;
    ai->atomic = atomic;
    ai->pc = pc;
    return ai;
}

static bool onestep(
    struct worker *w,       // thread info
    struct node *node,      // starting node
    struct state *sc,       // actual state
    hvalue_t ctx,           // context identifier
    struct step *step,      // step info
    hvalue_t choice,        // if about to make a choice, which choice?
    bool interrupt,         // start with invoking interrupt handler
    bool infloop_detect,    // try to detect infloop from the start
    int multiplicity        // #contexts that are in the current state
) {
    assert(!step->ctx->terminated);
    assert(!step->ctx->failed);
    assert(step->engine.allocator == &w->allocator);

    struct global_t *global = w->global;

    // See if we should also try an interrupt.
    if (interrupt) {
        assert(step->ctx->extended);
		assert(step->ctx->ctx_trap_pc != 0);
        interrupt_invoke(step);
    }

    // Copy the choice
    hvalue_t choice_copy = choice;

    bool choosing = false, infinite_loop = false;
    struct dict *infloop = NULL;        // infinite loop detector
    unsigned int instrcnt = 0;
    struct state as_state;
    hvalue_t as_context = 0;
    unsigned int as_instrcnt = 0;
    bool rollback = false, failure = false, stopped = false;
    bool terminated = false;
    for (;;) {
        int pc = step->ctx->pc;

        // If I'm pthread 0 and it's time, print some stats
        if (w->index == 0 && w->timecnt-- == 0) {
            double now = gettime();
            if (now - global->lasttime > 1) {
                if (global->lasttime != 0) {
                    assert(strcmp(global->code.instrs[step->ctx->entry].oi->name, "Frame") == 0);
                    const struct env_Frame *ef = global->code.instrs[step->ctx->entry].env;
                    char *p = value_string(ef->name);
                    unsigned int enqueued = 0, dequeued = 0;
                    for (unsigned int i = 0; i < w->nworkers; i++) {
                        struct worker *w2 = &w->workers[i];
                        enqueued += w2->enqueued;
                        dequeued += w2->dequeued;
                    }
                    fprintf(stderr, "%s pc=%d states=%u diam=%u q=%d rate=%d\n",
                            p, step->ctx->pc, enqueued, global->diameter, enqueued - dequeued, (unsigned int) ((enqueued - global->last_nstates) / (now - global->lasttime)));
                    global->last_nstates = enqueued;
                    free(p);
                }
                global->lasttime = now;
                if (now > w->timeout) {
                    fprintf(stderr, "charm: timeout exceeded\n");
                    exit(1);
                }
            }
            w->timecnt = 100;
        }

        w->profile[pc]++;       // for profiling
        struct instr_t *instrs = global->code.instrs;
        struct op_info *oi = instrs[pc].oi;
        if (instrs[pc].choose) {
            assert(step->ctx->sp > 0);
            assert(choice != 0);
            ctx_stack(step->ctx)[step->ctx->sp - 1] = choice;
            step->ctx->pc++;
        }
        else if (instrs[pc].atomicinc) {
            if (instrcnt == 0) {
                step->ctx->atomicFlag = true;
            }
            else if (step->ctx->atomic == 0) {
                // Save the current state in case it needs restoring
                as_state = *sc;
                as_context = value_put_context(&step->engine, step->ctx);
                as_instrcnt = instrcnt;
            }
            (*oi->op)(instrs[pc].env, sc, step, global);
        }
        else if (instrs[pc].atomicdec) {
            (*oi->op)(instrs[pc].env, sc, step, global);
            if (step->ctx->atomic == 0) {
                as_context = 0;
                as_instrcnt = 0;
            }
        }
        else {
            // Keep track of access for data race detection
            if (instrs[pc].load || instrs[pc].store || instrs[pc].del) {
                struct access_info *ai = ai_alloc(w, multiplicity, step->ctx->atomic, pc);
                ai->next = step->ai;
                step->ai = ai;
            }
            assert(step->engine.allocator == &w->allocator);
            (*oi->op)(instrs[pc].env, sc, step, global);
            assert(step->engine.allocator == &w->allocator);
        }
		assert(step->ctx->pc >= 0);
		assert(step->ctx->pc < global->code.len);

        instrcnt++;

        if (step->ctx->terminated) {
            terminated = true;
            break;
        }
        if (step->ctx->failed) {
            failure = true;
            break;
        }
        if (step->ctx->stopped) {
            stopped = true;
            break;
        }

        if (infloop_detect || instrcnt > 1000) {
            if (infloop == NULL) {
                panic("TODO infloop 1");
                infloop = dict_new("infloop1", 0, 0, 0, NULL, NULL);
            }
            else {
                panic("TODO infloop 2");
            }

            int stacksize = step->ctx->sp * sizeof(hvalue_t);
            if (step->ctx->extended) {
                stacksize += ctx_extent * sizeof(hvalue_t);
            }
            int combosize = sizeof(struct combined) + stacksize;
            struct combined *combo = calloc(1, combosize);
            combo->state = *sc;
            memcpy(&combo->context, step->ctx, sizeof(*step->ctx) + stacksize);
            bool new;
            dict_insert(infloop, NULL, combo, combosize, &new);
            free(combo);
            if (!new) {
                if (infloop_detect) {
                    value_ctx_failure(step->ctx, &step->engine, "infinite loop");
                    failure = infinite_loop = true;
                    break;
                }
                else {
                    // start over, as twostep does not have instrcnt optimization
                    return false;
                }
            }
        }

        if (step->ctx->pc == pc) {
            fprintf(stderr, ">>> %s\n", oi->name);
        }
        assert(step->ctx->pc != pc);
		assert(step->ctx->pc >= 0);
		assert(step->ctx->pc < global->code.len);

        /* Peek at the next instruction.
         */
        struct instr_t *next_instr = &global->code.instrs[step->ctx->pc];
        if (next_instr->choose) {
            assert(step->ctx->sp > 0);
#ifdef TODO
            if (0 && step->ctx->readonly > 0) {    // TODO
                value_ctx_failure(step->ctx, &step->engine, "can't choose in assertion or invariant");
                instrcnt++;
                failure = true;
                break;
            }
#endif
            hvalue_t s = ctx_stack(step->ctx)[step->ctx->sp - 1];
            if (VALUE_TYPE(s) != VALUE_SET) {
                value_ctx_failure(step->ctx, &step->engine, "choose operation requires a set");
                instrcnt++;
                failure = true;
                break;
            }
            unsigned int size;
            hvalue_t *vals = value_get(s, &size);
            size /= sizeof(hvalue_t);
            if (size == 0) {
                value_ctx_failure(step->ctx, &step->engine, "choose operation requires a non-empty set");
                instrcnt++;
                failure = true;
                break;
            }
            if (size == 1) {            // TODO.  This optimization is probably not worth it
                choice = vals[0];
            }
            else {
                choosing = true;
                break;
            }
        }

        // See if we need to break out of this step.  If the atomicFlag is
        // set, then definitely not.  If it is not set, then it gets
        // complicated.  If the atomic count > 0, then we may have delayed
        // breaking until strictly necessary (lazy atomic), in the hopes
        // of not having to at all (because breaking causes an expensive
        // context switch).  If the instruction is not "breakable" (Load,
        // Store, Del, Print, eager AtomicInc), then there's no need to
        // break yet.  Otherwise, if the atomic count > 0, we should set
        // the atomicFlag and break.  Otherwise  if it's a breakable
        // instruction, we should just break.
        else if (!step->ctx->atomicFlag) {
            bool breakable = next_instr->breakable;

            // Deal with interrupts if enabled
            if (step->ctx->extended && step->ctx->ctx_trap_pc != 0 &&
                                !step->ctx->interruptlevel) {
                // If this is a thread exit, break so we can invoke the
                // interrupt handler one more time
                if (next_instr->retop) {
                    hvalue_t ct = ctx_stack(step->ctx)[step->ctx->sp - 4];
                    assert(VALUE_TYPE(ct) == VALUE_INT);
                    if (VALUE_FROM_INT(ct) == CALLTYPE_PROCESS) {
                        breakable = true;
                    }
                }

                // If this is a setintlevel(True), should try interrupt
                // For simplicity, always try when setintlevel
                else if (next_instr->setintlevel) {
                    breakable = true;
                }
            }

            if (breakable) {
                // If the step is breakable and we're in an atomic section,
                // we should have broken at the beginning of the atomic
                // section.  Restore that state.
                if (step->ctx->atomic > 0 && !step->ctx->atomicFlag) {
                    rollback = true;
                }
                break;
            }
        }
    }

    if (infloop != NULL) {
        dict_delete(infloop);
    }

    hvalue_t after;
    if (rollback) {
        *sc = as_state;     // TODO
        after = as_context;
        instrcnt = as_instrcnt;
    }
    else {
        // Store new context in value directory.  Must be immutable now.
        after = value_put_context(&step->engine, step->ctx);
    }

    // Remove old context from the bag
<<<<<<< HEAD
    context_remove(sc, ctx);
=======
    sc->ctxbag = value_bag_remove(&step->engine, sc->ctxbag, ctx);
>>>>>>> 22a4a639

    // If choosing, save in state
    if (choosing) {
        sc->choosing = after;
    }

    // Add new context to state unless it's terminated or stopped
    if (stopped) {
        sc->stopbag = value_bag_add(&step->engine, sc->stopbag, after, 1);
    }
    else if (!terminated) {
        context_add(sc, after);
    }

    // Weight of this step
    int weight = (node->to_parent != NULL && ctx == node->to_parent->after) ? 0 : 1;

    // Allocate edge now
    struct edge *edge = walloc(w, sizeof(struct edge) + step->nlog * sizeof(hvalue_t), false);
    edge->src = node;
    edge->ctx = ctx;
    edge->choice = choice_copy;
    edge->interrupt = interrupt;
    edge->after = after;
    edge->ai = step->ai;
    // TODO edge->log = step->log;
    edge->log = (hvalue_t *) &edge[1];
    memcpy(&edge[1], step->log, step->nlog * sizeof(hvalue_t));
    edge->nlog = step->nlog;
    edge->nsteps = instrcnt;

    // See if this state has been computed before
    uint32_t h = meiyan((char *) sc, sizeof(*sc));
    bool new;
    mutex_t *lock;
<<<<<<< HEAD
    unsigned int size = state_size(sc);
    struct dict_assoc *da = dict_find_lock(w->visited, &w->allocator,
                sc, size, &new, &lock);
    struct state *state = (struct state *) &da[1];
    struct node *next = (struct node *) ((char *) state + size);

=======
    struct dict_assoc *da = dict_find_lock(w->workers[h % w->nworkers].visited, &w->allocator,
                sc, sizeof(*sc), &new, &lock);
    struct state *state = (struct state *) (da + 1);
    struct node *next = (struct node *) (state + 1);
>>>>>>> 22a4a639
    if (new) {
        memset(next, 0, sizeof(*next));
        next->len = node->len + weight;
        next->steps = node->steps + instrcnt;
        next->to_parent = edge;
        next->state = state;
<<<<<<< HEAD
        next->next = w->results;
        w->results = next;
        w->count++;
        w->enqueued++;
=======
>>>>>>> 22a4a639
    }
    else {
        unsigned int len = node->len + weight;
        unsigned int steps = node->steps + instrcnt;
        if (len < next->len || (len == next->len && steps < next->steps)) {
            next->len = len;
            next->steps = steps;
            next->to_parent = edge;
        }
    }

    // Backward edge from node to parent.
    edge->bwdnext = next->bwd;
    next->bwd = edge;

    mutex_release(lock);

    // Don't do the forward edge at this time as that would involve lockng
    // the parent node.  Instead assign that task to one of the workers
    // in the next phase.
    struct edge **pe = &w->edges[node->id % w->nworkers];
    edge->fwdnext = *pe;
    *pe = edge;
    edge->dst = next;

<<<<<<< HEAD
    // Backward edge from node to parent.
    edge->bwdnext = next->bwd;
    next->bwd = edge;

    mutex_release(lock);

    // Don't do the forward edge at this time as that would involve lockng
    // the parent node.  Instead assign that task to one of the workers
    // in the next phase.
    struct edge **pe = &w->edges[node->id % w->nworkers];
    edge->fwdnext = *pe;
    *pe = edge;
=======
    if (new) {
        next->next = w->results;
        w->results = next;
        w->count++;
        w->enqueued++;
    }
>>>>>>> 22a4a639

    if (failure) {
        struct failure *f = new_alloc(struct failure);
        f->type = infinite_loop ? FAIL_TERMINATION : FAIL_SAFETY;
        f->edge = edge;
        f->next = w->failures;
        w->failures = f;
    }
    else if (sc->choosing == 0 && sc->invariants != VALUE_SET) {
        if (!check_invariants(w, next, &w->inv_step)) {
            struct failure *f = new_alloc(struct failure);
            f->type = FAIL_INVARIANT;
            f->edge = edge;
            f->next = w->failures;
            w->failures = f;
        }
    }

    // We stole the access info and log
    step->ai = NULL;
    // TODO step->log = NULL;
    step->nlog = 0;

    return true;
}

static void make_step(
    struct worker *w,
    struct node *node,
    hvalue_t ctx,
    hvalue_t choice,       // if about to make a choice, which choice?
    int multiplicity       // #contexts that are in the current state
) {
    struct step step;
    memset(&step, 0, sizeof(step));
    step.engine.allocator = &w->allocator;
    step.engine.values = &w->global->values;

    // Make a copy of the state
<<<<<<< HEAD
    unsigned int statesz = state_size(node->state);
    // Room to grown in copy for op_Spawn
    char copy[statesz + 64*sizeof(hvalue_t)];
    struct state *sc = (struct state *) copy;
    memcpy(sc, node->state, statesz);
    assert(step.engine.allocator == &w->allocator);
=======
    struct state sc = *node->state;
>>>>>>> 22a4a639

    // Make a copy of the context
    unsigned int size;
    struct context *cc = value_get(ctx, &size);
    memcpy(&w->ctx, cc, size);
    assert(step.engine.allocator == &w->allocator);
    step.ctx = &w->ctx;

    // See if we need to interrupt
    if (sc->choosing == 0 && cc->extended && cc->ctx_trap_pc != 0 && !cc->interruptlevel) {
        bool succ = onestep(w, node, sc, ctx, &step, choice, true, false, multiplicity);
        assert(step.engine.allocator == &w->allocator);
        if (!succ) {        // ran into an infinite loop
            memcpy(sc, node->state, statesz);
            memcpy(&w->ctx, cc, size);
            assert(step.engine.allocator == &w->allocator);
            (void) onestep(w, node, sc, ctx, &step, choice, true, true, multiplicity);
            assert(step.engine.allocator == &w->allocator);
        }

<<<<<<< HEAD
        memcpy(sc, node->state, statesz);
=======
        sc = *node->state;
>>>>>>> 22a4a639
        memcpy(&w->ctx, cc, size);
        assert(step.engine.allocator == &w->allocator);
    }

    sc->choosing = 0;
    bool succ = onestep(w, node, sc, ctx, &step, choice, false, false, multiplicity);
    assert(step.engine.allocator == &w->allocator);
    if (!succ) {        // ran into an infinite loop
        memcpy(sc, node->state, statesz);
        memcpy(&w->ctx, cc, size);
        assert(step.engine.allocator == &w->allocator);
        (void) onestep(w, node, sc, ctx, &step, choice, false, true, multiplicity);
        assert(step.engine.allocator == &w->allocator);
    }
}

void print_vars(FILE *file, hvalue_t v){
    assert(VALUE_TYPE(v) == VALUE_DICT);
    unsigned int size;
    hvalue_t *vars = value_get(v, &size);
    size /= sizeof(hvalue_t);
    fprintf(file, "{");
    for (unsigned int i = 0; i < size; i += 2) {
        if (i > 0) {
            fprintf(file, ",");
        }
        char *k = value_string(vars[i]);
		int len = strlen(k);
        char *v = value_json(vars[i+1]);
        fprintf(file, " \"%.*s\": %s", len - 2, k + 1, v);
        free(k);
        free(v);
    }
    fprintf(file, " }");
}

char *json_escape_value(hvalue_t v){
    char *s = value_string(v);
    int len = strlen(s);
    if (*s == '[') {
        *s = '(';
        s[len-1] = ')';
    }
    char *r = json_escape(s, len);
    free(s);
    return r;
}

static bool print_trace(
    struct global_t *global,
    FILE *file,
    struct context *ctx,
    int pc,
    int fp,
    hvalue_t vars
) {
    if (fp == 0) {
        return false;
    }
    assert(fp >= 4);

	int level = 0, orig_pc = pc;
    if (strcmp(global->code.instrs[pc].oi->name, "Frame") == 0) {
        hvalue_t callval = ctx_stack(ctx)[ctx->sp - 2];
        assert(VALUE_TYPE(callval) == VALUE_INT);
        unsigned int call = VALUE_FROM_INT(callval);
        switch (call & CALLTYPE_MASK) {
        case CALLTYPE_PROCESS:
            pc++;
            break;
        case CALLTYPE_INTERRUPT:
        case CALLTYPE_NORMAL:
            pc = call >> CALLTYPE_BITS;
            break;
        default:
            fprintf(stderr, "call type: %x %d %d %d\n", call, ctx->sp, ctx->fp, ctx->pc);
            panic("print_trace: bad call type 1");
        }
    }
    while (--pc >= 0) {
        const char *name = global->code.instrs[pc].oi->name;

        if (strcmp(name, "Return") == 0) {
			level++;
		}
        else if (strcmp(name, "Frame") == 0) {
			if (level == 0) {
				if (fp > 4) {
                    hvalue_t callval = ctx_stack(ctx)[fp - 4];
                    assert(VALUE_TYPE(callval) == VALUE_INT);
                    unsigned int call = VALUE_FROM_INT(callval);
                    switch (call & CALLTYPE_MASK) {
                    case CALLTYPE_PROCESS:
                        panic("XXX");
                    case CALLTYPE_INTERRUPT:
                    case CALLTYPE_NORMAL:
                        { 
                            unsigned int npc = call >>= CALLTYPE_BITS;
                            hvalue_t nvars = ctx_stack(ctx)[fp - 2];
                            int nfp = ctx_stack(ctx)[fp - 1] >> VALUE_BITS;
                            if (print_trace(global, file, ctx, npc, nfp, nvars)) {
                                fprintf(file, ",\n");
                            }
                        }
                        break;
                    default:
                        panic("YYY");
                    }
				}
				fprintf(file, "            {\n");
				fprintf(file, "              \"pc\": \"%d\",\n", orig_pc);
				fprintf(file, "              \"xpc\": \"%d\",\n", pc);

				const struct env_Frame *ef = global->code.instrs[pc].env;
				char *s = value_string(ef->name), *a = NULL;
				int len = strlen(s);
                a = json_escape_value(ctx_stack(ctx)[fp - 3]);
				if (*a == '(') {
					fprintf(file, "              \"method\": \"%.*s%s\",\n", len - 2, s + 1, a);
				}
				else {
					fprintf(file, "              \"method\": \"%.*s(%s)\",\n", len - 2, s + 1, a);
				}

                hvalue_t callval = ctx_stack(ctx)[fp - 4];
                assert(VALUE_TYPE(callval) == VALUE_INT);
                unsigned int call = VALUE_FROM_INT(callval);
                switch (call & CALLTYPE_MASK) {
                case CALLTYPE_PROCESS:
                    fprintf(file, "              \"calltype\": \"process\",\n");
                    break;
                case CALLTYPE_NORMAL:
                    fprintf(file, "              \"calltype\": \"normal\",\n");
                    break;
                case CALLTYPE_INTERRUPT:
                    fprintf(file, "              \"calltype\": \"interrupt\",\n");
                    break;
                default:
                    printf(">>> %x\n", call);
                    panic("print_trace: bad call type 2");
                }

				free(s);
				free(a);
				fprintf(file, "              \"vars\": ");
				print_vars(file, vars);
				fprintf(file, "\n");
				fprintf(file, "            }");
				return true;
			}
            else {
                assert(level > 0);
                level--;
            }
        }
    }
    return false;
}

char *ctx_status(struct node *node, hvalue_t ctx) {
    if (node->state->choosing == ctx) {
        return "choosing";
    }
    while (node->state->choosing != 0) {
        node = node->to_parent->src;
    }
    struct edge *edge;
    for (edge = node->fwd; edge != NULL; edge = edge->fwdnext) {
        if (edge->ctx == ctx) {
            break;
        }
    }
    if (edge != NULL && edge->dst == node) {
        return "blocked";
    }
    return "runnable";
}

void print_context(
    struct global_t *global,
    FILE *file,
    hvalue_t ctx,
    int tid,
    struct node *node
) {
    fprintf(file, "        {\n");
    fprintf(file, "          \"tid\": \"%d\",\n", tid);
    fprintf(file, "          \"yhash\": \"%"PRI_HVAL"\",\n", ctx);

    unsigned int size;
    struct context *c = value_get(ctx, &size);

#ifdef notdef
    fprintf(file, "          \"dump\": \"");
    unsigned char *p = (unsigned char *) c;
    for (unsigned i = 0; i < size; i++) {
        fprintf(file, "%02x", *p++);
    }
    fprintf(file, "\",\n");
#endif

    assert(strcmp(global->code.instrs[c->entry].oi->name, "Frame") == 0);
    const struct env_Frame *ef = global->code.instrs[c->entry].env;
    char *s = value_string(ef->name);
	int len = strlen(s);
    assert(c->sp > 1);
    char *a = json_escape_value(ctx_stack(c)[1]);
    if (*a == '(') {
        fprintf(file, "          \"name\": \"%.*s%s\",\n", len - 2, s + 1, a);
    }
    else {
        fprintf(file, "          \"name\": \"%.*s(%s)\",\n", len - 2, s + 1, a);
    }
    free(s);
    free(a);

    fprintf(file, "          \"entry\": \"%u\",\n", c->entry);

    fprintf(file, "          \"pc\": \"%d\",\n", c->pc);
    fprintf(file, "          \"fp\": \"%d\",\n", c->fp);

#ifdef notdef
    {
        fprintf(file, "STACK1 %d:\n", c->fp);
        for (int x = 0; x < c->sp; x++) {
            fprintf(file, "    %d: %s\n", x, value_string(ctx_stack(k)[x]));
        }
    }
#endif

    fprintf(file, "          \"trace\": [\n");
    print_trace(global, file, c, c->pc, c->fp, c->vars);
    fprintf(file, "\n");
    fprintf(file, "          ],\n");

    if (c->failed) {
        s = value_string(c->ctx_failure);
        fprintf(file, "          \"failure\": %s,\n", s);
        free(s);
    }

    if (c->extended && c->ctx_trap_pc != 0) {
        s = value_string(c->ctx_trap_pc);
        a = value_string(c->ctx_trap_arg);
        if (*a == '(') {
            fprintf(file, "          \"trap\": \"%s%s\",\n", s, a);
        }
        else {
            fprintf(file, "          \"trap\": \"%s(%s)\",\n", s, a);
        }
        free(a);
        free(s);
    }

    if (c->interruptlevel) {
        fprintf(file, "          \"interruptlevel\": \"1\",\n");
    }

    if (c->extended) {
        s = value_json(c->ctx_this);
        fprintf(file, "          \"this\": %s,\n", s);
        free(s);
    }

    if (c->atomic != 0) {
        fprintf(file, "          \"atomic\": \"%d\",\n", c->atomic);
    }
    if (c->readonly != 0) {
        fprintf(file, "          \"readonly\": \"%d\",\n", c->readonly);
    }

    if (c->terminated) {
        fprintf(file, "          \"mode\": \"terminated\"\n");
    }
    else if (c->failed) {
        fprintf(file, "          \"mode\": \"failed\"\n");
    }
    else if (c->stopped) {
        fprintf(file, "          \"mode\": \"stopped\"\n");
    }
    else {
        fprintf(file, "          \"mode\": \"%s\"\n", ctx_status(node, ctx));
    }

#ifdef notdef
    fprintf(file, "          \"stack\": [\n");
    for (int i = 0; i < c->sp; i++) {
        s = value_string(ctx_stack(k)[i]);
        if (i < c->sp - 1) {
            fprintf(file, "            \"%s\",\n", s);
        }
        else {
            fprintf(file, "            \"%s\"\n", s);
        }
        free(s);
    }
    fprintf(file, "          ],\n");
#endif

    fprintf(file, "        }");
}

void print_state(
    struct global_t *global,
    FILE *file,
    struct node *node
) {

#ifdef notdef
    fprintf(file, "      \"shared\": ");
    print_vars(file, node->state->vars);
    fprintf(file, ",\n");
#endif

    struct state *state = node->state;
    extern int invariant_cnt(const void *env);
    struct step inv_step;
    memset(&inv_step, 0, sizeof(inv_step));
    inv_step.engine.values = &global->values;
    inv_step.ctx = calloc(1, sizeof(struct context) +
                        MAX_CONTEXT_STACK * sizeof(hvalue_t));

    // hvalue_t inv_nv = value_put_atom("name", 4);
    // hvalue_t inv_tv = value_put_atom("tag", 3);
    // inv_step.ctx->name = value_put_atom(&inv_step.engine, "__invariant__", 13);
    inv_step.ctx->vars = VALUE_DICT;
    inv_step.ctx->atomic = inv_step.ctx->readonly = 1;
    inv_step.ctx->interruptlevel = false;

    fprintf(file, "      \"invfails\": [");
    assert(VALUE_TYPE(state->invariants) == VALUE_SET);
    unsigned int size;
    hvalue_t *vals = value_get(state->invariants, &size);
    size /= sizeof(hvalue_t);
    int nfailures = 0;
    for (unsigned int i = 0; i < size; i++) {
        assert(VALUE_TYPE(vals[i]) == VALUE_PC);
        inv_step.ctx->entry = VALUE_FROM_PC(vals[i]);
        inv_step.ctx->pc = inv_step.ctx->entry;
        assert(strcmp(global->code.instrs[inv_step.ctx->pc].oi->name, "Invariant") == 0);
        int end = invariant_cnt(global->code.instrs[inv_step.ctx->pc].env);
        bool b = invariant_check(global, state, &inv_step, end);
        if (inv_step.ctx->failed) {
            b = false;
        }
        if (!b) {
            if (nfailures != 0) {
                fprintf(file, ",");
            }
            fprintf(file, "\n        {\n");
            fprintf(file, "          \"pc\": \"%u\",\n", (unsigned int) VALUE_FROM_PC(vals[i]));
            if (!inv_step.ctx->failed) {
                fprintf(file, "          \"reason\": \"invariant violated\"\n");
            }
            else {
                char *val = value_string(inv_step.ctx->ctx_failure);
				int len = strlen(val);
                fprintf(file, "          \"reason\": \"%.*s\"\n", len - 2, val + 1);
                free(val);
            }
            nfailures++;
            fprintf(file, "        }");
        }
    }
    fprintf(file, "\n      ],\n");
    free(inv_step.ctx);

    fprintf(file, "      \"ctxbag\": {\n");
<<<<<<< HEAD
    for (unsigned int i = 0; i < node->state->bagsize; i++) {
=======
    unsigned int nctxs;
    hvalue_t *ctxs = value_get(node->state->ctxbag, &nctxs);
    nctxs /= sizeof(hvalue_t);
    for (unsigned int i = 0; i < nctxs; i += 2) {
>>>>>>> 22a4a639
        if (i > 0) {
            fprintf(file, ",\n");
        }
        assert(VALUE_TYPE(node->state->contexts[i]) == VALUE_CONTEXT);
        fprintf(file, "          \"%"PRIx64"\": \"%u\"", node->state->contexts[i],
                multiplicities(node->state)[i]);
    }
    fprintf(file, "\n      },\n");

    fprintf(file, "      \"contexts\": [\n");
    for (unsigned int i = 0; i < global->nprocesses; i++) {
        print_context(global, file, global->processes[i], i, node);
        if (i < global->nprocesses - 1) {
            fprintf(file, ",");
        }
        fprintf(file, "\n");
    }
    fprintf(file, "      ]\n");
}

void diff_state(
    struct global_t *global,
    FILE *file,
    struct state *oldstate,
    struct state *newstate,
    struct context *oldctx,
    struct context *newctx,
    bool interrupt,
    bool choose,
    hvalue_t choice,
    char *print
) {
    if (global->dumpfirst) {
        global->dumpfirst = false;
    }
    else {
        fprintf(file, ",");
    }
    fprintf(file, "\n        {\n");
    if (newstate->vars != oldstate->vars) {
        fprintf(file, "          \"shared\": ");
        print_vars(file, newstate->vars);
        fprintf(file, ",\n");
    }
    if (interrupt) {
        fprintf(file, "          \"interrupt\": \"True\",\n");
    }
    if (choose) {
        char *val = value_json(choice);
        fprintf(file, "          \"choose\": %s,\n", val);
        free(val);
    }
    if (print != NULL) {
        fprintf(file, "          \"print\": %s,\n", print);
    }
    fprintf(file, "          \"npc\": \"%d\",\n", newctx->pc);
    if (newctx->fp != oldctx->fp) {
        fprintf(file, "          \"fp\": \"%d\",\n", newctx->fp);
#ifdef notdef
        {
            fprintf(stderr, "STACK2 %d:\n", newctx->fp);
            for (int x = 0; x < newctx->sp; x++) {
                fprintf(stderr, "    %d: %s\n", x, value_string(ctx_stack(newctx)[x]));
            }
        }
#endif
        fprintf(file, "          \"trace\": [\n");
        print_trace(global, file, newctx, newctx->pc, newctx->fp, newctx->vars);
        fprintf(file, "\n");
        fprintf(file, "          ],\n");
    }
    if (newctx->extended && newctx->ctx_this != oldctx->ctx_this) {
        char *val = value_json(newctx->ctx_this);
        fprintf(file, "          \"this\": %s,\n", val);
        free(val);
    }
    if (newctx->vars != oldctx->vars) {
        fprintf(file, "          \"local\": ");
        print_vars(file, newctx->vars);
        fprintf(file, ",\n");
    }
    if (newctx->atomic != oldctx->atomic) {
        fprintf(file, "          \"atomic\": \"%d\",\n", newctx->atomic);
    }
    if (newctx->readonly != oldctx->readonly) {
        fprintf(file, "          \"readonly\": \"%d\",\n", newctx->readonly);
    }
    if (newctx->interruptlevel != oldctx->interruptlevel) {
        fprintf(file, "          \"interruptlevel\": \"%d\",\n", newctx->interruptlevel ? 1 : 0);
    }
    if (newctx->failed) {
        char *val = value_string(newctx->ctx_failure);
        fprintf(file, "          \"failure\": %s,\n", val);
        fprintf(file, "          \"mode\": \"failed\",\n");
        free(val);
    }
    else if (newctx->terminated) {
        fprintf(file, "          \"mode\": \"terminated\",\n");
    }

    int common;
    for (common = 0; common < newctx->sp && common < oldctx->sp; common++) {
        if (ctx_stack(newctx)[common] != ctx_stack(oldctx)[common]) {
            break;
        }
    }
    if (common < oldctx->sp) {
        fprintf(file, "          \"pop\": \"%d\",\n", oldctx->sp - common);
    }
    fprintf(file, "          \"push\": [");
    for (int i = common; i < newctx->sp; i++) {
        if (i > common) {
            fprintf(file, ",");
        }
        char *val = value_json(ctx_stack(newctx)[i]);
        fprintf(file, " %s", val);
        free(val);
    }
    fprintf(file, " ],\n");

    fprintf(file, "          \"pc\": \"%d\"\n", oldctx->pc);

    fprintf(file, "        }");
}

void diff_dump(
    struct global_t *global,
    FILE *file,
    struct state *oldstate,
    struct state *newstate,
    struct context **oldctx,
    struct context *newctx,
    bool interrupt,
    bool choose,
    hvalue_t choice,
    char *print
) {
    int newsize = sizeof(*newctx) + (newctx->sp * sizeof(hvalue_t));

    if (memcmp(oldstate, newstate, sizeof(struct state)) == 0 &&
            (*oldctx)->sp == newctx->sp &&
            memcmp(*oldctx, newctx, newsize) == 0) {
        return;
    }

    // Keep track of old state and context for taking diffs
    diff_state(global, file, oldstate, newstate, *oldctx, newctx, interrupt, choose, choice, print);
    *oldstate = *newstate;
    free(*oldctx);
    *oldctx = malloc(newsize);
    memcpy(*oldctx, newctx, newsize);
}

// similar to onestep.
hvalue_t twostep(
    struct global_t *global,
    FILE *file,
    struct node *node,
    hvalue_t ctx,
    hvalue_t choice,
    bool interrupt,
    struct state *oldstate,
    struct context **oldctx,
    hvalue_t nextvars,
    unsigned int nsteps
){
    // Make a copy of the state
<<<<<<< HEAD
    struct state *sc = calloc(1, sizeof(struct state) + 4096);      // TODO
=======
    struct state *sc = new_alloc(struct state);
>>>>>>> 22a4a639
    *sc = *node->state;
    sc->choosing = 0;

    struct step step;
    memset(&step, 0, sizeof(step));
    step.engine.values = &global->values;

    unsigned int size;
    struct context *cc = value_get(ctx, &size);
    step.ctx = calloc(1, sizeof(struct context) +
                            MAX_CONTEXT_STACK * sizeof(hvalue_t));
    memcpy(step.ctx, cc, size);
    if (step.ctx->terminated || step.ctx->failed) {
        free(step.ctx);
        printf("XYZXYZXYZ\n");
        return ctx;
    }

    if (interrupt) {
        assert(step.ctx->extended);
		assert(step.ctx->ctx_trap_pc != 0);
        interrupt_invoke(&step);
        diff_dump(global, file, oldstate, sc, oldctx, step.ctx, true, false, 0, NULL);
    }

    struct dict *infloop = NULL;        // infinite loop detector
    unsigned int instrcnt = 0;
    for (;;) {
        int pc = step.ctx->pc;

        char *print = NULL;
        struct instr_t *instrs = global->code.instrs;
        struct op_info *oi = instrs[pc].oi;
        if (instrs[pc].choose) {
            assert(choice != 0);
            ctx_stack(step.ctx)[step.ctx->sp - 1] = choice;
            step.ctx->pc++;
        }
        else if (instrs[pc].atomicinc) {
            if (instrcnt == 0) {
                step.ctx->atomicFlag = true;
            }
            (*oi->op)(instrs[pc].env, sc, &step, global);
        }
        else if (instrs[pc].print) {
            print = value_json(ctx_stack(step.ctx)[step.ctx->sp - 1]);
            (*oi->op)(instrs[pc].env, sc, &step, global);
        }
        else {
            (*oi->op)(instrs[pc].env, sc, &step, global);
        }

        // Infinite loop detection
        if (!step.ctx->terminated && !step.ctx->failed) {
            if (infloop == NULL) {
                // TODO.  infloop should be deallocated
                infloop = dict_new("infloop2", 0, 0, 0, NULL, NULL);
            }

            int stacksize = step.ctx->sp * sizeof(hvalue_t);
            int combosize = sizeof(struct combined) + stacksize;
            if (step.ctx->extended) {
                stacksize += ctx_extent * sizeof(hvalue_t);
            }
            struct combined *combo = calloc(1, combosize);
            combo->state = *sc;
            memcpy(&combo->context, step.ctx, sizeof(*step.ctx) + stacksize);
            bool new;
            dict_insert(infloop, NULL, combo, combosize, &new);
            free(combo);
            if (!new) {
                value_ctx_failure(step.ctx, &step.engine, "infinite loop");
            }
        }

        assert(!instrs[pc].choose || choice != 0);
        diff_dump(global, file, oldstate, sc, oldctx, step.ctx, false, instrs[pc].choose, choice, print);
        free(print);
        if (step.ctx->terminated || step.ctx->failed || step.ctx->stopped) {
            break;
        }
        instrcnt++;
        if (instrcnt >= nsteps) {
            break;
        }
        if (step.ctx->pc == pc) {
            fprintf(stderr, ">>> %s\n", oi->name);
        }
        assert(step.ctx->pc != pc);

        /* Peek at the next instruction.
         */
        oi = global->code.instrs[step.ctx->pc].oi;
        if (global->code.instrs[step.ctx->pc].choose) {
            assert(step.ctx->sp > 0);
#ifdef TODO
            if (0 && step.ctx->readonly > 0) {    // TODO
                value_ctx_failure(step.ctx, &step.engine, "can't choose in assertion or invariant");
                diff_dump(global, file, oldstate, sc, oldctx, step.ctx, false, global->code.instrs[pc].choose, choice, NULL);
                break;
            }
#endif
            hvalue_t s = ctx_stack(step.ctx)[step.ctx->sp - 1];
            if (VALUE_TYPE(s) != VALUE_SET) {
                value_ctx_failure(step.ctx, &step.engine, "choose operation requires a set");
                diff_dump(global, file, oldstate, sc, oldctx, step.ctx, false, global->code.instrs[pc].choose, choice, NULL);
                break;
            }
            unsigned int size;
            hvalue_t *vals = value_get(s, &size);
            size /= sizeof(hvalue_t);
            if (size == 0) {
                value_ctx_failure(step.ctx, &step.engine, "choose operation requires a non-empty set");
                diff_dump(global, file, oldstate, sc, oldctx, step.ctx, false, global->code.instrs[pc].choose, choice, NULL);
                break;
            }
            if (size == 1) {
                choice = vals[0];
            }
            else {
                break;
            }
        }
    }

    // Remove old context from the bag
    context_remove(sc, ctx);

    hvalue_t after = value_put_context(&step.engine, step.ctx);

    // Add new context to state unless it's terminated or stopped
    if (step.ctx->stopped) {
        sc->stopbag = value_bag_add(&step.engine, sc->stopbag, after, 1);
    }
    else if (!step.ctx->terminated) {
        context_add(sc, after);
    }

    // assert(sc->vars == nextvars);
    // ctx = value_put_context(&step.engine, step.ctx);
    // if ((ctx & 0xFFFF00000000) == 0x600000000000) {
    //     printf("YYYYYYY\n");
    // }

    free(sc);
    free(step.ctx);
    // TODO free(step.log);

    return after;
}

void path_dump(
    struct global_t *global,
    FILE *file,
    struct edge *e,
    struct state *oldstate,
    struct context **oldctx
) {
    struct node *node = e->dst;
    struct node *parent = e->src;

    if (parent->to_parent == NULL) {
        fprintf(file, "\n");
    }
    else {
        path_dump(global, file, parent->to_parent, oldstate, oldctx);
        fprintf(file, ",\n");
    }

    fprintf(file, "    {\n");
    fprintf(file, "      \"id\": \"%d\",\n", node->id);
    fprintf(file, "      \"len\": \"%d\",\n", node->len);

    /* Find the starting context in the list of processes.
     */
    hvalue_t ctx = e->ctx;
    unsigned int pid;
    for (pid = 0; pid < global->nprocesses; pid++) {
        if (global->processes[pid] == ctx) {
            break;
        }
    }
    assert(pid < global->nprocesses);
    // fprintf(file, "      \"OLDPID\": \"%d\",\n", pid);
    // fprintf(file, "      \"OLDCTX\": \"%llx\",\n", ctx);

    struct context *context = value_get(ctx, NULL);
    assert(!context->terminated);
    assert(strcmp(global->code.instrs[context->entry].oi->name, "Frame") == 0);
    const struct env_Frame *ef = global->code.instrs[context->entry].env;
    char *name = value_string(ef->name);
	int len = strlen(name);
    assert(context->sp > 1);
    char *arg = json_escape_value(ctx_stack(context)[1]);
    char *c = e->choice == 0 ? NULL : value_json(e->choice);
    fprintf(file, "      \"tid\": \"%d\",\n", pid);
    fprintf(file, "      \"xhash\": \"%"PRI_HVAL"\",\n", ctx);
    if (*arg == '(') {
        fprintf(file, "      \"name\": \"%.*s%s\",\n", len - 2, name + 1, arg);
    }
    else {
        fprintf(file, "      \"name\": \"%.*s(%s)\",\n", len - 2, name + 1, arg);
    }
    if (c != NULL) {
        fprintf(file, "      \"choice\": %s,\n", c);
    }
    global->dumpfirst = true;
    fprintf(file, "      \"microsteps\": [");
    free(name);
    free(arg);
    free(c);
    memset(*oldctx, 0, sizeof(**oldctx));
    (*oldctx)->pc = context->pc;

    // Recreate the steps
    global->processes[pid] = twostep(
        global,
        file,
        parent,
        ctx,
        e->choice,
        e->interrupt,
        oldstate,
        oldctx,
        node->state->vars,
        e->nsteps
    );
    fprintf(file, "\n      ],\n");
    // fprintf(file, "      \"NEWCTX\": \"%llx\",\n", global->processes[pid]);

    /* Match each context to a process.
     */
    bool *matched = calloc(global->nprocesses, sizeof(bool));
<<<<<<< HEAD
    for (unsigned int i = 0; i < node->state->bagsize; i++) {
        assert(VALUE_TYPE(node->state->contexts[i]) == VALUE_CONTEXT);
        for (unsigned int j = 0; j < multiplicities(node->state)[i]; j++) {
=======
    unsigned int nctxs;
    hvalue_t *ctxs = value_get(node->state->ctxbag, &nctxs);
    nctxs /= sizeof(hvalue_t);
    for (unsigned int i = 0; i < nctxs; i += 2) {
        assert(VALUE_TYPE(ctxs[i]) == VALUE_CONTEXT);
        assert(VALUE_TYPE(ctxs[i+1]) == VALUE_INT);
        int cnt = VALUE_FROM_INT(ctxs[i+1]);
        for (int j = 0; j < cnt; j++) {
>>>>>>> 22a4a639
            unsigned int k;
            for (k = 0; k < global->nprocesses; k++) {
                if (!matched[k] && global->processes[k] == node->state->contexts[i]) {
                    matched[k] = true;
                    break;
                }
            }
            if (k == global->nprocesses) {
                global->processes = realloc(global->processes, (global->nprocesses + 1) * sizeof(hvalue_t));
                matched = realloc(matched, (global->nprocesses + 1) * sizeof(bool));
                global->processes[global->nprocesses] = node->state->contexts[i];
                matched[global->nprocesses] = true;
                global->nprocesses++;
            }
        }
    }
    free(matched);
  
    print_state(global, file, node);
    fprintf(file, "    }");
}

static char *json_string_encode(char *s, int len){
    char *result = malloc(4 * len), *p = result;

    while (len > 0) {
        switch (*s) {
        case '\r':
            *p++ = '\\'; *p++ = 'r';
            break;
        case '\n':
            *p++ = '\\'; *p++ = 'n';
            break;
        case '\f':
            *p++ = '\\'; *p++ = 'f';
            break;
        case '\t':
            *p++ = '\\'; *p++ = 't';
            break;
        case '"':
            *p++ = '\\'; *p++ = '"';
            break;
        case '\\':
            *p++ = '\\'; *p++ = '\\';
            break;
        default:
            *p++ = *s;
        }
        s++;
        len--;
    }
    *p++ = 0;
    return result;
}

struct enum_loc_env_t {
    FILE *out;
    struct dict *code_map;
};

static void enum_loc(
    void *env,
    const void *key,
    unsigned int key_size,
    void *value
) {
    static bool notfirst = false;
    struct enum_loc_env_t *enum_loc_env = env;
    FILE *out = enum_loc_env->out;
    struct dict *code_map = enum_loc_env->code_map;

    if (notfirst) {
        fprintf(out, ",\n");
    }
    else {
        notfirst = true;
        fprintf(out, "\n");
    }

    // Get program counter
    char *pcc = malloc(key_size + 1);
    memcpy(pcc, key, key_size);
    pcc[key_size] = 0;
    int pc = atoi(pcc);
    free(pcc);

    fprintf(out, "    \"%.*s\": { ", key_size, (char *) key);

    struct json_value **pjv = value;
    struct json_value *jv = *pjv;
    assert(jv->type == JV_MAP);

    struct json_value *file = dict_lookup(jv->u.map, "file", 4);
    assert(file->type == JV_ATOM);
    fprintf(out, "\"file\": \"%s\", ", json_string_encode(file->u.atom.base, file->u.atom.len));

    struct json_value *line = dict_lookup(jv->u.map, "line", 4);
    assert(line->type == JV_ATOM);
    fprintf(out, "\"line\": \"%.*s\", ", line->u.atom.len, line->u.atom.base);

    static char *tocopy[] = { "column", "endline", "endcolumn", NULL };
    for (unsigned int i = 0; tocopy[i] != NULL; i++) {
        char *key2 = tocopy[i];
        struct json_value *jv2 = dict_lookup(jv->u.map, key2, strlen(key2));
        assert(jv2->type == JV_ATOM);
        fprintf(out, "\"%s\": \"%.*s\", ", key2, jv2->u.atom.len, jv2->u.atom.base);
    }

    char **p = dict_insert(code_map, NULL, &pc, sizeof(pc), NULL);
    struct strbuf sb;
    strbuf_init(&sb);
    strbuf_printf(&sb, "%.*s:%.*s", file->u.atom.len, file->u.atom.base, line->u.atom.len, line->u.atom.base);
    *p = strbuf_convert(&sb);

    struct json_value *code = dict_lookup(jv->u.map, "code", 4);
    assert(code->type == JV_ATOM);
    fprintf(out, "\"code\": \"%s\"", json_string_encode(code->u.atom.base, code->u.atom.len));
    fprintf(out, " }");
}

enum busywait { BW_ESCAPE, BW_RETURN, BW_VISITED };
static enum busywait is_stuck(
    struct node *start,
    struct node *node,
    hvalue_t ctx,
    bool change
) {
	if (node->component != start->component) {
		return BW_ESCAPE;
	}
	if (node->visited) {
		return BW_VISITED;
	}
    change = change || (node->state->vars != start->state->vars);
	node->visited = true;
	enum busywait result = BW_ESCAPE;
    for (struct edge *edge = node->fwd; edge != NULL; edge = edge->fwdnext) {
        if (edge->ctx == ctx) {
			if (edge->dst == node) {
				node->visited = false;
				return BW_ESCAPE;
			}
			if (edge->dst == start) {
				if (!change) {
					node->visited = false;
					return BW_ESCAPE;
				}
				result = BW_RETURN;
			}
			else {
				enum busywait bw = is_stuck(start, edge->dst, edge->after, change);
				switch (bw) {
				case BW_ESCAPE:
					node->visited = false;
					return BW_ESCAPE;
				case BW_RETURN:
					result = BW_RETURN;
					break;
				case BW_VISITED:
					break;
				default:
					assert(false);
				}
			}
        }
    }
	node->visited = false;
    return result;
}

static void detect_busywait(struct minheap *failures, struct node *node){
<<<<<<< HEAD
	for (unsigned int i = 0; i < node->state->bagsize; i++) {
		if (is_stuck(node, node, node->state->contexts[i], false) == BW_RETURN) {
=======
	// Get the contexts
	unsigned int size;
	hvalue_t *ctxs = value_get(node->state->ctxbag, &size);
	size /= sizeof(hvalue_t);

	for (unsigned int i = 0; i < size; i += 2) {
		if (is_stuck(node, node, ctxs[i], false) == BW_RETURN) {
>>>>>>> 22a4a639
			struct failure *f = new_alloc(struct failure);
			f->type = FAIL_BUSYWAIT;
			f->edge = node->to_parent;
			minheap_insert(failures, f);
			// break;
		}
	}
}

static int node_cmp(void *n1, void *n2){
    struct node *node1 = n1, *node2 = n2;

    if (node1->len != node2->len) {
        return node1->len - node2->len;
    }
    if (node1->steps != node2->steps) {
        return node1->steps - node2->steps;
    }
    return node1->id - node2->id;
}

static int fail_cmp(void *f1, void *f2){
    struct failure *fail1 = f1, *fail2 = f2;

    return node_cmp(fail1->edge->dst, fail2->edge->dst);
}

static void do_work(struct worker *w){
    struct global_t *global = w->global;

    for (;;) {
        mutex_acquire(&global->todo_lock);
        unsigned int start = global->todo;
        unsigned int nleft = global->goal - start;
        if (nleft == 0) {
            mutex_release(&global->todo_lock);
            break;
        }

        unsigned int take = nleft / w->nworkers / 2;
        if (take < 100) {
            take = 100;
        }
        if (take > nleft) {
            take = nleft;
        }
        global->todo = start + take;
        mutex_release(&global->todo_lock);

        while (take > 0) {
            struct node *node = global->graph.nodes[start++];
            struct state *state = node->state;
            w->dequeued++;

            if (state->choosing != 0) {
                assert(VALUE_TYPE(state->choosing) == VALUE_CONTEXT);

                struct context *cc = value_get(state->choosing, NULL);
                assert(cc != NULL);
                assert(cc->sp > 0);
                hvalue_t s = ctx_stack(cc)[cc->sp - 1];
                assert(VALUE_TYPE(s) == VALUE_SET);
                unsigned int size;
                hvalue_t *vals = value_get(s, &size);
                size /= sizeof(hvalue_t);
                assert(size > 0);
                for (unsigned int i = 0; i < size; i++) {
                    make_step(
                        w,
                        node,
                        state->choosing,
                        vals[i],
                        1
                    );
                }
            }
            else {
                for (unsigned int i = 0; i < state->bagsize; i++) {
                    assert(VALUE_TYPE(state->contexts[i]) == VALUE_CONTEXT);
                    make_step(
                        w,
                        node,
                        state->contexts[i],
                        0,
                        multiplicities(state)[i]
                    );
                }
            }
            take--;
        }
    }
}

static void work_phase2(struct worker *w, struct global_t *global){
    mutex_acquire(&global->todo_lock);
    for (;;) {
        if (global->scc_todo == NULL) {
            global->scc_nwaiting++;
            if (global->scc_nwaiting == global->nworkers) {
                mutex_release(&global->todo_wait);
                break;
            }
            mutex_release(&global->todo_lock);
            mutex_acquire(&global->todo_wait);
            if (global->scc_nwaiting == global->nworkers) {
                mutex_release(&global->todo_wait);
                break;
            }
            global->scc_nwaiting--;
        }

        // Grab work
        unsigned int component = global->ncomponents++;
        struct scc *scc = global->scc_todo;
        assert(scc != NULL);
        global->scc_todo = scc->next;
        scc->next = NULL;

        // Split binary semaphore release
        if (global->scc_todo != NULL && global->scc_nwaiting > 0) {
            mutex_release(&global->todo_wait);
        }
        else {
            mutex_release(&global->todo_lock);
        }

        for (;;) {
            // Do the work
            assert(scc->next == NULL);
            scc = graph_find_scc_one(&global->graph, scc, component);

            // Put new work on the list except the last (which we'll do ourselves)
            mutex_acquire(&global->todo_lock);
            while (scc != NULL && scc->next != NULL) {
                struct scc *next = scc->next;
                scc->next = global->scc_todo;
                global->scc_todo = scc;
                scc = next;
            }
            if (scc == NULL) {      // get more work
                break;
            }
            component = global->ncomponents++;

            // Split binary semaphore release
            if (global->scc_todo != NULL && global->scc_nwaiting > 0) {
                mutex_release(&global->todo_wait);
            }
            else {
                mutex_release(&global->todo_lock);
            }
        }
    }
}

static void worker(void *arg){
    struct worker *w = arg;
    struct global_t *global = w->global;

    for (int epoch = 0;; epoch++) {
        barrier_wait(w->start_barrier);

        // (first) parallel phase starts now
		// printf("WORKER %d starting epoch %d\n", w->index, epoch);
		do_work(w);

        // wait for others to finish
		// printf("WORKER %d finished epoch %d %u %u\n", w->index, epoch, w->count, w->node_id);
        barrier_wait(w->middle_barrier);

        if (global->phase2) {
            work_phase2(w, global);
            barrier_wait(w->end_barrier);
            break;
        }

        // Wait for coordinator to have grown the graph table and hash tables
        // In the mean time fix the forward edges
        for (unsigned i = 0; i < w->nworkers; i++) {
            struct edge **pe = &w->workers[i].edges[w->index], *e;
            while ((e = *pe) != NULL) {
                *pe = e->fwdnext;
                struct node *src = e->src;
                e->fwdnext = src->fwd;
                src->fwd = e;
            }
        }

        barrier_wait(w->end_barrier);

		// printf("WORKER %d make stable %d %u %u\n", w->index, epoch, w->count, w->node_id);
        value_make_stable(&global->values, w->index);
        for (unsigned int i = 0; i < global->nworkers; i++) {
            struct worker *w2 = &w->workers[i];
            dict_make_stable(w2->visited, w->index);
        }

        if (global->layer_done) {
            // Fill the graph table
            for (unsigned int i = 0; w->count != 0; i++) {
                struct node *node = w->results;
                node->id = w->node_id;
                global->graph.nodes[w->node_id++] = node;
                w->results = node->next;
                w->count--;
            }
            assert(w->results == NULL);
        }
    }
}

void process_results(struct global_t *global, struct worker *w){
    struct failure *f;
    while ((f = w->failures) != NULL) {
        w->failures = f->next;
        minheap_insert(global->failures, f);
    }
}

char *state_string(struct state *state){
    struct strbuf sb;
    strbuf_init(&sb);

    char *v;
    strbuf_printf(&sb, "{");
    v = value_string(state->vars);
    strbuf_printf(&sb, "%s", v); free(v);
    v = value_string(state->seqs);
    strbuf_printf(&sb, ",%s", v); free(v);
    v = value_string(state->choosing);
    strbuf_printf(&sb, ",%s", v); free(v);
    v = value_string(state->stopbag);
    strbuf_printf(&sb, ",%s", v); free(v);
    v = value_string(state->invariants);
    strbuf_printf(&sb, ",%s}", v); free(v);
    return strbuf_convert(&sb);
}

// This routine removes all node that have a single incoming edge and it's
// an "epsilon" edge (empty print log).  These are essentially useless nodes.
// Typically about half of the nodes can be removed this way.
static void destutter1(struct graph_t *graph){
    for (unsigned int i = 0; i < graph->size; i++) {
        struct node *n = graph->nodes[i];

        if (n->bwd != NULL && n->bwd->bwdnext == NULL && n->bwd->nlog == 0) {
            struct node *parent = n->bwd->src;

            if (n->final) {
                parent->final = true;
            }

            // Remove the edge from the parent
            struct edge **pe, *e;
            for (pe = &parent->fwd; (e = *pe) != NULL; pe = &e->fwdnext) {
                if (e->dst == n && e->nlog == 0) {
                    *pe = e->fwdnext;
                    // free(e);
                    break;
                }
            }

            struct edge *next;
            for (struct edge *e = n->fwd; e != NULL; e = next) {
                // Move the outgoing edge to the parent.
                next = e->fwdnext;
                e->fwdnext = parent->fwd;
                parent->fwd = e;

                // Fix the corresponding backwards edge
                for (struct edge *f = e->dst->bwd; f != NULL; f = f->bwdnext) {
                    if (f->src == n && f->nlog == e->nlog &&
                            memcmp(f->log, e->log, f->nlog * sizeof(*f->log)) == 0) {
                        f->src = parent;
                        break;
                    }
                }
            }
            n->reachable = false;
        }
        else {
            n->reachable = true;
        }
    }
}

static struct dict *collect_symbols(struct graph_t *graph){
    struct dict *symbols = dict_new("symbols", sizeof(unsigned int), 0, 0, NULL, NULL);
    unsigned int symbol_id = 0;

    for (unsigned int i = 0; i < graph->size; i++) {
        struct node *n = graph->nodes[i];
        if (!n->reachable) {
            continue;
        }
        for (struct edge *e = n->fwd; e != NULL; e = e->fwdnext) {
            for (unsigned int j = 0; j < e->nlog; j++) {
                bool new;
                unsigned int *p = dict_insert(symbols, NULL, &e->log[j], sizeof(e->log[j]), &new);
                if (new) {
                    *p = ++symbol_id;
                }
            }
        }
    }
    return symbols;
}

struct symbol_env {
    FILE *out;
    bool first;
};

static void print_symbol(void *env, const void *key, unsigned int key_size, void *value){
    struct symbol_env *se = env;
    const hvalue_t *symbol = key;

    assert(key_size == sizeof(*symbol));
    char *p = value_json(*symbol);
    if (se->first) {
        se->first = false;
    }
    else {
        fprintf(se->out, ",\n");
    }
    fprintf(se->out, "     \"%u\": %s", * (unsigned int *) value, p);
    free(p);
}

struct print_trans_env {
    FILE *out;
    bool first;
    struct dict *symbols;
};

static void print_trans_upcall(void *env, const void *key, unsigned int key_size, void *value){
    struct print_trans_env *pte = env;
    const hvalue_t *log = key;
    unsigned int nkeys = key_size / sizeof(hvalue_t);
    struct strbuf *sb = value;

    if (pte->first) {
        pte->first = false;
    }
    else {
        fprintf(pte->out, ",\n");
    }
    fprintf(pte->out, "        [[");
    for (unsigned int i = 0; i < nkeys; i++) {
        bool new;
        unsigned int *p = dict_insert(pte->symbols, NULL, &log[i], sizeof(log[i]), &new);
        assert(!new);
        if (i != 0) {
            fprintf(pte->out, ",");
        }
        fprintf(pte->out, "%u", *p);
    }
    fprintf(pte->out, "],[%s]]", strbuf_getstr(sb));
    strbuf_deinit(sb);
}

static void print_transitions(FILE *out, struct dict *symbols, struct edge *edges){
    struct dict *d = dict_new("transitions", sizeof(struct strbuf), 0, 0, NULL, NULL);

    fprintf(out, "      \"transitions\": [\n");
    for (struct edge *e = edges; e != NULL; e = e->fwdnext) {
        bool new;
        struct strbuf *sb = dict_insert(d, NULL, e->log, e->nlog * sizeof(*e->log), &new);
        if (new) {
            strbuf_init(sb);
            strbuf_printf(sb, "%d", e->dst->id);
        }
        else {
            strbuf_printf(sb, ",%d", e->dst->id);
        }
    }
    struct print_trans_env pte = {
        .out = out, .first = true, .symbols = symbols
    };
    dict_iter(d, print_trans_upcall, &pte);
    fprintf(out, "\n");
    fprintf(out, "      ],\n");
    dict_delete(d);
}

#ifdef OBSOLETE
static void pr_state(struct global_t *global, FILE *fp, struct state *state, int index){
    char *v = state_string(state);
    fprintf(fp, "%s\n", v);
    free(v);
}
#endif

static void usage(char *prog){
    fprintf(stderr, "Usage: %s [-c] [-t<maxtime>] [-B<dfafile>] -o<outfile> file.json\n", prog);
    exit(1);
}

int main(int argc, char **argv){
    bool cflag = false;
    int i, maxtime = 300000000 /* about 10 years */;
    char *outfile = NULL, *dfafile = NULL;
    for (i = 1; i < argc; i++) {
        if (*argv[i] != '-') {
            break;
        }
        switch (argv[i][1]) {
        case 'c':
            cflag = true;
            break;
        case 't':
            maxtime = atoi(&argv[i][2]);
            if (maxtime <= 0) {
                fprintf(stderr, "%s: negative timeout\n", argv[0]);
                exit(1);
            }
            break;
        case 'B':
            dfafile = &argv[i][2];
            break;
        case 'o':
            outfile = &argv[i][2];
            break;
        case 'x':
            printf("Charm model checker working\n");
            return 0;
        default:
            usage(argv[0]);
        }
    }
    if (argc - i != 1) {
        usage(argv[0]);
    }
    char *fname = argv[i];
    double timeout = gettime() + maxtime;

    // Determine how many worker threads to use
    struct global_t *global = new_alloc(struct global_t);
    global->nworkers = getNumCores();
	printf("nworkers = %d\n", global->nworkers);

    barrier_t start_barrier, middle_barrier, end_barrier;
    barrier_init(&start_barrier, global->nworkers + 1);
    barrier_init(&middle_barrier, global->nworkers + 1);
    barrier_init(&end_barrier, global->nworkers + 1);

    // initialize modules
    mutex_init(&global->todo_lock);
    mutex_init(&global->todo_wait);
    mutex_acquire(&global->todo_wait);          // Split Binary Semaphore
    value_init(&global->values, global->nworkers);

    struct engine engine;
    engine.allocator = NULL;
    engine.values = &global->values;
    ops_init(global, &engine);

    graph_init(&global->graph, 1024*1024);
    global->failures = minheap_create(fail_cmp);

    // First read and parse the DFA if any
    if (dfafile != NULL) {
        global->dfa = dfa_read(&engine, dfafile);
        if (global->dfa == NULL) {
            exit(1);
        }
    }

    // open the HVM file
    FILE *fp = fopen(fname, "r");
    if (fp == NULL) {
        fprintf(stderr, "%s: can't open %s\n", argv[0], fname);
        exit(1);
    }

    // read the file
    json_buf_t buf;
    buf.base = malloc(CHUNKSIZE);
    buf.len = 0;
    int n;
    while ((n = fread(&buf.base[buf.len], 1, CHUNKSIZE, fp)) > 0) {
        buf.len += n;
        buf.base = realloc(buf.base, buf.len + CHUNKSIZE);
    }
    fclose(fp);

    // parse the contents
	char *buf_orig = buf.base;
    struct json_value *jv = json_parse_value(&buf);
    assert(jv->type == JV_MAP);
	free(buf_orig);

    // travel through the json code contents to create the code array
    struct json_value *jc = dict_lookup(jv->u.map, "code", 4);
    assert(jc->type == JV_LIST);
    global->code = code_init_parse(&engine, jc);

    // Create an initial state
    struct context *init_ctx = calloc(1, sizeof(struct context) + MAX_CONTEXT_STACK * sizeof(hvalue_t));
    init_ctx->vars = VALUE_DICT;
    init_ctx->atomic = 1;
    init_ctx->atomicFlag = true;
    value_ctx_push(init_ctx, VALUE_TO_INT(CALLTYPE_PROCESS));
    value_ctx_push(init_ctx, VALUE_LIST);

    struct state *state = calloc(1, sizeof(struct state) + sizeof(hvalue_t) + 1);
    state->vars = VALUE_DICT;
    state->seqs = VALUE_SET;
    hvalue_t ictx = value_put_context(&engine, init_ctx);
    state->bagsize = 1;
    state->contexts[0] = ictx;
    multiplicities(state)[0] = 1;
    state->stopbag = VALUE_DICT;
    state->invariants = VALUE_SET;
    state->dfa_state = global->dfa == NULL ? 0 : dfa_initial(global->dfa);
    global->processes = new_alloc(hvalue_t);
    *global->processes = ictx;
    global->nprocesses = 1;

    // Run direct
    if (outfile == NULL) {
        global->run_direct = true;
        mutex_init(&run_mutex);
        mutex_init(&run_waiting);
        mutex_acquire(&run_waiting);
        run_count = 1;

        // Run the initializing thread to completion
        // TODO.  spawned threads should wait...
        run_thread(global, state, init_ctx);

        // Wait for other threads
        mutex_acquire(&run_mutex);
        if (run_count > 0) {
            mutex_release(&run_mutex);
            mutex_acquire(&run_waiting);
        }
        mutex_release(&run_mutex);
        exit(0);
    }

<<<<<<< HEAD
    // Put the initial state in the visited map
    struct dict *visited = dict_new("visited", sizeof(struct node), 0, global->nworkers, NULL, NULL);
    struct node *node = dict_insert(visited, NULL, state, state_size(state), NULL);
    memset(node, 0, sizeof(*node));
    node->state = state;
    graph_add(&global->graph, node);

=======
>>>>>>> 22a4a639
    // Allocate space for worker info
    struct worker *workers = calloc(global->nworkers, sizeof(*workers));
    for (unsigned int i = 0; i < global->nworkers; i++) {
        struct worker *w = &workers[i];
        w->visited = dict_new("visited", sizeof(struct node), 0, global->nworkers, NULL, NULL);
        w->global = global;
        w->timeout = timeout;
        w->start_barrier = &start_barrier;
        w->middle_barrier = &middle_barrier;
        w->end_barrier = &end_barrier;
        w->index = i;
        w->workers = workers;
        w->nworkers = global->nworkers;
        w->edges = calloc(global->nworkers, sizeof(struct edge *));
        w->profile = calloc(global->code.len, sizeof(*w->profile));

        // Create a context for evaluating invariants
        w->inv_step.ctx = calloc(1, sizeof(struct context) +
                                MAX_CONTEXT_STACK * sizeof(hvalue_t));
        // w->inv_step.ctx->name = value_put_atom(&engine, "__invariant__", 13);
        w->inv_step.ctx->vars = VALUE_DICT;
        w->inv_step.ctx->atomic = w->inv_step.ctx->readonly = 1;
        w->inv_step.ctx->interruptlevel = false;
        w->inv_step.engine.allocator = &w->allocator;
        w->inv_step.engine.values = &global->values;

        w->alloc_buf = malloc(WALLOC_CHUNK);
        w->alloc_ptr = w->alloc_buf;

        w->allocator.alloc = walloc;
        w->allocator.ctx = w;
        w->allocator.worker = i;
    }

    // Put the initial state in the visited map
    uint32_t h = meiyan((char *) state, sizeof(*state));
    struct node *node = dict_insert(workers[h % global->nworkers].visited, NULL, state, sizeof(*state), NULL);
    memset(node, 0, sizeof(*node));
    node->state = state;
    graph_add(&global->graph, node);
    global->goal = 1;

    // Start the workers, who'll wait on the start barrier
    for (unsigned int i = 0; i < global->nworkers; i++) {
        thread_create(worker, &workers[i]);
    }

    // Put the state and value dictionaries in concurrent mode
    value_set_concurrent(&global->values);
    for (unsigned int i = 0; i < global->nworkers; i++) {
        struct worker *w = &workers[i];
        dict_set_concurrent(w->visited);
    }

    double before = gettime(), postproc = 0;
    for (;;) {
        barrier_wait(&start_barrier);

        // Threads are working to create the next layer of nodes.
        // Stay out of their way!

        barrier_wait(&middle_barrier);

        // Back to sequential mode

        // Prepare the grow the hash tables (but the actual work of
        // rehashing is distributed among the threads in the next phase
        double before_postproc = gettime();
        for (unsigned int i = 0; i < global->nworkers; i++) {
            struct worker *w = &workers[i];
            dict_grow_prepare(w->visited);
        }
        value_grow_prepare(&global->values);
        postproc += gettime() - before_postproc;

        // End of a layer in the Kripke structure?
        global->layer_done = global->todo == global->graph.size;
        if (global->layer_done) {
            global->diameter++;
            // printf("Diameter %d\n", global->diameter);

            // The threads completed producing the next layer of nodes in the graph.
            // Grow the graph table.
            unsigned int total = 0;
            for (unsigned int i = 0; i < global->nworkers; i++) {
                struct worker *w = &workers[i];
                w->node_id = global->todo + total;
                total += w->count;
            }
            graph_add_multiple(&global->graph, total);

            // Collect the failures of all the workers
            for (unsigned int i = 0; i < global->nworkers; i++) {
                process_results(global, &workers[i]);
            }

            if (!minheap_empty(global->failures)) {
                // Pretend we're done
                global->todo = global->graph.size;
            }
            if (global->todo == global->graph.size) { // no new nodes added
                break;
            }
        }

        // Determine the new goal
        unsigned int nleft = global->graph.size - global->todo;
        if (nleft > 1024 * global->nworkers) {
            global->goal = global->todo + 1024 * global->nworkers;
        }
        else {
            global->goal = global->graph.size;
        }

        // printf("Coordinator back to workers (%d)\n", global->diameter);

        barrier_wait(&end_barrier);

        // The threads now update the hash tables and the graph table
    }

    // Get threads going on fixing hash tables
    barrier_wait(&end_barrier);
    // Wait for threads to fix up hash tables
    barrier_wait(&start_barrier);

    printf("#states %d (time %.3lf+%.3lf=%.3lf)\n", global->graph.size, gettime() - before - postproc, postproc, gettime() - before);

    for (unsigned int i = 0; i < global->nworkers; i++) {
        struct worker *w = &workers[i];
        dict_set_sequential(w->visited);
    }
    value_set_sequential(&global->values);

    // dict_dump(visited);
    dict_dump(global->values.dicts);
    // dict_dump(global->values.addresses);
    // dict_dump(global->values.atoms);
    // dict_dump(global->values.lists);
    // dict_dump(global->values.sets);
    // dict_dump(global->values.contexts);
 
    printf("Phase 3: analysis\n");
    if (minheap_empty(global->failures)) {
#ifdef OLD_SCC
        // find the strongly connected components
        unsigned int ncomponents = graph_find_scc(&global->graph);
#endif

#ifdef DUMP_GRAPH
        printf("digraph Harmony {\n");
        for (unsigned int i = 0; i < global->graph.size; i++) {
            struct node *node = global->graph.nodes[i];
            printf(" s%u [label=\"%u/%u\"]\n", i, i, node->component);
        }
        for (unsigned int i = 0; i < global->graph.size; i++) {
            struct node *node = global->graph.nodes[i];
            for (struct edge *edge = node->fwd; edge != NULL; edge = edge->fwdnext) {
                printf(" s%u -> s%u\n", node->id, edge->dst->id);
            }
        }
        printf("}\n");
#endif

        global->phase2 = true;
        global->scc_todo = scc_alloc(0, global->graph.size, NULL);
        barrier_wait(&middle_barrier);
        // Workers working on finding SCCs
        barrier_wait(&end_barrier);

        printf("%u components\n", global->ncomponents);

        // mark the components that are "good" because they have a way out
        struct component *components = calloc(global->ncomponents, sizeof(*components));
        for (unsigned int i = 0; i < global->graph.size; i++) {
            struct node *node = global->graph.nodes[i];
			assert(node->component < global->ncomponents);
            struct component *comp = &components[node->component];
            if (comp->size == 0) {
                comp->rep = node;
<<<<<<< HEAD
                comp->all_same = value_state_all_eternal(node->state)
                    && value_ctx_all_eternal(node->state->stopbag);
            }
            else if (node->state->vars != comp->rep->state->vars ||
                        !value_state_all_eternal(node->state) ||
=======
                comp->all_same = value_ctx_all_eternal(node->state->ctxbag)
                    && value_ctx_all_eternal(node->state->stopbag);
            }
            else if (node->state->vars != comp->rep->state->vars ||
                        !value_ctx_all_eternal(node->state->ctxbag) ||
>>>>>>> 22a4a639
                        !value_ctx_all_eternal(node->state->stopbag)) {
                comp->all_same = false;
            }
            comp->size++;
            if (comp->good) {
                continue;
            }
            // if this component has a way out, it is good
            for (struct edge *edge = node->fwd;
                            edge != NULL && !comp->good; edge = edge->fwdnext) {
                if (edge->dst->component != node->component) {
                    comp->good = true;
                    break;
                }
            }
        }

        // components that have only one shared state and only eternal
        // threads are good because it means all its threads are blocked
        for (unsigned int i = 0; i < global->ncomponents; i++) {
            struct component *comp = &components[i];
            assert(comp->size > 0);
            if (!comp->good && comp->all_same) {
                comp->good = true;
                comp->final = true;
            }
        }

        // Look for states in final components
        for (unsigned int i = 0; i < global->graph.size; i++) {
            struct node *node = global->graph.nodes[i];
			assert(node->component < global->ncomponents);
            struct component *comp = &components[node->component];
            if (comp->final) {
                node->final = true;
                if (global->dfa != NULL &&
						!dfa_is_final(global->dfa, node->state->dfa_state)) {
                    struct failure *f = new_alloc(struct failure);
                    f->type = FAIL_BEHAVIOR;
                    f->edge = node->to_parent;
                    minheap_insert(global->failures, f);
                    // break;
                }
            }
        }

        if (minheap_empty(global->failures)) {
            // now count the nodes that are in bad components
            int nbad = 0;
            for (unsigned int i = 0; i < global->graph.size; i++) {
                struct node *node = global->graph.nodes[i];
                if (!components[node->component].good) {
                    nbad++;
                    struct failure *f = new_alloc(struct failure);
                    f->type = FAIL_TERMINATION;
                    f->edge = node->to_parent;
                    minheap_insert(global->failures, f);
                    // break;
                }
            }

            if (nbad == 0 && !cflag) {
                for (unsigned int i = 0; i < global->graph.size; i++) {
                    global->graph.nodes[i]->visited = false;
                }
                for (unsigned int i = 0; i < global->graph.size; i++) {
                    struct node *node = global->graph.nodes[i];
                    if (components[node->component].size > 1) {
                        detect_busywait(global->failures, node);
                    }
                }
            }
        }
    }

#ifdef OBSOLETE
    if (false) {
        FILE *df = fopen("charm.dump", "w");
        assert(df != NULL);
        for (unsigned int i = 0; i < global->graph.size; i++) {
            struct node *node = global->graph.nodes[i];
            assert(node->id == i);
            fprintf(df, "\nNode %d:\n", node->id);
            fprintf(df, "    component: %d\n", node->component);
            if (node->to_parent != NULL) {
                fprintf(df, "    parent: %d\n", node->to_parent->src->id);
            }
            fprintf(df, "    vars: %s\n", value_string(node->state->vars));
            fprintf(df, "    fwd:\n");
            int eno = 0;
            for (struct edge *edge = node->fwd; edge != NULL; edge = edge->fwdnext, eno++) {
                fprintf(df, "        %d:\n", eno);
                struct context *ctx = value_get(edge->ctx, NULL);
                // fprintf(df, "            context: %s %s %d\n", value_string(ctx->name), value_string(ctx->arg), ctx->pc);
                fprintf(df, "            choice: %s\n", value_string(edge->choice));
                fprintf(df, "            node: %d (%d)\n", edge->dst->id, edge->dst->component);
                fprintf(df, "            log:");
                for (unsigned int j = 0; j < edge->nlog; j++) {
                    char *p = value_string(edge->log[j]);
                    fprintf(df, " %s", p);
                    free(p);
                }
                fprintf(df, "\n");
            }
            fprintf(df, "    bwd:\n");
            eno = 0;
            for (struct edge *edge = node->bwd; edge != NULL; edge = edge->bwdnext, eno++) {
                fprintf(df, "        %d:\n", eno);
                struct context *ctx = value_get(edge->ctx, NULL);
                // fprintf(df, "            context: %s %s %d\n", value_string(ctx->name), value_string(ctx->arg), ctx->pc);
                fprintf(df, "            choice: %s\n", value_string(edge->choice));
                fprintf(df, "            node: %d (%d)\n", edge->src->id, edge->src->component);
                fprintf(df, "            log:");
                for (int j = 0; j < edge->nlog; j++) {
                    char *p = value_string(edge->log[j]);
                    fprintf(df, " %s", p);
                    free(p);
                }
                fprintf(df, "\n");
            }
        }
        fclose(df);
    }

    if (false) {
        FILE *df = fopen("charm.dump", "w");
        assert(df != NULL);
        char **table = malloc(global->graph.size * sizeof(char*));
        for (unsigned int i = 0; i < global->graph.size; i++) {
            struct node *node = global->graph.nodes[i];
            table[i] = state_string(node->state);
            fprintf(df, "%s\n", table[i]);
        }
        fclose(df);
    }
#endif // OBSOLETE

    // Look for data races
    // TODO.  Can easily be parallelized
	// TODO.  Don't need failures/warnings distinction any more
    struct minheap *warnings = minheap_create(fail_cmp);
    if (minheap_empty(global->failures)) {
        printf("Check for data races\n");
        for (unsigned int i = 0; i < global->graph.size; i++) {
            struct node *node = global->graph.nodes[i];
            graph_check_for_data_race(node, warnings, &engine);
            if (!minheap_empty(warnings)) {
                break;
            }
        }
    }

    bool no_issues = minheap_empty(global->failures) && minheap_empty(warnings);
    if (no_issues) {
        printf("No issues\n");
    }

    FILE *out = fopen(outfile, "w");
    if (out == NULL) {
        fprintf(stderr, "charm: can't create %s\n", outfile);
        exit(1);
    }

    printf("Phase 4: write results to %s\n", outfile);
    fflush(stdout);

    fprintf(out, "{\n");

    if (no_issues) {
        fprintf(out, "  \"issue\": \"No issues\",\n");

        destutter1(&global->graph);

        // Output the symbols;
        struct dict *symbols = collect_symbols(&global->graph);
        fprintf(out, "  \"symbols\": {\n");
        struct symbol_env se = { .out = out, .first = true };
        dict_iter(symbols, print_symbol, &se);
        fprintf(out, "\n");
        fprintf(out, "  },\n");

<<<<<<< HEAD
        fprintf(out, "  \"nodes\": [\n");
        bool first = true;
        for (unsigned int i = 0; i < global->graph.size; i++) {
            struct node *node = global->graph.nodes[i];
            assert(node->id == i);
            if (node->reachable) {
                if (first) {
                    first = false;
                }
                else {
                    fprintf(out, ",\n");
                }
                fprintf(out, "    {\n");
                fprintf(out, "      \"idx\": %d,\n", node->id);
                fprintf(out, "      \"component\": %d,\n", node->component);
#ifdef notdef
                if (node->parent != NULL) {
                    fprintf(out, "      \"parent\": %d,\n", node->parent->id);
                }
                char *val = json_escape_value(node->state->vars);
                fprintf(out, "      \"value\": \"%s:%d\",\n", val, node->state->choosing != 0);
                free(val);
#endif
                print_transitions(out, symbols, node->fwd);
                if (i == 0) {
                    fprintf(out, "      \"type\": \"initial\"\n");
                }
                else if (node->final) {
                    fprintf(out, "      \"type\": \"terminal\"\n");
                }
                else {
                    fprintf(out, "      \"type\": \"normal\"\n");
                }
                fprintf(out, "    }");
            }
        }
        fprintf(out, "\n");
        fprintf(out, "  ],\n");
#ifdef notdef
        fprintf(out, "  \"edges\": [\n");
        first = true;
        bool first_log;
        for (unsigned int i = 0; i < global->graph.size; i++) {
            struct node *node = global->graph.nodes[i];
            if (node->reachable) {
                for (struct edge *edge = node->fwd; edge != NULL; edge = edge->fwdnext) {
                    assert(edge->dst->reachable);
=======
        // Only output nodes if there are symbols
        if (!se.first) {
            fprintf(out, "  \"nodes\": [\n");
            bool first = true;
            for (unsigned int i = 0; i < global->graph.size; i++) {
                struct node *node = global->graph.nodes[i];
                assert(node->id == i);
                if (node->reachable) {
>>>>>>> 22a4a639
                    if (first) {
                        first = false;
                    }
                    else {
                        fprintf(out, ",\n");
                    }
                    fprintf(out, "    {\n");
                    fprintf(out, "      \"idx\": %d,\n", node->id);
                    fprintf(out, "      \"component\": %d,\n", node->component);
#ifdef notdef
                    if (node->parent != NULL) {
                        fprintf(out, "      \"parent\": %d,\n", node->parent->id);
                    }
                    char *val = json_escape_value(node->state->vars);
                    fprintf(out, "      \"value\": \"%s:%d\",\n", val, node->state->choosing != 0);
                    free(val);
#endif
                    print_transitions(out, symbols, node->fwd);
                    if (i == 0) {
                        fprintf(out, "      \"type\": \"initial\"\n");
                    }
                    else if (node->final) {
                        fprintf(out, "      \"type\": \"terminal\"\n");
                    }
                    else {
                        fprintf(out, "      \"type\": \"normal\"\n");
                    }
                    fprintf(out, "    }");
                }
            }
            fprintf(out, "\n");
            fprintf(out, "  ],\n");
        }
        fprintf(out, "  \"profile\": [\n");
        for (unsigned int pc = 0; pc < global->code.len; pc++) {
            unsigned int count = 0;
            for (unsigned int i = 0; i < global->nworkers; i++) {
                struct worker *w = &workers[i];
                count += w->profile[pc];
            }
            if (pc > 0) {
                fprintf(out, ",\n");
            }
            fprintf(out, "    %u", count);
        }
        fprintf(out, "\n");
        fprintf(out, "  ],\n");
    }
    else {
        // Find shortest "bad" path
        struct failure *bad = NULL;
        if (minheap_empty(global->failures)) {
            bad = minheap_getmin(warnings);
        }
        else {
            bad = minheap_getmin(global->failures);
        }

        switch (bad->type) {
        case FAIL_SAFETY:
            printf("Safety Violation\n");
            fprintf(out, "  \"issue\": \"Safety violation\",\n");
            break;
        case FAIL_INVARIANT:
            printf("Invariant Violation\n");
            fprintf(out, "  \"issue\": \"Invariant violation\",\n");
            break;
        case FAIL_BEHAVIOR:
            printf("Behavior Violation: terminal state not final\n");
            fprintf(out, "  \"issue\": \"Behavior violation: terminal state not final\",\n");
            break;
        case FAIL_TERMINATION:
            printf("Non-terminating state\n");
            fprintf(out, "  \"issue\": \"Non-terminating state\",\n");
            break;
        case FAIL_BUSYWAIT:
            printf("Active busy waiting\n");
            fprintf(out, "  \"issue\": \"Active busy waiting\",\n");
            break;
        case FAIL_RACE:
            assert(bad->address != VALUE_ADDRESS);
            char *addr = value_string(bad->address);
            char *json = json_string_encode(addr, strlen(addr));
            printf("Data race (%s)\n", json);
            fprintf(out, "  \"issue\": \"Data race (%s)\",\n", json);
            free(json);
            free(addr);
            break;
        default:
            panic("main: bad fail type");
        }

        fprintf(out, "  \"macrosteps\": [");
        struct state oldstate;
        memset(&oldstate, 0, sizeof(oldstate));
        struct context *oldctx = calloc(1, sizeof(*oldctx));
        global->dumpfirst = true;
        path_dump(global, out, bad->edge, &oldstate, &oldctx);
        fprintf(out, "\n");
        free(oldctx);
        fprintf(out, "  ],\n");
    }

    fprintf(out, "  \"code\": [\n");
    jc = dict_lookup(jv->u.map, "pretty", 6);
    assert(jc->type == JV_LIST);
    for (unsigned int i = 0; i < jc->u.list.nvals; i++) {
        struct json_value *next = jc->u.list.vals[i];
        assert(next->type == JV_LIST);
        assert(next->u.list.nvals == 2);
        struct json_value *codestr = next->u.list.vals[0];
        assert(codestr->type == JV_ATOM);
		char *v = json_escape(codestr->u.atom.base, codestr->u.atom.len);
        fprintf(out, "    \"%s\"", v);
		free(v);
        if (i < jc->u.list.nvals - 1) {
            fprintf(out, ",");
        }
        fprintf(out, "\n");
    }
    fprintf(out, "  ],\n");

    fprintf(out, "  \"explain\": [\n");
    for (unsigned int i = 0; i < jc->u.list.nvals; i++) {
        struct json_value *next = jc->u.list.vals[i];
        assert(next->type == JV_LIST);
        assert(next->u.list.nvals == 2);
        struct json_value *codestr = next->u.list.vals[1];
        assert(codestr->type == JV_ATOM);
		char *v = json_escape(codestr->u.atom.base, codestr->u.atom.len);
        fprintf(out, "    \"%s\"", v);
		free(v);
        if (i < jc->u.list.nvals - 1) {
            fprintf(out, ",");
        }
        fprintf(out, "\n");
    }
    fprintf(out, "  ],\n");

    fprintf(out, "  \"locations\": {");
    jc = dict_lookup(jv->u.map, "locations", 9);
    assert(jc->type == JV_MAP);
    struct enum_loc_env_t enum_loc_env;
    enum_loc_env.out = out;
    enum_loc_env.code_map = global->code.code_map;
    dict_iter(jc->u.map, enum_loc, &enum_loc_env);
    fprintf(out, "\n  }\n");

    fprintf(out, "}\n");
	fclose(out);

    iface_write_spec_graph_to_file(global, "iface.gv");
    iface_write_spec_graph_to_json_file(global, "iface.json");

    free(global);
    return 0;
}<|MERGE_RESOLUTION|>--- conflicted
+++ resolved
@@ -254,7 +254,7 @@
     bool choosing = false, infinite_loop = false;
     struct dict *infloop = NULL;        // infinite loop detector
     unsigned int instrcnt = 0;
-    struct state as_state;
+    char as_state[sizeof(struct state) + 4096];     // TODO;
     hvalue_t as_context = 0;
     unsigned int as_instrcnt = 0;
     bool rollback = false, failure = false, stopped = false;
@@ -305,7 +305,7 @@
             }
             else if (step->ctx->atomic == 0) {
                 // Save the current state in case it needs restoring
-                as_state = *sc;
+                memcpy(as_state, sc, state_size(sc));
                 as_context = value_put_context(&step->engine, step->ctx);
                 as_instrcnt = instrcnt;
             }
@@ -476,7 +476,8 @@
 
     hvalue_t after;
     if (rollback) {
-        *sc = as_state;     // TODO
+        struct state *state = (struct state *) as_state;
+        memcpy(sc, state, state_size(state));
         after = as_context;
         instrcnt = as_instrcnt;
     }
@@ -486,11 +487,7 @@
     }
 
     // Remove old context from the bag
-<<<<<<< HEAD
     context_remove(sc, ctx);
-=======
-    sc->ctxbag = value_bag_remove(&step->engine, sc->ctxbag, ctx);
->>>>>>> 22a4a639
 
     // If choosing, save in state
     if (choosing) {
@@ -523,35 +520,19 @@
     edge->nsteps = instrcnt;
 
     // See if this state has been computed before
-    uint32_t h = meiyan((char *) sc, sizeof(*sc));
     bool new;
     mutex_t *lock;
-<<<<<<< HEAD
     unsigned int size = state_size(sc);
     struct dict_assoc *da = dict_find_lock(w->visited, &w->allocator,
                 sc, size, &new, &lock);
     struct state *state = (struct state *) &da[1];
     struct node *next = (struct node *) ((char *) state + size);
-
-=======
-    struct dict_assoc *da = dict_find_lock(w->workers[h % w->nworkers].visited, &w->allocator,
-                sc, sizeof(*sc), &new, &lock);
-    struct state *state = (struct state *) (da + 1);
-    struct node *next = (struct node *) (state + 1);
->>>>>>> 22a4a639
     if (new) {
         memset(next, 0, sizeof(*next));
         next->len = node->len + weight;
         next->steps = node->steps + instrcnt;
         next->to_parent = edge;
         next->state = state;
-<<<<<<< HEAD
-        next->next = w->results;
-        w->results = next;
-        w->count++;
-        w->enqueued++;
-=======
->>>>>>> 22a4a639
     }
     else {
         unsigned int len = node->len + weight;
@@ -577,27 +558,12 @@
     *pe = edge;
     edge->dst = next;
 
-<<<<<<< HEAD
-    // Backward edge from node to parent.
-    edge->bwdnext = next->bwd;
-    next->bwd = edge;
-
-    mutex_release(lock);
-
-    // Don't do the forward edge at this time as that would involve lockng
-    // the parent node.  Instead assign that task to one of the workers
-    // in the next phase.
-    struct edge **pe = &w->edges[node->id % w->nworkers];
-    edge->fwdnext = *pe;
-    *pe = edge;
-=======
     if (new) {
         next->next = w->results;
         w->results = next;
         w->count++;
         w->enqueued++;
     }
->>>>>>> 22a4a639
 
     if (failure) {
         struct failure *f = new_alloc(struct failure);
@@ -637,16 +603,12 @@
     step.engine.values = &w->global->values;
 
     // Make a copy of the state
-<<<<<<< HEAD
     unsigned int statesz = state_size(node->state);
     // Room to grown in copy for op_Spawn
     char copy[statesz + 64*sizeof(hvalue_t)];
     struct state *sc = (struct state *) copy;
     memcpy(sc, node->state, statesz);
     assert(step.engine.allocator == &w->allocator);
-=======
-    struct state sc = *node->state;
->>>>>>> 22a4a639
 
     // Make a copy of the context
     unsigned int size;
@@ -667,11 +629,7 @@
             assert(step.engine.allocator == &w->allocator);
         }
 
-<<<<<<< HEAD
         memcpy(sc, node->state, statesz);
-=======
-        sc = *node->state;
->>>>>>> 22a4a639
         memcpy(&w->ctx, cc, size);
         assert(step.engine.allocator == &w->allocator);
     }
@@ -1040,14 +998,7 @@
     free(inv_step.ctx);
 
     fprintf(file, "      \"ctxbag\": {\n");
-<<<<<<< HEAD
     for (unsigned int i = 0; i < node->state->bagsize; i++) {
-=======
-    unsigned int nctxs;
-    hvalue_t *ctxs = value_get(node->state->ctxbag, &nctxs);
-    nctxs /= sizeof(hvalue_t);
-    for (unsigned int i = 0; i < nctxs; i += 2) {
->>>>>>> 22a4a639
         if (i > 0) {
             fprintf(file, ",\n");
         }
@@ -1215,11 +1166,7 @@
     unsigned int nsteps
 ){
     // Make a copy of the state
-<<<<<<< HEAD
     struct state *sc = calloc(1, sizeof(struct state) + 4096);      // TODO
-=======
-    struct state *sc = new_alloc(struct state);
->>>>>>> 22a4a639
     *sc = *node->state;
     sc->choosing = 0;
 
@@ -1453,20 +1400,9 @@
     /* Match each context to a process.
      */
     bool *matched = calloc(global->nprocesses, sizeof(bool));
-<<<<<<< HEAD
     for (unsigned int i = 0; i < node->state->bagsize; i++) {
         assert(VALUE_TYPE(node->state->contexts[i]) == VALUE_CONTEXT);
         for (unsigned int j = 0; j < multiplicities(node->state)[i]; j++) {
-=======
-    unsigned int nctxs;
-    hvalue_t *ctxs = value_get(node->state->ctxbag, &nctxs);
-    nctxs /= sizeof(hvalue_t);
-    for (unsigned int i = 0; i < nctxs; i += 2) {
-        assert(VALUE_TYPE(ctxs[i]) == VALUE_CONTEXT);
-        assert(VALUE_TYPE(ctxs[i+1]) == VALUE_INT);
-        int cnt = VALUE_FROM_INT(ctxs[i+1]);
-        for (int j = 0; j < cnt; j++) {
->>>>>>> 22a4a639
             unsigned int k;
             for (k = 0; k < global->nprocesses; k++) {
                 if (!matched[k] && global->processes[k] == node->state->contexts[i]) {
@@ -1638,18 +1574,8 @@
 }
 
 static void detect_busywait(struct minheap *failures, struct node *node){
-<<<<<<< HEAD
 	for (unsigned int i = 0; i < node->state->bagsize; i++) {
 		if (is_stuck(node, node, node->state->contexts[i], false) == BW_RETURN) {
-=======
-	// Get the contexts
-	unsigned int size;
-	hvalue_t *ctxs = value_get(node->state->ctxbag, &size);
-	size /= sizeof(hvalue_t);
-
-	for (unsigned int i = 0; i < size; i += 2) {
-		if (is_stuck(node, node, ctxs[i], false) == BW_RETURN) {
->>>>>>> 22a4a639
 			struct failure *f = new_alloc(struct failure);
 			f->type = FAIL_BUSYWAIT;
 			f->edge = node->to_parent;
@@ -1842,10 +1768,7 @@
 
 		// printf("WORKER %d make stable %d %u %u\n", w->index, epoch, w->count, w->node_id);
         value_make_stable(&global->values, w->index);
-        for (unsigned int i = 0; i < global->nworkers; i++) {
-            struct worker *w2 = &w->workers[i];
-            dict_make_stable(w2->visited, w->index);
-        }
+        dict_make_stable(w->visited, w->index);
 
         if (global->layer_done) {
             // Fill the graph table
@@ -2191,7 +2114,6 @@
         exit(0);
     }
 
-<<<<<<< HEAD
     // Put the initial state in the visited map
     struct dict *visited = dict_new("visited", sizeof(struct node), 0, global->nworkers, NULL, NULL);
     struct node *node = dict_insert(visited, NULL, state, state_size(state), NULL);
@@ -2199,13 +2121,11 @@
     node->state = state;
     graph_add(&global->graph, node);
 
-=======
->>>>>>> 22a4a639
     // Allocate space for worker info
     struct worker *workers = calloc(global->nworkers, sizeof(*workers));
     for (unsigned int i = 0; i < global->nworkers; i++) {
         struct worker *w = &workers[i];
-        w->visited = dict_new("visited", sizeof(struct node), 0, global->nworkers, NULL, NULL);
+        w->visited = visited;
         w->global = global;
         w->timeout = timeout;
         w->start_barrier = &start_barrier;
@@ -2235,14 +2155,6 @@
         w->allocator.worker = i;
     }
 
-    // Put the initial state in the visited map
-    uint32_t h = meiyan((char *) state, sizeof(*state));
-    struct node *node = dict_insert(workers[h % global->nworkers].visited, NULL, state, sizeof(*state), NULL);
-    memset(node, 0, sizeof(*node));
-    node->state = state;
-    graph_add(&global->graph, node);
-    global->goal = 1;
-
     // Start the workers, who'll wait on the start barrier
     for (unsigned int i = 0; i < global->nworkers; i++) {
         thread_create(worker, &workers[i]);
@@ -2250,10 +2162,7 @@
 
     // Put the state and value dictionaries in concurrent mode
     value_set_concurrent(&global->values);
-    for (unsigned int i = 0; i < global->nworkers; i++) {
-        struct worker *w = &workers[i];
-        dict_set_concurrent(w->visited);
-    }
+    dict_set_concurrent(visited);
 
     double before = gettime(), postproc = 0;
     for (;;) {
@@ -2269,10 +2178,7 @@
         // Prepare the grow the hash tables (but the actual work of
         // rehashing is distributed among the threads in the next phase
         double before_postproc = gettime();
-        for (unsigned int i = 0; i < global->nworkers; i++) {
-            struct worker *w = &workers[i];
-            dict_grow_prepare(w->visited);
-        }
+        dict_grow_prepare(visited);
         value_grow_prepare(&global->values);
         postproc += gettime() - before_postproc;
 
@@ -2329,11 +2235,8 @@
 
     printf("#states %d (time %.3lf+%.3lf=%.3lf)\n", global->graph.size, gettime() - before - postproc, postproc, gettime() - before);
 
-    for (unsigned int i = 0; i < global->nworkers; i++) {
-        struct worker *w = &workers[i];
-        dict_set_sequential(w->visited);
-    }
     value_set_sequential(&global->values);
+    dict_set_sequential(visited);
 
     // dict_dump(visited);
     dict_dump(global->values.dicts);
@@ -2381,19 +2284,11 @@
             struct component *comp = &components[node->component];
             if (comp->size == 0) {
                 comp->rep = node;
-<<<<<<< HEAD
                 comp->all_same = value_state_all_eternal(node->state)
                     && value_ctx_all_eternal(node->state->stopbag);
             }
             else if (node->state->vars != comp->rep->state->vars ||
                         !value_state_all_eternal(node->state) ||
-=======
-                comp->all_same = value_ctx_all_eternal(node->state->ctxbag)
-                    && value_ctx_all_eternal(node->state->stopbag);
-            }
-            else if (node->state->vars != comp->rep->state->vars ||
-                        !value_ctx_all_eternal(node->state->ctxbag) ||
->>>>>>> 22a4a639
                         !value_ctx_all_eternal(node->state->stopbag)) {
                 comp->all_same = false;
             }
@@ -2575,55 +2470,6 @@
         fprintf(out, "\n");
         fprintf(out, "  },\n");
 
-<<<<<<< HEAD
-        fprintf(out, "  \"nodes\": [\n");
-        bool first = true;
-        for (unsigned int i = 0; i < global->graph.size; i++) {
-            struct node *node = global->graph.nodes[i];
-            assert(node->id == i);
-            if (node->reachable) {
-                if (first) {
-                    first = false;
-                }
-                else {
-                    fprintf(out, ",\n");
-                }
-                fprintf(out, "    {\n");
-                fprintf(out, "      \"idx\": %d,\n", node->id);
-                fprintf(out, "      \"component\": %d,\n", node->component);
-#ifdef notdef
-                if (node->parent != NULL) {
-                    fprintf(out, "      \"parent\": %d,\n", node->parent->id);
-                }
-                char *val = json_escape_value(node->state->vars);
-                fprintf(out, "      \"value\": \"%s:%d\",\n", val, node->state->choosing != 0);
-                free(val);
-#endif
-                print_transitions(out, symbols, node->fwd);
-                if (i == 0) {
-                    fprintf(out, "      \"type\": \"initial\"\n");
-                }
-                else if (node->final) {
-                    fprintf(out, "      \"type\": \"terminal\"\n");
-                }
-                else {
-                    fprintf(out, "      \"type\": \"normal\"\n");
-                }
-                fprintf(out, "    }");
-            }
-        }
-        fprintf(out, "\n");
-        fprintf(out, "  ],\n");
-#ifdef notdef
-        fprintf(out, "  \"edges\": [\n");
-        first = true;
-        bool first_log;
-        for (unsigned int i = 0; i < global->graph.size; i++) {
-            struct node *node = global->graph.nodes[i];
-            if (node->reachable) {
-                for (struct edge *edge = node->fwd; edge != NULL; edge = edge->fwdnext) {
-                    assert(edge->dst->reachable);
-=======
         // Only output nodes if there are symbols
         if (!se.first) {
             fprintf(out, "  \"nodes\": [\n");
@@ -2632,7 +2478,6 @@
                 struct node *node = global->graph.nodes[i];
                 assert(node->id == i);
                 if (node->reachable) {
->>>>>>> 22a4a639
                     if (first) {
                         first = false;
                     }
