--- conflicted
+++ resolved
@@ -70,13 +70,7 @@
 // Convenient constant
 #define MAX_STATE_SIZE (sizeof(struct state) + MAX_CONTEXT_BAG * (sizeof(hvalue_t) + 1))
 
-<<<<<<< HEAD
-// Buffer per shard
-#define STATE_BUFFER_HWM    50000
-=======
-// Average buffer per shard per worker
 #define STATE_BUFFER_HWM    50
->>>>>>> 14714ca1
 
 #define SHARDS_PER_WORKER   1
 
