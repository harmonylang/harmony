#include "head.h"

#define _GNU_SOURCE
<<<<<<< HEAD
#include <sched.h>   //cpu_set_t, CPU_SET
#include <stdint.h>

=======
#include <stdint.h>

#ifdef USE_ATOMIC
#include <stdatomic.h>
#endif

>>>>>>> 7d7be6c9
#ifdef _WIN32
#include <windows.h>
#else
#include <sys/param.h>
#include <unistd.h>
#include <signal.h>
#include <sched.h>   //cpu_set_t, CPU_SET
#endif

#include <stdio.h>
#include <stdlib.h>
#include <string.h>
#include <inttypes.h>
#include <errno.h>
#include <assert.h>
#include <time.h>

#include "global.h"
#include "thread.h"
#include "value.h"
#include "strbuf.h"
#include "ops.h"
#include "dot.h"
// #include "iface/iface.h"
#include "hashdict.h"
#include "dfa.h"
#include "thread.h"
#include "spawn.h"

#define MAX_STEPS       4096        // limit on partial order reduction
#define WALLOC_CHUNK    (16 * 1024 * 1024)

static unsigned int oldpid = 0;

// For -d option
unsigned int run_count;  // counter of #threads
mutex_t run_mutex;       // to protect count
mutex_t run_waiting;     // for main thread to wait on

// One of these per worker thread
struct worker {
    struct global *global;     // global state
    double timeout;
    barrier_t *start_barrier, *middle_barrier, *end_barrier;
    double start_wait, middle_wait, end_wait;
    unsigned int start_count, middle_count, end_count;
    double phase1, phase2a, phase2b, phase3;
    unsigned int fix_edge;

    struct dict *visited;

    unsigned int index;          // index of worker
    struct worker *workers;      // points to list of workers
    unsigned int nworkers;       // total number of workers
    int timecnt;                 // to reduce gettime() overhead
    struct step inv_step;        // for evaluating invariants

    unsigned int dequeued;      // total number of dequeued states
    unsigned int enqueued;      // total number of enqueued states

    struct node *results;       // list of resulting states
    unsigned int count;         // number of resulting states
    struct edge **edges;        // lists of edges to fix, one for each worker
    unsigned int node_id;       // node_ids to use for resulting states
    struct failure *failures;   // list of failures

    char *alloc_buf;            // allocated buffer
    char *alloc_ptr;            // pointer into allocated buffer
    char *alloc_buf16;          // allocated buffer, 16 byte aligned
    char *alloc_ptr16;          // pointer into allocated buffer
    unsigned long allocated;    // keeps track of how much was allocated
    unsigned long align_waste;
    unsigned long frag_waste;

    struct allocator allocator; // mostly for hashdict

    unsigned int *profile;      // one integer for every instruction in the HVM code

    // These need to be next to one another
    struct context ctx;
    hvalue_t stack[MAX_CONTEXT_STACK];
};

// One of these per SCC worker thread
struct scc_worker {
    struct global *global;     // global state
    double timeout;
    barrier_t *scc_barrier;
    void *scc_cache;            // for SCC alloc/free
};

#ifdef CACHE_LINE_ALIGNED
#define ALIGNMASK       0x3F
#else
#define ALIGNMASK       0xF
#endif

// Per thread one-time memory allocator (no free())
static void *walloc(void *ctx, unsigned int size, bool zero, bool align16){
    struct worker *w = ctx;
    void *result;

    if (size > WALLOC_CHUNK) {
        panic("TODO: TOO LARGE");       // TODO
        return zero ? calloc(1, size) : malloc(size);
    }

    if (align16) {
        unsigned int asize = (size + ALIGNMASK) & ~ALIGNMASK;     // align to 16 bytes
        w->align_waste += asize - size;
        if (w->alloc_ptr16 + asize > w->alloc_buf16 + WALLOC_CHUNK) {
            w->frag_waste += WALLOC_CHUNK - (w->alloc_ptr16 - w->alloc_buf16);
#ifdef ALIGNED_ALLOC
            w->alloc_buf16 = aligned_alloc(ALIGNMASK + 1, WALLOC_CHUNK);
            w->alloc_ptr16 = w->alloc_buf16;
#else
            w->alloc_buf16 = malloc(WALLOC_CHUNK);
            w->alloc_ptr16 = w->alloc_buf16;
            if (((hvalue_t) w->alloc_ptr16 & ALIGNMASK) != 0) {
                w->alloc_ptr16 = (char *) ((hvalue_t) (w->alloc_ptr16 + ALIGNMASK) & ~ALIGNMASK);
            }
#endif
            w->allocated += WALLOC_CHUNK;
        }
        result = w->alloc_ptr16;
        w->alloc_ptr16 += asize;
    }
    else {
        unsigned int asize = (size + 0x7) & ~0x7;     // align to 8 bytes
        w->align_waste += asize - size;
        if (w->alloc_ptr + asize > w->alloc_buf + WALLOC_CHUNK) {
            w->frag_waste += WALLOC_CHUNK - (w->alloc_ptr - w->alloc_buf);
            w->alloc_buf = malloc(WALLOC_CHUNK);
            w->alloc_ptr = w->alloc_buf;
            w->allocated += WALLOC_CHUNK;
        }
        result = w->alloc_ptr;
        w->alloc_ptr += asize;
    }
    if (zero) {
        memset(result, 0, size);
    }
    return result;
}

// This is only allowed to release the last thing that was allocated
static void wfree(void *ctx, void *last, bool align16){
    struct worker *w = ctx;

    if (align16) {
        w->alloc_ptr16 = last;
    }
    else {
        w->alloc_ptr = last;
    }
}

static void run_thread(struct global *global, struct state *state, struct context *ctx){
    struct step step;
    memset(&step, 0, sizeof(step));
    step.ctx = ctx;
    step.engine.values = global->values;

    for (;;) {
        int pc = step.ctx->pc;
        struct instr *instrs = global->code.instrs;
        struct op_info *oi = instrs[pc].oi;
        (*oi->op)(instrs[pc].env, state, &step, global);
        if (step.ctx->terminated) {
            break;
        }
        if (step.ctx->failed) {
            char *s = value_string(ctx_failure(step.ctx));
            printf("Failure: %s\n", s);
            free(s);
            break;
        }
        if (step.ctx->stopped) {
            printf("Context has stopped\n");
            break;
        }

        if (step.ctx->pc == pc) {
            fprintf(stderr, ">>> %s\n", oi->name);
        }
        assert(step.ctx->pc != pc);
		assert(step.ctx->pc >= 0);
		assert(step.ctx->pc < global->code.len);
    }

    mutex_acquire(&run_mutex);
    if (--run_count == 0) {
        mutex_release(&run_waiting);
    }
    mutex_release(&run_mutex);
}

static void wrap_thread(void *arg){
    struct spawn_info *si = arg;
    run_thread(si->global, si->state, si->ctx);
}

void spawn_thread(struct global *global, struct state *state, struct context *ctx){
    mutex_acquire(&run_mutex);
    run_count++;
    mutex_release(&run_mutex);

    struct spawn_info *si = new_alloc(struct spawn_info);
    si->global = global;
    si->state = state;
    si->ctx = ctx;
    thread_create(wrap_thread, si);
}

// Similar to onestep, but just for some predicate
bool predicate_check(struct global *global, struct state *sc, struct step *step){
    assert(!step->ctx->failed);
    assert(step->ctx->sp == 1);     // just the argument
    while (!step->ctx->terminated) {
        struct op_info *oi = global->code.instrs[step->ctx->pc].oi;

        (*oi->op)(global->code.instrs[step->ctx->pc].env, sc, step, global);

        if (step->ctx->failed) {
            step->ctx->sp = 0;
            return false;
        }
    }
    step->ctx->sp = 0;
    return true;
}

// Returns 0 if there are no issues, or the pc of the invariant if it failed.
unsigned int check_invariants(struct worker *w, struct node *node,
                        struct node *before, struct step *step){
    struct global *global = w->global;
    struct state *state = node->state;
    assert(node->state != NULL);
    assert(state != NULL);

    assert(step->ctx->sp == 0);

    // pre == 0 means it is a non-initialized state.
    hvalue_t args[2];   // (pre, post)
    if (before->state->pre == 0) {
        args[0] = state->vars;
    }
    else {
        args[0] = before->state->pre;
    }
    args[1] = state->vars;

    // Check each invariant
    for (unsigned int i = 0; i < global->ninvs; i++) {
        // No need to check edges other than self-loops
        if (!global->invs[i].pre && node != before) {
            continue;
        }

        assert(step->ctx->sp == 0);
        step->ctx->terminated = step->ctx->failed = false;
        ctx_failure(step->ctx) = 0;
        step->ctx->pc = global->invs[i].pc;
        step->ctx->vars = VALUE_DICT;
        value_ctx_push(step->ctx, value_put_list(&step->engine, args, sizeof(args)));

        assert(strcmp(global->code.instrs[step->ctx->pc].oi->name, "Frame") == 0);
        bool b = predicate_check(global, state, step);
        if (step->ctx->failed) {
            // printf("Invariant evaluation failed: %s\n", value_string(ctx_failure(step->ctx)));
            b = false;
        }
        if (!b) {
            // printf("INV %u %u failed\n", i, global->invs[i].pc);
            return global->invs[i].pc;
        }
    }

    return 0;
}

// Returns 0 if there are no issues, or the pc of the finally predicate if it failed.
unsigned int check_finals(struct worker *w, struct node *node, struct step *step){
    struct global *global = w->global;
    struct state *state = node->state;
    assert(node->state != NULL);
    assert(state != NULL);

    // Check each finally predicate
    for (unsigned int i = 0; i < global->nfinals; i++) {
        assert(step->ctx->sp == 0);
        step->ctx->terminated = step->ctx->failed = false;
        ctx_failure(step->ctx) = 0;
        step->ctx->pc = global->finals[i];
        step->ctx->vars = VALUE_DICT;
        value_ctx_push(step->ctx, VALUE_LIST);

        assert(strcmp(global->code.instrs[step->ctx->pc].oi->name, "Frame") == 0);
        bool b = predicate_check(global, state, step);
        if (step->ctx->failed) {
            printf("Finally evaluation failed: %s\n", value_string(ctx_failure(step->ctx)));
            b = false;
        }
        if (!b) {
            printf("FIN %u %u failed\n", i, global->finals[i]);
            return global->finals[i];
        }
    }

    return 0;
}

static void process_edge(struct worker *w, struct edge *edge, mutex_t *lock, struct node **results) {
    struct node *node = edge->src, *next = edge->dst;
    struct state *state = (struct state *) &next[1];
    unsigned int len = node->len + edge->weight;
    unsigned int steps = node->steps + edge->nsteps;

    // mutex_acquire(lock);

    bool initialized = next->initialized;
    if (!initialized) {
        next->initialized = true;
        next->len = len;
        next->steps = steps;
        next->to_parent = edge;
        next->state = state;        // TODO.  Don't technically need this
        next->lock = lock;
        edge->bwdnext = NULL;
        if (!edge->failed) {
            next->next = *results;
            *results = next;
            w->count++;
            w->enqueued++;
        }
    }
    else {
        // TODO: not sure how to minimize.  For some cases, this works better than
        //   if (len < next->len || (len == next->len && steps < next->steps))
        if (len < next->len || (len == next->len && steps <= next->steps)) {
            next->len = len;
            next->steps = steps;
            next->to_parent = edge;
        }
        edge->bwdnext = next->bwd;
    }

    next->bwd = edge;

    mutex_release(lock);

#ifdef DELAY_INSERT
    // Don't do the forward edge at this time as that would involve locking
    // the parent node.  Instead assign that task to one of the workers
    // in the next phase.
    struct edge **pe = &w->edges[node->id % w->nworkers];
    edge->fwdnext = *pe;
    *pe = edge;
#else
    if (mutex_try_acquire(node->lock)) {
        edge->fwdnext = node->fwd;
        node->fwd = edge;
        mutex_release(node->lock);
    }
    else {
        struct edge **pe = &w->edges[node->id % w->nworkers];
        edge->fwdnext = *pe;
        *pe = edge;
    }
#endif

    if (!edge->failed && !edge->choosing) {
        // Check invariants
        if (w->global->ninvs != 0) {
            unsigned int inv = 0;
            if (!initialized) {      // try self-loop if a new node
                inv = check_invariants(w, next, next, &w->inv_step);
            }
            if (inv == 0) { // try new edge
                inv = check_invariants(w, next, node, &w->inv_step);
            }
            if (inv != 0) {
                struct failure *f = new_alloc(struct failure);
                f->type = FAIL_INVARIANT;
                f->edge = edge;
                f->next = w->failures;
                f->address = VALUE_TO_PC(inv);
                w->failures = f;
            }
        }
        
        // Check final state if there are no non-eternal contexts
        if (!initialized && w->global->nfinals != 0) {
            hvalue_t *ctxs = state_contexts(state);
            bool all_eternal = true;
            for (unsigned int i = 0; i < state->bagsize; i++) {
                assert(VALUE_TYPE(ctxs[i]) == VALUE_CONTEXT);
                if (!(ctxs[i] & VALUE_CONTEXT_ETERNAL)) {
                    all_eternal = false;
                    break;
                }
            }
            if (all_eternal) {
                unsigned int fin = check_finals(w, next, &w->inv_step);
                if (fin != 0) {
                    struct failure *f = new_alloc(struct failure);
                    f->type = FAIL_FINALLY;
                    f->edge = edge;
                    f->next = w->failures;
                    f->address = VALUE_TO_PC(fin);
                    w->failures = f;
                }
            }
        }
    }
}

static bool onestep(
    struct worker *w,       // thread info
    struct node *node,      // starting node
    struct state *sc,       // actual state
    hvalue_t ctx,           // context identifier
    struct step *step,      // step info
    hvalue_t choice,        // if about to make a choice, which choice?
    bool interrupt,         // start with invoking interrupt handler
    bool infloop_detect,    // try to detect infloop from the start
    int multiplicity,       // #contexts that are in the current state
    struct node **results   // where to place the resulting new states
) {
    assert(!step->ctx->terminated);
    assert(!step->ctx->failed);
    assert(step->engine.allocator == &w->allocator);

    struct global *global = w->global;

    // See if we should also try an interrupt.
    if (interrupt) {
        assert(step->ctx->extended);
		assert(ctx_trap_pc(step->ctx) != 0);
        interrupt_invoke(step);
    }

    // Copy the choice
    hvalue_t choice_copy = choice;

    bool choosing = false;
    struct dict *infloop = NULL;        // infinite loop detector
    unsigned int instrcnt = 0;
#ifdef HEAP_ALLOC
    char *as_state = malloc(sizeof(struct state) + MAX_CONTEXT_BAG * (sizeof(hvalue_t) + 1));
#else
    char as_state[sizeof(struct state) + MAX_CONTEXT_BAG * (sizeof(hvalue_t) + 1)];
#endif
    hvalue_t as_context = 0;
    unsigned int as_instrcnt = 0;
    bool rollback = false, stopped = false;
    bool terminated = false;
    for (;;) {
        int pc = step->ctx->pc;

        // If I'm pthread 0 and it's time, print some stats
        if (w->index == 0 && w->timecnt-- == 0) {
            double now = gettime();
            if (now - global->lasttime > 1) {
                if (global->lasttime != 0) {
                    unsigned int enqueued = 0, dequeued = 0;
                    unsigned long allocated = global->allocated;
#ifdef FULL_REPORT
                    unsigned long align_waste = 0, frag_waste = 0;
#endif

                    for (unsigned int i = 0; i < w->nworkers; i++) {
                        struct worker *w2 = &w->workers[i];
                        enqueued += w2->enqueued;
                        dequeued += w2->dequeued;
                        allocated += w2->allocated;
#ifdef FULL_REPORT
                        align_waste += w2->align_waste;
                        frag_waste += w2->frag_waste;
#endif
                    }
                    double gigs = (double) allocated / (1 << 30);
#ifdef INCLUDE_RATE
                    fprintf(stderr, "pc=%d states=%u diam=%u q=%d rate=%d mem=%.2lfGB\n",
                            step->ctx->pc, enqueued, global->diameter, enqueued - dequeued,
                            (unsigned int) ((enqueued - global->last_nstates) / (now - global->lasttime)),
                            gigs);
#else
#ifdef FULL_REPORT
                    fprintf(stderr, "pc=%d states=%u diam=%u q=%d mem=%.2lfGB %lu %lu %lu\n",
                            step->ctx->pc, enqueued, global->diameter,
                            enqueued - dequeued, gigs, align_waste, frag_waste, global->allocated);
#else
                    fprintf(stderr, "pc=%d states=%u diam=%u q=%d mem=%.2lfGB ph=%u\n",
                            step->ctx->pc, enqueued, global->diameter,
                            enqueued - dequeued, gigs, w->middle_count);
#endif
#endif
                    global->last_nstates = enqueued;
                }
                global->lasttime = now;
                if (now > w->timeout) {
                    fprintf(stderr, "charm: timeout exceeded\n");
                    exit(1);
                }
            }
            w->timecnt = 100;
        }

        w->profile[pc]++;       // for profiling
        struct instr *instrs = global->code.instrs;
        struct op_info *oi = instrs[pc].oi;
        // printf("--> %u %s %u\n", pc, oi->name, step->ctx->sp);
        if (instrs[pc].choose) {
            assert(step->ctx->sp > 0);
            assert(choice != 0);
            ctx_stack(step->ctx)[step->ctx->sp - 1] = choice;
            step->ctx->pc++;
        }
        else if (instrs[pc].atomicinc) {
            if (instrcnt == 0) {
                step->ctx->atomicFlag = true;
            }
            else if (step->ctx->atomic == 0) {
                // Save the current state in case it needs restoring
                memcpy(as_state, sc, state_size(sc));
                as_context = value_put_context(&step->engine, step->ctx);
                as_instrcnt = instrcnt;
            }
            (*oi->op)(instrs[pc].env, sc, step, global);
        }
        else if (instrs[pc].atomicdec) {
            (*oi->op)(instrs[pc].env, sc, step, global);
            if (step->ctx->atomic == 0) {
                as_context = 0;
                as_instrcnt = 0;
            }
        }
        else {
            (*oi->op)(instrs[pc].env, sc, step, global);
        }
		assert(step->ctx->pc >= 0);
		assert(step->ctx->pc < global->code.len);
        // printf("<-- %u %s %u\n", pc, oi->name, step->ctx->sp);

        instrcnt++;

        if (step->ctx->terminated) {
            terminated = true;
            break;
        }
        if (step->ctx->failed) {
            break;
        }
        if (step->ctx->stopped) {
            stopped = true;
            break;
        }

        if (infloop_detect || instrcnt > 1000) {
            if (infloop == NULL) {
                infloop = dict_new("infloop1", sizeof(unsigned int),
                                                0, 0, false);
            }

            int ctxsize = ctx_size(step->ctx);
            int combosize = ctxsize + state_size(sc);
            char *combo = calloc(1, combosize);
            memcpy(combo, step->ctx, ctxsize);
            memcpy(combo + ctxsize, sc, state_size(sc));
            bool new;
            unsigned int *loc = dict_insert(infloop, NULL, combo, combosize, &new);
            free(combo);
            if (new) {
                *loc = instrcnt;
            }
            else {
                if (infloop_detect) {
                    // printf("INFLOOP %u - %u\n", *loc, instrcnt);
                    if (*loc != 0) {
                        instrcnt = *loc;
                    }
                    break;
                }
                else {
                    // start over, as twostep does not have instrcnt optimization
                    return false;
                }
            }
        }

        if (step->ctx->pc == pc) {
            fprintf(stderr, ">>> %s\n", oi->name);
        }
        assert(step->ctx->pc != pc);
		assert(step->ctx->pc >= 0);
		assert(step->ctx->pc < global->code.len);

        if (step->ctx->atomic == 0 && instrcnt > MAX_STEPS) {
            break;
        }

        /* Peek at the next instruction.
         */
        struct instr *next_instr = &global->code.instrs[step->ctx->pc];
        if (next_instr->choose) {
            assert(step->ctx->sp > 0);
#ifdef TODO
            if (0 && step->ctx->readonly > 0) {    // TODO
                value_ctx_failure(step->ctx, &step->engine, "can't choose in assertion or invariant");
                instrcnt++;
                break;
            }
#endif
            hvalue_t s = ctx_stack(step->ctx)[step->ctx->sp - 1];
            if (VALUE_TYPE(s) != VALUE_SET) {
                value_ctx_failure(step->ctx, &step->engine, "choose operation requires a set");
                instrcnt++;
                break;
            }
            unsigned int size;
#ifdef OBSOLETE
            hvalue_t *vals =
#endif
            value_get(s, &size);
            size /= sizeof(hvalue_t);
            if (size == 0) {
                value_ctx_failure(step->ctx, &step->engine, "choose operation requires a non-empty set");
                instrcnt++;
                break;
            }
            if (step->ctx->atomic > 0 && !step->ctx->atomicFlag) {
                rollback = true;
            }
            else {
                choosing = true;
            }
            break;
        }

        // See if we need to break out of this step.  If the atomicFlag is
        // set, then definitely not.  If it is not set, then it gets
        // complicated.  If the atomic count > 0, then we may have delayed
        // breaking until strictly necessary (lazy atomic), in the hopes
        // of not having to at all (because breaking causes an expensive
        // context switch).  If the instruction is not "breakable" (Load,
        // Store, Del, Print, eager AtomicInc), then there's no need to
        // break yet.  Otherwise, if the atomic count > 0, we should set
        // the atomicFlag and break.  Otherwise  if it's a breakable
        // instruction, we should just break.
        else if (!step->ctx->atomicFlag) {
            bool breakable = next_instr->breakable;

            // If this is a Load operation, it's only breakable if it
            // accesses a global variable
            // TODO.  Can this be made more efficient?
            if (next_instr->load && next_instr->env == NULL) {
                hvalue_t addr = ctx_stack(step->ctx)[step->ctx->sp - 1];
#ifdef VALUE_ADDRESS
                assert(false);
                assert(VALUE_TYPE(addr) == VALUE_ADDRESS);
                assert(addr != VALUE_ADDRESS);
                hvalue_t *func = value_get(addr, NULL);
                if (*func != VALUE_PC_SHARED) {
                    breakable = false;
                }
#else
                if (VALUE_TYPE(addr) != VALUE_ADDRESS_SHARED && VALUE_TYPE(addr) != VALUE_ADDRESS_PRIVATE) {
                    value_ctx_failure(step->ctx, &step->engine, "Load: not an address");
                    instrcnt++;
                    break;
                }
                if ((VALUE_TYPE(addr)) == VALUE_ADDRESS_PRIVATE) {
                    breakable = false;
                }
#endif
            }

            // Deal with interrupts if enabled
            if (step->ctx->extended && ctx_trap_pc(step->ctx) != 0 &&
                                !step->ctx->interruptlevel) {
                // If this is a thread exit, break so we can invoke the
                // interrupt handler one more time
                if (next_instr->retop && step->ctx->sp == 1) {
                    breakable = true;
                }

                // If this is a setintlevel(True), should try interrupt
                // For simplicity, always try when setintlevel
                else if (next_instr->setintlevel) {
                    breakable = true;
                }
            }

            if (breakable) {
                // If the step is breakable and we're in an atomic section,
                // we should have broken at the beginning of the atomic
                // section.  Restore that state.
                if (step->ctx->atomic > 0 && !step->ctx->atomicFlag) {
                    rollback = true;
                }
                break;
            }
        }
    }

    if (infloop != NULL) {
        dict_delete(infloop);
    }

    hvalue_t after;
    if (rollback) {
        struct state *state = (struct state *) as_state;
        memcpy(sc, state, state_size(state));
        after = as_context;
        instrcnt = as_instrcnt;
    }
    else {
        // Store new context in value directory.  Must be immutable now.
        after = value_put_context(&step->engine, step->ctx);
    }

#ifdef HEAP_ALLOC
    free(as_state);
#endif

    // Remove old context from the bag
    context_remove(sc, ctx);

    // If choosing, save in state.  If some invariant uses "pre", then
    // also keep track of "pre" state.
    if (choosing) {
        sc->choosing = after;
        sc->pre = global->inv_pre ? node->state->pre : sc->vars;
    }
    else {
        sc->pre = sc->vars;
    }

    // Add new context to state unless it's terminated or stopped
    if (stopped) {
        sc->stopbag = value_bag_add(&step->engine, sc->stopbag, after, 1);
    }
    else if (!terminated) {
        context_add(sc, after);
    }

    // Weight of this step
    unsigned int weight = (node->to_parent == NULL || ctx == node->to_parent->after) ? 0 : 1;

    // Allocate edge now
    struct edge *edge = walloc(w, sizeof(struct edge) + step->nlog * sizeof(hvalue_t), false, false);
    edge->src = node;
    edge->ctx = ctx;
    edge->choice = choice_copy;
    edge->interrupt = interrupt;
    edge->weight = weight;
    edge->multiplicity = multiplicity;
    edge->after = after;
    edge->ai = step->ai;     step->ai = NULL;
    memcpy(edge_log(edge), step->log, step->nlog * sizeof(hvalue_t));
    edge->nlog = step->nlog; step->nlog = 0;
    edge->nsteps = instrcnt;
    edge->choosing = choosing;
    edge->failed = step->ctx->failed;

    if (step->ctx->failed) {
        struct failure *f = new_alloc(struct failure);
        f->type = FAIL_SAFETY;
        f->edge = edge;
        f->next = w->failures;
        w->failures = f;
    }

    // See if this state has been computed before
    unsigned int size = state_size(sc);
    mutex_t *lock;
    bool new;
    struct dict_assoc *hn = dict_find_lock(w->visited, &w->allocator,
                sc, size, &new, &lock);
    edge->dst = (struct node *) &hn[1];

#ifdef NO_PROCESSING
    if (new) {
        edge->dst->state = (struct state *) &edge->dst[1];
        assert(VALUE_TYPE(edge->dst->state->vars) == VALUE_DICT);
        edge->dst->next = *results;
        *results = edge->dst;
        w->count++;
        w->enqueued++;
        if (!edge->choosing) {
            check_invariants(w, edge->dst, edge->dst, &w->inv_step);
            assert(VALUE_TYPE(edge->dst->state->vars) == VALUE_DICT);
        }
    }
#else
    process_edge(w, edge, lock, results);
#endif

    return true;
}

static void make_step(
    struct worker *w,
    struct node *node,
    hvalue_t ctx,
    hvalue_t choice,       // if about to make a choice, which choice?
    int multiplicity,      // #contexts that are in the current state
    struct node **results  // where to place the resulting new states
) {
    struct step step;
    memset(&step, 0, sizeof(step));
    step.engine.allocator = &w->allocator;
    step.engine.values = w->global->values;

    // Make a copy of the state
    unsigned int statesz = state_size(node->state);
    // Room to grown in copy for op_Spawn
#ifdef HEAP_ALLOC
    char *copy = malloc(statesz + 64*sizeof(hvalue_t));
#else
    char copy[statesz + 64*sizeof(hvalue_t)];
#endif
    struct state *sc = (struct state *) copy;
    memcpy(sc, node->state, statesz);
    assert(step.engine.allocator == &w->allocator);

    // Make a copy of the context
    unsigned int size;
    struct context *cc = value_get(ctx, &size);
    assert(ctx_size(cc) == size);
    assert(!cc->terminated);
    assert(!cc->failed);
    memcpy(&w->ctx, cc, size);
    assert(step.engine.allocator == &w->allocator);
    step.ctx = &w->ctx;

    // See if we need to interrupt
    if (sc->choosing == 0 && cc->extended && ctx_trap_pc(cc) != 0 && !cc->interruptlevel) {
        bool succ = onestep(w, node, sc, ctx, &step, choice, true, false, multiplicity, results);
        assert(step.engine.allocator == &w->allocator);
        if (!succ) {        // ran into an infinite loop
            memcpy(sc, node->state, statesz);
            memcpy(&w->ctx, cc, size);
            assert(step.engine.allocator == &w->allocator);
            (void) onestep(w, node, sc, ctx, &step, choice, true, true, multiplicity, results);
            assert(step.engine.allocator == &w->allocator);
        }

        memcpy(sc, node->state, statesz);
        memcpy(&w->ctx, cc, size);
        assert(step.engine.allocator == &w->allocator);
    }

    sc->choosing = 0;
    bool succ = onestep(w, node, sc, ctx, &step, choice, false, false, multiplicity, results);
    assert(step.engine.allocator == &w->allocator);
    if (!succ) {        // ran into an infinite loop
        memcpy(sc, node->state, statesz);
        memcpy(&w->ctx, cc, size);
        assert(step.engine.allocator == &w->allocator);
        (void) onestep(w, node, sc, ctx, &step, choice, false, true, multiplicity, results);
        assert(step.engine.allocator == &w->allocator);
    }

#ifdef HEAP_ALLOC
    free(copy);
#endif
}

char *ctx_status(struct node *node, hvalue_t ctx) {
    if (node->state->choosing == ctx) {
        return "choosing";
    }
    while (node->state->choosing != 0) {
        node = node->to_parent->src;
    }
    struct edge *edge;
    for (edge = node->fwd; edge != NULL; edge = edge->fwdnext) {
        if (edge->ctx == ctx) {
            break;
        }
    }
    if (edge != NULL && edge->dst == node) {
        return "blocked";
    }
    return "runnable";
}

void print_context(
    struct global *global,
    FILE *file,
    hvalue_t ctx,
    struct callstack *cs,
    int tid,
    struct node *node,
    char *prefix
) {
    fprintf(file, "%s\"tid\": \"%d\",\n", prefix, tid);
    fprintf(file, "%s\"hvalue\": \"%"PRI_HVAL"\",\n", prefix, ctx);

    unsigned int size;
    struct context *c = value_get(ctx, &size);

    fprintf(file, "%s\"fp\": \"%d\",\n", prefix, cs->sp + 1);

    struct callstack *ecs = cs;
    while (ecs->parent != NULL) {
        ecs = ecs->parent;
    }

    assert(strcmp(global->code.instrs[ecs->pc].oi->name, "Frame") == 0);
    const struct env_Frame *ef = global->code.instrs[ecs->pc].env;
    char *s = value_string(ef->name);
	int len = strlen(s);
    char *a = json_escape_value(ecs->arg);
    if (*a == '(') {
        fprintf(file, "%s\"name\": \"%.*s%s\",\n", prefix, len - 2, s + 1, a);
    }
    else {
        fprintf(file, "%s\"name\": \"%.*s(%s)\",\n", prefix, len - 2, s + 1, a);
    }
    free(s);
    free(a);

    // TODO.  Backwards compatibility
    struct callstack *lcs = cs;
    while (lcs->parent != NULL) {
        lcs = lcs->parent;
    }
    fprintf(file, "%s\"entry\": \"%u\",\n", prefix, lcs->pc);

    fprintf(file, "%s\"pc\": \"%u\",\n", prefix, c->pc);
    fprintf(file, "%s\"sp\": \"%u\",\n", prefix, c->sp);

    fprintf(file, "%s\"stack\": [", prefix);
    for (unsigned int x = 0; x < c->sp; x++) {
        if (x != 0) {
            fprintf(file, ", ");
        }
        char *v = value_json(ctx_stack(c)[x], global);
        fprintf(file, "%s", v);
        free(v);
    }
    fprintf(file, "],\n");

    fprintf(file, "%s\"trace\": [\n", prefix);
    value_trace(global, file, cs, c->pc, c->vars, prefix);
    fprintf(file, "\n");
    fprintf(file, "%s],\n", prefix);

    if (c->failed) {
        s = value_string(ctx_failure(c));
        fprintf(file, "%s\"failure\": %s,\n", prefix, s);
        free(s);
    }

    if (c->extended && ctx_trap_pc(c) != 0) {
        s = value_string(ctx_trap_pc(c));
        a = value_string(ctx_trap_arg(c));
        if (*a == '(') {
            fprintf(file, "%s\"trap\": \"%s%s\",\n", prefix, s, a);
        }
        else {
            fprintf(file, "%s\"trap\": \"%s(%s)\",\n", prefix, s, a);
        }
        free(a);
        free(s);
    }

    if (c->interruptlevel) {
        fprintf(file, "%s\"interruptlevel\": \"1\",\n", prefix);
    }

    if (c->extended) {
        s = value_json(ctx_this(c), global);
        fprintf(file, "%s\"this\": %s,\n", prefix, s);
        free(s);
    }

    if (c->atomic != 0) {
        fprintf(file, "%s\"atomic\": \"%d\",\n", prefix, c->atomic);
    }
    if (c->readonly != 0) {
        fprintf(file, "%s\"readonly\": \"%d\",\n", prefix, c->readonly);
    }
    if (!c->terminated && !c->failed) {
        struct instr *instr = &global->code.instrs[c->pc];
        struct op_info *oi = instr->oi;
        if (oi->next == NULL) {
            fprintf(file, "%s\"next\": { \"type\": \"%s\" },\n", prefix, oi->name);
        }
        else {
            fprintf(file, "%s\"next\": ", prefix);
            (*oi->next)(instr->env, c, global, file);
            fprintf(file, ",\n");
        }
    }

    if (c->terminated) {
        fprintf(file, "%s\"mode\": \"terminated\"", prefix);
    }
    else {
        if (c->failed) {
            fprintf(file, "%s\"mode\": \"failed\"", prefix);
        }
        else if (c->stopped) {
            fprintf(file, "%s\"mode\": \"stopped\"", prefix);
        }
        else {
            fprintf(file, "%s\"mode\": \"%s\"", prefix, ctx_status(node, ctx));
        }
    }
    fprintf(file, "\n");

#ifdef notdef
    fprintf(file, "          \"stack\": [\n");
    for (int i = 0; i < c->sp; i++) {
        s = value_string(ctx_stack(k)[i]);
        if (i < c->sp - 1) {
            fprintf(file, "            \"%s\",\n", s);
        }
        else {
            fprintf(file, "            \"%s\"\n", s);
        }
        free(s);
    }
    fprintf(file, "          ],\n");
#endif
}

// Save the state and the context of a microstep.
static void make_microstep(
    struct state *newstate,
    struct context *newctx,
    struct callstack *newcs,
    bool interrupt,
    bool choose,
    hvalue_t choice,
    hvalue_t print,
    struct step *step,
    struct macrostep *macro
) {
    struct microstep *micro = calloc(1, sizeof(*micro));

    // Save the current context
    unsigned int cs = ctx_size(newctx);
    micro->ctx = malloc(cs);
    memcpy(micro->ctx, newctx, cs);

    // Save the current state
    unsigned int ss = state_size(newstate);
    micro->state = malloc(ss);
    memcpy(micro->state, newstate, ss);

    micro->interrupt = interrupt;
    micro->choose = choose;
    micro->choice = choice;
    micro->print = print;
    micro->cs = newcs;
    micro->explain = json_escape(step->explain.buf, step->explain.len);
    step->explain.len = 0;

    if (macro->nmicrosteps == macro->alloc_microsteps) {
        macro->alloc_microsteps *= 2;
        if (macro->alloc_microsteps < 64) {
            macro->alloc_microsteps = 64;
        }
        macro->microsteps = realloc(macro->microsteps,
            macro->alloc_microsteps * sizeof(*macro->microsteps));
    }
    macro->microsteps[macro->nmicrosteps++] = micro;
}

// similar to onestep.  Used to recompute a faulty execution
void twostep(
    struct global *global,
    struct node *node,
    hvalue_t ctx,
    struct callstack *cs,
    hvalue_t choice,
    bool interrupt,
    hvalue_t nextvars,
    unsigned int nsteps,
    unsigned int pid,
    struct macrostep *macro
){
    // Make a copy of the state
    struct state *sc = calloc(1, sizeof(struct state) + MAX_CONTEXT_BAG * (sizeof(hvalue_t) + 1));
    memcpy(sc, node->state, state_size(node->state));
    sc->choosing = 0;

    struct step step;
    memset(&step, 0, sizeof(step));
    step.keep_callstack = true;
    step.engine.values = global->values;
    step.callstack = cs;
    strbuf_init(&step.explain);

    unsigned int size;
    struct context *cc = value_get(ctx, &size);
    step.ctx = calloc(1, sizeof(struct context) +
                            MAX_CONTEXT_STACK * sizeof(hvalue_t));
    memcpy(step.ctx, cc, size);
    if (step.ctx->terminated || step.ctx->failed) {
        panic("twostep: already terminated???");
    }

    if (interrupt) {
        assert(step.ctx->extended);
		assert(ctx_trap_pc(step.ctx) != 0);
        interrupt_invoke(&step);
        make_microstep(sc, step.ctx, step.callstack, true, false, 0, 0, &step, macro);
    }

    struct dict *infloop = NULL;        // infinite loop detector
    unsigned int instrcnt = 0;
    for (;;) {
        int pc = step.ctx->pc;

        hvalue_t print = 0;
        struct instr *instrs = global->code.instrs;
        struct op_info *oi = instrs[pc].oi;
        if (instrs[pc].choose) {
            assert(choice != 0);
            char *set = value_string(ctx_stack(step.ctx)[step.ctx->sp - 1]);
            char *sel = value_string(choice);
            strbuf_printf(&step.explain, "replace top of stack (%s) with choice (%s)", set, sel);
            free(set);
            free(sel);
            ctx_stack(step.ctx)[step.ctx->sp - 1] = choice;
            step.ctx->pc++;
        }
        else if (instrs[pc].atomicinc) {
            if (instrcnt == 0) {
                step.ctx->atomicFlag = true;
            }
            (*oi->op)(instrs[pc].env, sc, &step, global);
        }
        else if (instrs[pc].print) {
            print = ctx_stack(step.ctx)[step.ctx->sp - 1];
            (*oi->op)(instrs[pc].env, sc, &step, global);
        }
        else {
            (*oi->op)(instrs[pc].env, sc, &step, global);
        }

        // Infinite loop detection
        if (!step.ctx->terminated && !step.ctx->failed) {
            if (infloop == NULL) {
                infloop = dict_new("infloop2", 0, 0, 0, false);
            }

            int ctxsize = sizeof(struct context) + step.ctx->sp * sizeof(hvalue_t);
            if (step.ctx->extended) {
                ctxsize += ctx_extent * sizeof(hvalue_t);
            }
            int combosize = ctxsize + state_size(sc);
            char *combo = calloc(1, combosize);
            memcpy(combo, step.ctx, ctxsize);
            memcpy(combo + ctxsize, sc, state_size(sc));
            bool new;
            dict_insert(infloop, NULL, combo, combosize, &new);
            free(combo);
            if (!new) {
                value_ctx_failure(step.ctx, &step.engine, "infinite loop");
            }
        }

        assert(!instrs[pc].choose || choice != 0);
        make_microstep(sc, step.ctx, step.callstack, false, instrs[pc].choose, choice, print, &step, macro);
        if (step.ctx->terminated || step.ctx->failed || step.ctx->stopped) {
            break;
        }
        instrcnt++;
        if (instrcnt >= nsteps) {
            break;
        }
        if (step.ctx->pc == pc) {
            fprintf(stderr, ">>> %s\n", oi->name);
        }
        assert(step.ctx->pc != pc);

        /* Peek at the next instruction.
         */
        oi = global->code.instrs[step.ctx->pc].oi;
        if (global->code.instrs[step.ctx->pc].choose) {
            assert(step.ctx->sp > 0);
#ifdef TODO
            if (0 && step.ctx->readonly > 0) {    // TODO
                value_ctx_failure(step.ctx, &step.engine, "can't choose in assertion or invariant");
                make_microstep(sc, step.ctx, step.callstack, false, global->code.instrs[pc].choose, choice, 0, &step, macro);
                break;
            }
#endif
            hvalue_t s = ctx_stack(step.ctx)[step.ctx->sp - 1];
            if (VALUE_TYPE(s) != VALUE_SET) {
                value_ctx_failure(step.ctx, &step.engine, "choose operation requires a set");
                make_microstep(sc, step.ctx, step.callstack, false, global->code.instrs[pc].choose, choice, 0, &step, macro);
                break;
            }
            unsigned int size;
            hvalue_t *vals = value_get(s, &size);
            size /= sizeof(hvalue_t);
            if (size == 0) {
                value_ctx_failure(step.ctx, &step.engine, "choose operation requires a non-empty set");
                make_microstep(sc, step.ctx, step.callstack, false, global->code.instrs[pc].choose, choice, 0, &step, macro);
                break;
            }
            if (size == 1) {
                choice = vals[0];
            }
            else {
                break;
            }
        }
    }

    // Remove old context from the bag
    context_remove(sc, ctx);

    hvalue_t after = value_put_context(&step.engine, step.ctx);

    // Add new context to state unless it's terminated or stopped
    if (step.ctx->stopped) {
        sc->stopbag = value_bag_add(&step.engine, sc->stopbag, after, 1);
    }
    else if (!step.ctx->terminated) {
        context_add(sc, after);
    }

    free(sc);
    free(step.ctx);
    strbuf_deinit(&step.explain);
    // TODO free(step.log);

    global->processes[pid] = after;
    global->callstacks[pid] = step.callstack;
}

static void *copy(void *p, unsigned int size){
    char *c = malloc(size);
    memcpy(c, p, size);
    return c;
}

// Recursively reconstruct the steps to edge e using the twostep() function
void path_recompute(
    struct global *global,
    struct edge *e
) {
    struct node *node = e->dst, *parent = e->src;

    // First recurse to the previous step
    if (parent->to_parent != NULL) {
        path_recompute(global, parent->to_parent);
    }

    /* Find the starting context in the list of processes.  Prefer
     * sticking with the same pid if possible.
     */
    hvalue_t ctx = e->ctx;
    unsigned int pid;
    if (global->processes[oldpid] == ctx) {
        pid = oldpid;
    }
    else {
        for (pid = 0; pid < global->nprocesses; pid++) {
            if (global->processes[pid] == ctx) {
                break;
            }
        }
        oldpid = pid;
    }
    assert(pid < global->nprocesses);
    if (pid >= global->nprocesses) {
        printf("PID %u %u\n", pid, global->nprocesses);
        panic("bad pid");
    }

    struct macrostep *macro = calloc(sizeof(*macro), 1);
    macro->edge = e;
    macro->tid = pid;
    macro->cs = global->callstacks[pid];

    // Recreate the steps
    twostep(
        global,
        parent,
        ctx,
        global->callstacks[pid],
        e->choice,
        e->interrupt,
        node->state->vars,
        e->nsteps,
        pid,
        macro
    );

    // Copy thread state
    macro->nprocesses = global->nprocesses;
    macro->processes = copy(global->processes, global->nprocesses * sizeof(hvalue_t));
    macro->callstacks = copy(global->callstacks, global->nprocesses * sizeof(struct callstack *));

    if (global->nmacrosteps == global->alloc_macrosteps) {
        global->alloc_macrosteps *= 2;
        if (global->alloc_macrosteps < 8) {
            global->alloc_macrosteps = 8;
        }
        global->macrosteps = realloc(global->macrosteps,
            global->alloc_macrosteps * sizeof(*global->macrosteps));
    }
    global->macrosteps[global->nmacrosteps++] = macro;
}

static void path_output_microstep(struct global *global, FILE *file,
    struct microstep *micro,
    struct state *oldstate,
    struct context *oldctx,
    struct callstack *oldcs
){
    fprintf(file, "\n        {\n");
    struct json_value *next = global->pretty->u.list.vals[oldctx->pc];
    assert(next->type == JV_LIST);
    assert(next->u.list.nvals == 2);
    struct json_value *opstr = next->u.list.vals[0];
    assert(opstr->type == JV_ATOM);
    char *op = json_escape(opstr->u.atom.base, opstr->u.atom.len);
    fprintf(file, "          \"code\": \"%s\",\n", op);
    free(op);

    if (strlen(micro->explain) == 0) {
        struct json_value *next = global->pretty->u.list.vals[oldctx->pc];
        assert(next->type == JV_LIST);
        assert(next->u.list.nvals == 2);
        struct json_value *codestr = next->u.list.vals[1];
        assert(codestr->type == JV_ATOM);
		char *v = json_escape(codestr->u.atom.base, codestr->u.atom.len);
        fprintf(file, "          \"explain\": \"%s\",\n", v);
        free(v);
    }
    else {
        fprintf(file, "          \"explain\": \"%s\",\n", micro->explain);
    }

    if (micro->state->vars != oldstate->vars) {
        fprintf(file, "          \"shared\": ");
        print_vars(global, file, micro->state->vars);
        fprintf(file, ",\n");
    }
    if (micro->interrupt) {
        fprintf(file, "          \"interrupt\": \"True\",\n");
    }
    if (micro->choose) {
        char *val = value_json(micro->choice, global);
        fprintf(file, "          \"choose\": %s,\n", val);
        free(val);
    }
    if (micro->print != 0) {
        char *val = value_json(micro->print, global);
        fprintf(file, "          \"print\": %s,\n", val);
        free(val);
    }

    struct context *newctx = micro->ctx;
    struct callstack *newcs = micro->cs;

    fprintf(file, "          \"npc\": \"%d\",\n", newctx->pc);
    if (newcs != NULL && newcs != oldcs) {
        fprintf(file, "          \"fp\": \"%d\",\n", newcs->sp + 1);
#ifdef notdef
        {
            fprintf(stderr, "STACK2 %d:\n", newctx->fp);
            for (int x = 0; x < newctx->sp; x++) {
                fprintf(stderr, "    %d: %s\n", x, value_string(ctx_stack(newctx)[x]));
            }
        }
#endif

        fprintf(file, "          \"trace\": [\n");
        value_trace(global, file, newcs, newctx->pc, newctx->vars, "          ");
        fprintf(file, "\n");
        fprintf(file, "          ],\n");
    }
    // TODO.  Shouldn't this check if the oldctx is also extended?
    if (newctx->extended && ctx_this(newctx) != ctx_this(oldctx)) {
        char *val = value_json(ctx_this(newctx), global);
        fprintf(file, "          \"this\": %s,\n", val);
        free(val);
    }
    if (newctx->vars != oldctx->vars) {
        fprintf(file, "          \"local\": ");
        print_vars(global, file, newctx->vars);
        fprintf(file, ",\n");
    }
    if (newctx->atomic != oldctx->atomic) {
        fprintf(file, "          \"atomic\": \"%d\",\n", newctx->atomic);
    }
    if (newctx->readonly != oldctx->readonly) {
        fprintf(file, "          \"readonly\": \"%d\",\n", newctx->readonly);
    }
    if (newctx->interruptlevel != oldctx->interruptlevel) {
        fprintf(file, "          \"interruptlevel\": \"%d\",\n", newctx->interruptlevel ? 1 : 0);
    }
    if (newctx->failed) {
        char *val = value_string(ctx_failure(newctx));
        fprintf(file, "          \"failure\": %s,\n", val);
        fprintf(file, "          \"mode\": \"failed\",\n");
        free(val);
    }
    else if (newctx->terminated) {
        fprintf(file, "          \"mode\": \"terminated\",\n");
    }

    unsigned int common;
    for (common = 0; common < newctx->sp && common < oldctx->sp; common++) {
        if (ctx_stack(newctx)[common] != ctx_stack(oldctx)[common]) {
            break;
        }
    }
    if (common < oldctx->sp) {
        fprintf(file, "          \"pop\": \"%d\",\n", oldctx->sp - common);
    }
    fprintf(file, "          \"push\": [");
    for (unsigned int i = common; i < newctx->sp; i++) {
        if (i > common) {
            fprintf(file, ",");
        }
        char *val = value_json(ctx_stack(newctx)[i], global);
        fprintf(file, " %s", val);
        free(val);
    }
    fprintf(file, " ],\n");

#ifdef notdef
    unsigned int bs = oldstate->bagsize * (sizeof(hvalue_t) + 1);
    if (oldstate->bagsize != micro->state->bagsize ||
            memcmp(state_contexts(oldstate), state_contexts(micro->state), bs) != 0) {
        fprintf(file, "          \"contexts\": \"%d\",\n", micro->state->bagsize);
    }
#endif

    fprintf(file, "          \"pc\": \"%d\"\n", oldctx->pc);

    fprintf(file, "        }");
}

static void path_output_macrostep(struct global *global, FILE *file, struct macrostep *macro, struct state *oldstate){
    fprintf(file, "    {\n");
    fprintf(file, "      \"id\": \"%d\",\n", macro->edge->dst->id);
    fprintf(file, "      \"len\": \"%d\",\n", macro->edge->dst->len);
    fprintf(file, "      \"tid\": \"%d\",\n", macro->tid);

    fprintf(file, "      \"shared\": ");
    print_vars(global, file, oldstate->vars);
    fprintf(file, ",\n");

    struct callstack *cs = macro->cs;
    while (cs->parent != NULL) {
        cs = cs->parent;
    }
    assert(strcmp(global->code.instrs[cs->pc].oi->name, "Frame") == 0);
    const struct env_Frame *ef = global->code.instrs[cs->pc].env;
    char *name = value_string(ef->name);
	int len = strlen(name);
    char *arg = json_escape_value(cs->arg);
    if (*arg == '(') {
        fprintf(file, "      \"name\": \"%.*s%s\",\n", len - 2, name + 1, arg);
    }
    else {
        fprintf(file, "      \"name\": \"%.*s(%s)\",\n", len - 2, name + 1, arg);
    }
    free(name);
    free(arg);

    char *c = macro->edge->choice == 0 ? NULL : value_json(macro->edge->choice, global);
    if (c != NULL) {
        fprintf(file, "      \"choice\": %s,\n", c);
    }
    free(c);

    fprintf(file, "      \"context\": {\n");
    print_context(global, file, macro->edge->ctx, macro->cs, macro->tid, macro->edge->dst, "        ");
    fprintf(file, "      },\n");

    if (macro->trim != NULL && macro->value != 0) {
        char *value = value_json(macro->value, global);
        fprintf(file, "      \"trim\": %s,\n", value);
        free(value);
    }

    fprintf(file, "      \"microsteps\": [");
    struct context *oldctx = value_get(macro->edge->ctx, NULL);
    struct callstack *oldcs = NULL;
    for (unsigned int i = 0; i < macro->nmicrosteps; i++) {
        struct microstep *micro = macro->microsteps[i];
        path_output_microstep(global, file, micro, oldstate, oldctx, oldcs);
        if (i == macro->nmicrosteps - 1) {
            fprintf(file, "\n");
        }
        else {
            fprintf(file, ",\n");
        }
        memcpy(oldstate, micro->state, state_size(micro->state));
        oldctx = micro->ctx;
        oldcs = micro->cs;
    }
    fprintf(file, "\n      ],\n");
  
    fprintf(file, "      \"ctxbag\": {\n");
    struct state *state = macro->edge->dst->state;
    for (unsigned int i = 0; i < state->bagsize; i++) {
        if (i > 0) {
            fprintf(file, ",\n");
        }
        assert(VALUE_TYPE(state_contexts(state)[i]) == VALUE_CONTEXT);
        fprintf(file, "          \"%"PRIx64"\": \"%u\"", state_contexts(state)[i],
                multiplicities(state)[i]);
    }
    fprintf(file, "\n      },\n");

    fprintf(file, "      \"contexts\": [\n");
    for (unsigned int i = 0; i < macro->nprocesses; i++) {
        fprintf(file, "        {\n");
        print_context(global, file, macro->processes[i], macro->callstacks[i], i, macro->edge->dst, "          ");
        fprintf(file, "        }");
        if (i < macro->nprocesses - 1) {
            fprintf(file, ",");
        }
        fprintf(file, "\n");
    }
    fprintf(file, "      ]\n");

    fprintf(file, "    }");
}

// Output the macrosteps
static void path_output(struct global *global, FILE *file){
    fprintf(file, "\n");
    struct state *oldstate = calloc(1, sizeof(struct state) + MAX_CONTEXT_BAG * (sizeof(hvalue_t) + 1));
    oldstate->vars = VALUE_DICT;
    for (unsigned int i = 0; i < global->nmacrosteps; i++) {
        path_output_macrostep(global, file, global->macrosteps[i], oldstate);
        if (i == global->nmacrosteps - 1) {
            fprintf(file, "\n");
        }
        else {
            fprintf(file, ",\n");
        }
    }
}

// Remove unneeded microsteps from error trace
static void path_trim(struct global *global, struct engine *engine){
    // Find the last macrostep for each thread
    unsigned int *last = calloc(global->nprocesses, sizeof(*last));
    for (unsigned int i = 0; i < global->nmacrosteps; i++) {
        last[global->macrosteps[i]->tid] = i;
    }

    struct instr *instrs = global->code.instrs;
    for (unsigned int i = 1; i < global->nprocesses; i++) {
        // Don't trim the very last step
        if (last[i] == global->nmacrosteps - 1) {
            continue;
        }
        struct macrostep *macro = global->macrosteps[last[i]];

        // Look up the last microstep of this thread, which wasn't the
        // last one to take a step overall
        struct context *cc = value_get(macro->edge->ctx, NULL);
        struct microstep *ls = macro->microsteps[macro->nmicrosteps - 1];
        struct instr *fi = &instrs[cc->pc];
        struct instr *li = &instrs[ls->ctx->pc];
        if ((fi->store || fi->load || fi->print) && (li->store || li->load || li->print)) {

            macro->nmicrosteps = 1;

            macro->trim = fi;
            if (fi->store) {
                struct access_info *ai = macro->edge->ai;
                assert(ai != NULL);
                assert(ai->next == NULL);
                assert(!ai->load);
                assert(!ai->atomic);
                macro->value = value_put_address(engine, ai->indices, ai->n * sizeof(hvalue_t));
            }
            else if (fi->print) {
                assert(macro->edge->nlog == 1);
                hvalue_t *log = edge_log(macro->edge);
                macro->value = log[0];
            }

            hvalue_t ictx = value_put_context(engine, macro->microsteps[0]->ctx);
            for (unsigned int j = last[i]; j < global->nmacrosteps; j++) {
                struct macrostep *m = global->macrosteps[j];
                m->processes[macro->tid] = ictx;
                m->callstacks[macro->tid] = macro->microsteps[0]->cs;
            }
        }
    }
}

static char *json_string_encode(char *s, int len){
    char *result = malloc(4 * len + 1), *p = result;

    while (len > 0) {
        switch (*s) {
        case '\r':
            *p++ = '\\'; *p++ = 'r';
            break;
        case '\n':
            *p++ = '\\'; *p++ = 'n';
            break;
        case '\f':
            *p++ = '\\'; *p++ = 'f';
            break;
        case '\t':
            *p++ = '\\'; *p++ = 't';
            break;
        case '"':
            *p++ = '\\'; *p++ = '"';
            break;
        case '\\':
            *p++ = '\\'; *p++ = '\\';
            break;
        default:
            *p++ = *s;
        }
        s++;
        len--;
    }
    *p++ = 0;
    return result;
}

#ifdef notdef

struct enum_loc_env_t {
    FILE *out;
    struct dict *code_map;
};

static void enum_loc(
    void *env,
    const void *key,
    unsigned int key_size,
    void *value
) {
    static bool notfirst = false;
    struct enum_loc_env_t *enum_loc_env = env;
    FILE *out = enum_loc_env->out;
    struct dict *code_map = enum_loc_env->code_map;

    if (notfirst) {
        fprintf(out, ",\n");
    }
    else {
        notfirst = true;
        fprintf(out, "\n");
    }

    // Get program counter
    char *pcc = malloc(key_size + 1);
    memcpy(pcc, key, key_size);
    pcc[key_size] = 0;
    int pc = atoi(pcc);
    free(pcc);

    fprintf(out, "    \"%.*s\": { ", key_size, (char *) key);

    struct json_value **pjv = value;
    struct json_value *jv = *pjv;
    assert(jv->type == JV_MAP);

    struct json_value *file = dict_lookup(jv->u.map, "file", 4);
    assert(file->type == JV_ATOM);
    fprintf(out, "\"file\": \"%s\", ", json_string_encode(file->u.atom.base, file->u.atom.len));

    struct json_value *line = dict_lookup(jv->u.map, "line", 4);
    assert(line->type == JV_ATOM);
    fprintf(out, "\"line\": \"%.*s\", ", line->u.atom.len, line->u.atom.base);

    static char *tocopy[] = { "column", "endline", "endcolumn", NULL };
    for (unsigned int i = 0; tocopy[i] != NULL; i++) {
        char *key2 = tocopy[i];
        struct json_value *jv2 = dict_lookup(jv->u.map, key2, strlen(key2));
        assert(jv2->type == JV_ATOM);
        fprintf(out, "\"%s\": \"%.*s\", ", key2, jv2->u.atom.len, jv2->u.atom.base);
    }

    struct json_value *stmt = dict_lookup(jv->u.map, "stmt", 4);
    assert(stmt->type == JV_LIST);
    assert(stmt->u.list.nvals == 4);
    fprintf(out, "\"stmt\": [");
    for (unsigned int i = 0; i < 4; i++) {
        if (i != 0) {
            fprintf(out, ",");
        }
        struct json_value *jv2 = stmt->u.list.vals[i];
        assert(jv2->type == JV_ATOM);
        fprintf(out, "%.*s", jv2->u.atom.len, jv2->u.atom.base);
    }
    fprintf(out, "], ");

    char **p = dict_insert(code_map, NULL, &pc, sizeof(pc), NULL);
    struct strbuf sb;
    strbuf_init(&sb);
    strbuf_printf(&sb, "%.*s:%.*s", file->u.atom.len, file->u.atom.base, line->u.atom.len, line->u.atom.base);
    *p = strbuf_convert(&sb);

    struct json_value *code = dict_lookup(jv->u.map, "code", 4);
    assert(code->type == JV_ATOM);
    fprintf(out, "\"code\": \"%s\"", json_string_encode(code->u.atom.base, code->u.atom.len));
    fprintf(out, " }");
}

#endif // notdef

enum busywait { BW_ESCAPE, BW_RETURN, BW_VISITED };
static enum busywait is_stuck(
    struct node *start,
    struct node *node,
    hvalue_t ctx,
    bool change
) {
	if (node->component != start->component) {
		return BW_ESCAPE;
	}
	if (node->visited) {
		return BW_VISITED;
	}
    change = change || (node->state->vars != start->state->vars);
	node->visited = true;
	enum busywait result = BW_ESCAPE;
    for (struct edge *edge = node->fwd; edge != NULL; edge = edge->fwdnext) {
        if (edge->ctx == ctx) {
			if (edge->dst == node) {
				node->visited = false;
				return BW_ESCAPE;
			}
			if (edge->dst == start) {
				if (!change) {
					node->visited = false;
					return BW_ESCAPE;
				}
				result = BW_RETURN;
			}
			else {
				enum busywait bw = is_stuck(start, edge->dst, edge->after, change);
				switch (bw) {
				case BW_ESCAPE:
					node->visited = false;
					return BW_ESCAPE;
				case BW_RETURN:
					result = BW_RETURN;
					break;
				case BW_VISITED:
					break;
				default:
					assert(false);
				}
			}
        }
    }
	node->visited = false;
    return result;
}

static void detect_busywait(struct minheap *failures, struct node *node){
	for (unsigned int i = 0; i < node->state->bagsize; i++) {
		if (is_stuck(node, node, state_contexts(node->state)[i], false) == BW_RETURN) {
			struct failure *f = new_alloc(struct failure);
			f->type = FAIL_BUSYWAIT;
			f->edge = node->to_parent;
			minheap_insert(failures, f);
			// break;
		}
	}
}

static int node_cmp(void *n1, void *n2){
    struct node *node1 = n1, *node2 = n2;

    if (node1->len != node2->len) {
        return node1->len - node2->len;
    }
    if (node1->steps != node2->steps) {
        return node1->steps - node2->steps;
    }
    return node1->id - node2->id;
}

static int fail_cmp(void *f1, void *f2){
    struct failure *fail1 = f1, *fail2 = f2;

    return node_cmp(fail1->edge->dst, fail2->edge->dst);
}

void do_work1(struct worker *w, struct node *node, unsigned int level){
    struct state *state = node->state;
    if (state->choosing != 0) {
        assert(VALUE_TYPE(state->choosing) == VALUE_CONTEXT);

        struct context *cc = value_get(state->choosing, NULL);
        assert(cc != NULL);
        assert(cc->sp > 0);
        hvalue_t s = ctx_stack(cc)[cc->sp - 1];
        assert(VALUE_TYPE(s) == VALUE_SET);
        unsigned int size;
        hvalue_t *vals = value_get(s, &size);
        size /= sizeof(hvalue_t);
        assert(size > 0);
        for (unsigned int i = 0; i < size; i++) {
            make_step(
                w,
                node,
                state->choosing,
                vals[i],
                1,
                &w->results
            );
        }
    }
    else {
        for (unsigned int i = 0; i < state->bagsize; i++) {
            assert(VALUE_TYPE(state_contexts(state)[i]) == VALUE_CONTEXT);
            make_step(
                w,
                node,
                state_contexts(state)[i],
                0,
                multiplicities(state)[i],
                &w->results
            );
        }
    }
}

static void do_work(struct worker *w){
    struct global *global = w->global;
    unsigned int todo_count = 5;

    for (;;) {
#ifdef USE_ATOMIC
        unsigned int next = atomic_fetch_add(&global->atodo, todo_count);
#else // USE_ATOMIC
        mutex_acquire(&global->todo_lock);
        unsigned int next = global->todo;
        global->todo += todo_count;
        mutex_release(&global->todo_lock);
#endif // USE_ATOMIC

        for (unsigned int i = 0; i < todo_count; i++, next++) {
            // printf("W%d %d %d\n", w->index, next, global->graph.size);
            if (next >= global->graph.size) {
                return;
            }
            w->dequeued++;
            do_work1(w, global->graph.nodes[next], 0);
        }

        if (next >= global->goal) {
            break;
        }
    }
}

void process_results(struct global *global, struct worker *w){
    struct failure *f;
    while ((f = w->failures) != NULL) {
        w->failures = f->next;
        minheap_insert(global->failures, f);
    }
}

static void worker(void *arg){
    struct worker *w = arg;
    struct global *global = w->global;
    bool done = false;

#ifdef CPU_SET
    if (w->index == 0) {
        printf("pinning cores\n");
    }
    // Pin worker to a core
    // TODO.  NUMA considerations
    cpu_set_t cpuset;
    CPU_ZERO(&cpuset);
    if (getNumCores() == 64 && global->nworkers <= 32) {
        // Try to schedule on the same chip
        if (global->numa) {
            CPU_SET(2 * w->index, &cpuset);
        }
        else {
            CPU_SET(2 * w->index + 1, &cpuset);
        }
    }
    else {
        CPU_SET(w->index, &cpuset);
    }
    sched_setaffinity(0, sizeof(cpuset), &cpuset);
#endif

    for (int epoch = 0;; epoch++) {
        double before = gettime();
        barrier_wait(w->start_barrier);
        double after = gettime();
        w->start_wait += after - before;
        w->start_count++;

        // Worker 0 may need to move on.
        if (done) {
            break;
        }

        // (first) parallel phase starts now
		// printf("WORKER %d starting epoch %d\n", w->index, epoch);
        before = after;
		do_work(w);
        after = gettime();
        w->phase1 += after - before;

        // wait for others to finish
		// printf("WORKER %d finished epoch %d %u %u\n", w->index, epoch, w->count, w->node_id);
        before = gettime();
        barrier_wait(w->middle_barrier);
        after = gettime();
        w->middle_wait += after - before;
        w->middle_count++;
        before = after;

        // Fix the forward edges
        for (unsigned i = 0; i < w->nworkers; i++) {
            struct edge **pe = &w->workers[i].edges[w->index], *e;
            while ((e = *pe) != NULL) {
                w->fix_edge++;
                *pe = e->fwdnext;
                struct node *src = e->src;
                e->fwdnext = src->fwd;
                src->fwd = e;
            }
        }

        after = gettime();
        w->phase2a += after - before;
        before = after;

        // Prepare the grow the hash tables (but the actual work of
        // rehashing is distributed among the threads in the next phase
        // double before_postproc = gettime();
        if (w->index == 1 % global->nworkers) {
            dict_grow_prepare(w->visited);
        }
        if (w->index == 2 % global->nworkers) {
            dict_grow_prepare(global->values);
        }

        // Only the coordinator (worker 0) does this
        if (w->index == 0 % global->nworkers) {
            // End of a layer in the Kripke structure?
#ifdef USE_ATOMIC
            unsigned int todo = atomic_load(&global->atodo);
#else
            unsigned int todo = global->todo;
#endif
            if (todo > global->graph.size) {
#ifdef USE_ATOMIC
                atomic_store(&global->atodo, global->graph.size);
#else
                global->todo = global->graph.size;
#endif
                todo = global->graph.size;
            }
            // printf("SEQ: todo=%u size=%u\n", todo, global->graph.size);
            global->layer_done = todo == global->graph.size;
            if (global->layer_done) {
                global->diameter++;
                // printf("Diameter %d\n", global->diameter);

                // Grow the graph table.
                unsigned int total = 0;
                for (unsigned int i = 0; i < global->nworkers; i++) {
                    struct worker *w2 = &w->workers[i];
                    w2->node_id = global->graph.size + total;
                    total += w2->count;
                }

                // The threads completed producing the next layer of nodes in the graph.
                graph_add_multiple(&global->graph, total);
                assert(global->graph.size <= global->graph.alloc_size);

                // Collect the failures of all the workers
                for (unsigned int i = 0; i < global->nworkers; i++) {
                    process_results(global, &w->workers[i]);
                }

                if (!minheap_empty(global->failures)) {
                    // Pretend we're done
#ifdef USE_ATOMIC
                    atomic_store(&global->atodo, global->graph.size);
#else
                    global->todo = global->graph.size;
#endif
                }

                // Worker 0 is the coordinator and may need to go do
                // other stuff
                if (total == 0) {
                    done = true;
                }
            }

            if (global->graph.size - todo > 10000) {
                global->goal = todo + 10000;
            }
            else {
                global->goal = global->graph.size;
            }

            // Compute how much table space is in use
            global->allocated = global->graph.size * sizeof(struct node *) +
                dict_allocated(w->visited) + dict_allocated(global->values);
        }

        after = gettime();
        w->phase2b += after - before;

        before = after;
        barrier_wait(w->end_barrier);
        after = gettime();
        w->end_wait += after - before;
        w->end_count++;

        before = after;

		// printf("WORKER %d make stable %d %u %u\n", w->index, epoch, w->count, w->node_id);
        dict_make_stable(global->values, w->index);
        dict_make_stable(w->visited, w->index);

        if (global->layer_done) {
            // Fill the graph table
            for (unsigned int i = 0; w->count != 0; i++) {
                struct node *node = w->results;
                assert(node->id == 0);
                node->id = w->node_id;
                global->graph.nodes[w->node_id++] = node;
                w->results = node->next;
                w->count--;
            }
            assert(w->results == NULL);
        }

        after = gettime();
        w->phase3 += after - before;
    }
}

static void scc_worker(void *arg){
    struct scc_worker *w = arg;
    struct global *global = w->global;
    mutex_acquire(&global->todo_enter);
    for (;;) {
        if (global->scc_todo == NULL) {
            global->scc_nwaiting++;
            if (global->scc_nwaiting == global->nworkers) {
                mutex_release(&global->todo_wait);
                break;
            }
            mutex_release(&global->todo_enter);
            mutex_acquire(&global->todo_wait);
            if (global->scc_nwaiting == global->nworkers) {
                mutex_release(&global->todo_wait);
                break;
            }
            global->scc_nwaiting--;
        }

        // Grab work
        unsigned int component = global->ncomponents++;
        struct scc *scc = global->scc_todo;
        assert(scc != NULL);
        global->scc_todo = scc->next;
        scc->next = NULL;

        // Split binary semaphore release
        if (global->scc_todo != NULL && global->scc_nwaiting > 0) {
            mutex_release(&global->todo_wait);
        }
        else {
            mutex_release(&global->todo_enter);
        }

        for (;;) {
            // Do the work
            assert(scc->next == NULL);
            scc = graph_find_scc_one(&global->graph, scc, component, &w->scc_cache);

            // Put new work on the list except the last (which we'll do ourselves)
            mutex_acquire(&global->todo_enter);
            while (scc != NULL && scc->next != NULL) {
                struct scc *next = scc->next;
                scc->next = global->scc_todo;
                global->scc_todo = scc;
                scc = next;
            }
            if (scc == NULL) {      // get more work
                break;
            }
            component = global->ncomponents++;

            // Split binary semaphore release
            if (global->scc_todo != NULL && global->scc_nwaiting > 0) {
                mutex_release(&global->todo_wait);
            }
            else {
                mutex_release(&global->todo_enter);
            }
        }
    }
<<<<<<< HEAD
}

static void worker(void *arg){
    struct worker *w = arg;
    struct global *global = w->global;

#ifdef CPU_SET
    if (w->index == 0) {
        printf("pinning cores\n");
    }
    // Pin worker to a core
    // TODO.  NUMA considerations
    cpu_set_t cpuset;
    CPU_ZERO(&cpuset);
    if (getNumCores() == 64 && global->nworkers <= 32) {
        // Try to schedule on the same chip
        CPU_SET(2 * w->index, &cpuset);
    }
    else {
        CPU_SET(w->index, &cpuset);
    }
    sched_setaffinity(0, sizeof(cpuset), &cpuset);
#endif

    for (int epoch = 0;; epoch++) {
        barrier_wait(w->start_barrier);

        // (first) parallel phase starts now
		// printf("WORKER %d starting epoch %d\n", w->index, epoch);
		do_work(w);

        // wait for others to finish
		// printf("WORKER %d finished epoch %d %u %u\n", w->index, epoch, w->count, w->node_id);
        barrier_wait(w->middle_barrier);

        if (global->phase2) {
            work_phase2(w, global);
            barrier_wait(w->end_barrier);
            break;
        }

        // Wait for coordinator to have grown the graph table and hash tables
        // In the mean time fix the forward edges
        for (unsigned i = 0; i < w->nworkers; i++) {
            struct edge **pe = &w->workers[i].edges[w->index], *e;
            while ((e = *pe) != NULL) {
                *pe = e->fwdnext;
                struct node *src = e->src;
                e->fwdnext = src->fwd;
                src->fwd = e;
            }
        }

        barrier_wait(w->end_barrier);

		// printf("WORKER %d make stable %d %u %u\n", w->index, epoch, w->count, w->node_id);
        value_make_stable(&global->values, w->index);
        dict_make_stable(w->visited, w->index);

        if (global->layer_done) {
            // Fill the graph table
            for (unsigned int i = 0; w->count != 0; i++) {
                struct node *node = w->results;
                node->id = w->node_id;
                global->graph.nodes[w->node_id++] = node;
                w->results = node->next;
                w->count--;
            }
            assert(w->results == NULL);
        }
    }
}

void process_results(struct global *global, struct worker *w){
    struct failure *f;
    while ((f = w->failures) != NULL) {
        w->failures = f->next;
        minheap_insert(global->failures, f);
    }
=======
    barrier_wait(w->scc_barrier);
>>>>>>> 7d7be6c9
}

char *state_string(struct state *state){
    struct strbuf sb;
    strbuf_init(&sb);

    char *v;
    strbuf_printf(&sb, "{");
    v = value_string(state->vars);
    strbuf_printf(&sb, "%s", v); free(v);
    v = value_string(state->choosing);
    strbuf_printf(&sb, ",%s", v); free(v);
    v = value_string(state->stopbag);
    strbuf_printf(&sb, ",%s}", v); free(v);
    return strbuf_convert(&sb);
}

// This routine removes all nodes that have a single incoming edge and it's
// an "epsilon" edge (empty print log).  These are essentially useless nodes.
// Typically about half of the nodes can be removed this way.
static void destutter1(struct graph *graph){
    for (unsigned int i = 0; i < graph->size; i++) {
        struct node *n = graph->nodes[i];

        if (n->bwd != NULL && n->bwd->bwdnext == NULL && n->bwd->nlog == 0) {
            struct node *parent = n->bwd->src;

            if (n->final) {
                parent->final = true;
            }

            // Remove the edge from the parent
            struct edge **pe, *e;
            for (pe = &parent->fwd; (e = *pe) != NULL; pe = &e->fwdnext) {
                if (e->dst == n && e->nlog == 0) {
                    *pe = e->fwdnext;
                    // free(e);
                    break;
                }
            }

            struct edge *next;
            for (struct edge *e = n->fwd; e != NULL; e = next) {
                // Move the outgoing edge to the parent.
                next = e->fwdnext;
                e->fwdnext = parent->fwd;
                parent->fwd = e;

                // Fix the corresponding backwards edge
                for (struct edge *f = e->dst->bwd; f != NULL; f = f->bwdnext) {
                    if (f->src == n && f->nlog == e->nlog &&
                            memcmp(edge_log(f), edge_log(e), f->nlog * sizeof(hvalue_t)) == 0) {
                        f->src = parent;
                        break;
                    }
                }
            }
            n->reachable = false;
        }
        else {
            n->reachable = true;
        }
    }
}

static struct dict *collect_symbols(struct graph *graph){
    struct dict *symbols = dict_new("symbols", sizeof(unsigned int), 0, 0, false);
    unsigned int symbol_id = 0;

    for (unsigned int i = 0; i < graph->size; i++) {
        struct node *n = graph->nodes[i];
        if (!n->reachable) {
            continue;
        }
        for (struct edge *e = n->fwd; e != NULL; e = e->fwdnext) {
            for (unsigned int j = 0; j < e->nlog; j++) {
                bool new;
                unsigned int *p = dict_insert(symbols, NULL, &edge_log(e)[j], sizeof(hvalue_t), &new);
                if (new) {
                    *p = ++symbol_id;
                }
            }
        }
    }
    return symbols;
}

struct symbol_env {
    struct global *global;
    FILE *out;
    bool first;
};

static void print_symbol(void *env, const void *key, unsigned int key_size, void *value){
    struct symbol_env *se = env;
    const hvalue_t *symbol = key;

    assert(key_size == sizeof(*symbol));
    char *p = value_json(*symbol, se->global);
    if (se->first) {
        se->first = false;
    }
    else {
        fprintf(se->out, ",\n");
    }
    fprintf(se->out, "     \"%u\": %s", * (unsigned int *) value, p);
    free(p);
}

struct print_trans_env {
    FILE *out;
    bool first;
    struct dict *symbols;
};

static void print_trans_upcall(void *env, const void *key, unsigned int key_size, void *value){
    struct print_trans_env *pte = env;
    const hvalue_t *log = key;
    unsigned int nkeys = key_size / sizeof(hvalue_t);
    struct strbuf *sb = value;

    if (pte->first) {
        pte->first = false;
    }
    else {
        fprintf(pte->out, ",\n");
    }
    fprintf(pte->out, "        [[");
    for (unsigned int i = 0; i < nkeys; i++) {
        bool new;
        unsigned int *p = dict_insert(pte->symbols, NULL, &log[i], sizeof(log[i]), &new);
        assert(!new);
        if (i != 0) {
            fprintf(pte->out, ",");
        }
        fprintf(pte->out, "%u", *p);
    }
    fprintf(pte->out, "],[%s]]", strbuf_getstr(sb));
    strbuf_deinit(sb);
}

static void print_transitions(FILE *out, struct dict *symbols, struct edge *edges){
    struct dict *d = dict_new("transitions", sizeof(struct strbuf), 0, 0, false);

    fprintf(out, "      \"transitions\": [\n");
    for (struct edge *e = edges; e != NULL; e = e->fwdnext) {
        bool new;
        struct strbuf *sb = dict_insert(d, NULL, edge_log(e), e->nlog * sizeof(hvalue_t), &new);
        if (new) {
            strbuf_init(sb);
            strbuf_printf(sb, "%d", e->dst->id);
        }
        else {
            strbuf_printf(sb, ",%d", e->dst->id);
        }
    }
    struct print_trans_env pte = {
        .out = out, .first = true, .symbols = symbols
    };
    dict_iter(d, print_trans_upcall, &pte);
    fprintf(out, "\n");
    fprintf(out, "      ],\n");
    dict_delete(d);
}

#ifndef _WIN32
static void inthandler(int sig){
    printf("Caught interrupt\n");
    _exit(1);
}
#endif

static void usage(char *prog){
    fprintf(stderr, "Usage: %s [-c] [-t<maxtime>] [-B<dfafile>] -o<outfile> file.json\n", prog);
    exit(1);
}

int main(int argc, char **argv){
    bool cflag = false, dflag = false, Dflag = false, Rflag = false;
    int i, maxtime = 300000000 /* about 10 years */;
    char *outfile = NULL, *dfafile = NULL;
    unsigned int nworkers = 0;
    for (i = 1; i < argc; i++) {
        if (*argv[i] != '-') {
            break;
        }
        switch (argv[i][1]) {
        case 'c':
            cflag = true;
            break;
        case 'd':               // run direct (no model check)
            dflag = true;
            break;
        case 'D':
            Dflag = true;
            break;
        case 'R':
            Rflag = true;
            break;
        case 't':
            maxtime = atoi(&argv[i][2]);
            if (maxtime <= 0) {
                fprintf(stderr, "%s: negative timeout\n", argv[0]);
                exit(1);
            }
            break;
        case 'B':
            dfafile = &argv[i][2];
            break;
        case 'o':
            outfile = &argv[i][2];
            break;
        case 'w':
            nworkers = atoi(&argv[i][2]);
            break;
        case 'x':
            printf("Charm model checker working\n");
            return 0;
        default:
            usage(argv[0]);
        }
    }
    if (argc - i != 1) {
        usage(argv[0]);
    }
    char *fname = argv[i];
    double timeout = gettime() + maxtime;

#ifndef _WIN32
    signal(SIGINT, inthandler);
#endif

    // Determine how many worker threads to use
    struct global *global = new_alloc(struct global);
    global->nworkers = nworkers == 0 ? getNumCores() : nworkers;
	printf("nworkers = %d\n", global->nworkers);
    global->numa = ((unsigned int) (gettime() * 1000) % 2) == 0;

    barrier_t start_barrier, middle_barrier, end_barrier, scc_barrier;
    barrier_init(&start_barrier, global->nworkers);
    barrier_init(&middle_barrier, global->nworkers);
    barrier_init(&end_barrier, global->nworkers);
    barrier_init(&scc_barrier, global->nworkers);

    // initialize modules
    mutex_init(&global->inv_lock);
#ifdef USE_ATOMIC
    atomic_init(&global->atodo, 0);
#else
    mutex_init(&global->todo_lock);
#endif
    global->goal = 1;
    mutex_init(&global->todo_enter);
    mutex_init(&global->todo_wait);
    mutex_acquire(&global->todo_wait);          // Split Binary Semaphore
    global->values = dict_new("values", 0, 0, global->nworkers, true);

    struct engine engine;
    engine.allocator = NULL;
    engine.values = global->values;
    ops_init(global, &engine);

    graph_init(&global->graph, 1 << 20);
    global->failures = minheap_create(fail_cmp);
    global->seqs = VALUE_SET;

    // First read and parse the DFA if any
    if (dfafile != NULL) {
        global->dfa = dfa_read(&engine, dfafile);
        if (global->dfa == NULL) {
            exit(1);
        }
    }

    // open the HVM file
    FILE *fp = fopen(fname, "r");
    if (fp == NULL) {
        fprintf(stderr, "%s: can't open %s\n", argv[0], fname);
        exit(1);
    }

    // read the file
    json_buf_t buf;
    buf.base = malloc(CHUNKSIZE);
    buf.len = 0;
    int n;
    while ((n = fread(&buf.base[buf.len], 1, CHUNKSIZE, fp)) > 0) {
        buf.len += n;
        buf.base = realloc(buf.base, buf.len + CHUNKSIZE);
    }
    fclose(fp);

    // parse the contents
	char *buf_orig = buf.base;
    struct json_value *jv = json_parse_value(&buf);
    assert(jv->type == JV_MAP);
	free(buf_orig);

    // travel through the json code contents to create the code array
    struct json_value *jc = dict_lookup(jv->u.map, "code", 4);
    assert(jc->type == JV_LIST);
    global->code = code_init_parse(&engine, jc);

    // Create an initial state
    struct context *init_ctx = calloc(1, sizeof(struct context) + MAX_CONTEXT_STACK * sizeof(hvalue_t));
    init_ctx->vars = VALUE_DICT;
    init_ctx->atomic = 1;
    init_ctx->initial = true;
    init_ctx->atomicFlag = true;
    value_ctx_push(init_ctx, VALUE_LIST);

    struct state *state = calloc(1, sizeof(struct state) + sizeof(hvalue_t) + 1);
    state->vars = VALUE_DICT;
    hvalue_t ictx = value_put_context(&engine, init_ctx);
    state->bagsize = 1;
    state_contexts(state)[0] = ictx;
    multiplicities(state)[0] = 1;
    state->stopbag = VALUE_DICT;
    state->dfa_state = global->dfa == NULL ? 0 : dfa_initial(global->dfa);

    // Needed for second phase
    global->processes = new_alloc(hvalue_t);
    global->callstacks = new_alloc(struct callstack *);
    *global->processes = ictx;
    struct callstack *cs = new_alloc(struct callstack);
    cs->arg = VALUE_LIST;
    cs->vars = VALUE_DICT;
    cs->return_address = CALLTYPE_PROCESS;
    *global->callstacks = cs;
    global->nprocesses = 1;

    // Run direct
    if (dflag) {
        global->run_direct = true;
        mutex_init(&run_mutex);
        mutex_init(&run_waiting);
        mutex_acquire(&run_waiting);
        run_count = 1;

        // Run the initializing thread to completion
        // TODO.  spawned threads should wait...
        run_thread(global, state, init_ctx);

        // Wait for other threads
        mutex_acquire(&run_mutex);
        if (run_count > 0) {
            mutex_release(&run_mutex);
            mutex_acquire(&run_waiting);
        }
        mutex_release(&run_mutex);
        exit(0);
    }

    // Create the hash table that maps states to nodes
    struct dict *visited = dict_new("visited", sizeof(struct node), 0, global->nworkers, false);

    // Allocate space for worker info
    struct worker *workers = calloc(global->nworkers, sizeof(*workers));
    for (unsigned int i = 0; i < global->nworkers; i++) {
        struct worker *w = &workers[i];
        w->visited = visited;
        w->global = global;
        w->timeout = timeout;
        w->start_barrier = &start_barrier;
        w->middle_barrier = &middle_barrier;
        w->end_barrier = &end_barrier;
        w->index = i;
        w->workers = workers;
        w->nworkers = global->nworkers;
        w->edges = calloc(global->nworkers, sizeof(struct edge *));
        w->profile = calloc(global->code.len, sizeof(*w->profile));

        // Create a context for evaluating invariants
        w->inv_step.ctx = calloc(1, sizeof(struct context) +
                                MAX_CONTEXT_STACK * sizeof(hvalue_t));
        // w->inv_step.ctx->name = value_put_atom(&engine, "__invariant__", 13);
        w->inv_step.ctx->vars = VALUE_DICT;
        w->inv_step.ctx->atomic = w->inv_step.ctx->readonly = 1;
        w->inv_step.ctx->atomicFlag = true;
        w->inv_step.ctx->interruptlevel = false;
        w->inv_step.engine.allocator = &w->allocator;
        w->inv_step.engine.values = global->values;

        w->alloc_buf = malloc(WALLOC_CHUNK);
        w->alloc_ptr = w->alloc_buf;
        w->alloc_buf16 = malloc(WALLOC_CHUNK);
        w->alloc_ptr16 = w->alloc_buf16;

        w->allocator.alloc = walloc;
        w->allocator.free = wfree;
        w->allocator.ctx = w;
        w->allocator.worker = i;
    }

    struct scc_worker *scc_workers = calloc(global->nworkers, sizeof(*scc_workers));
    for (unsigned int i = 0; i < global->nworkers; i++) {
        struct scc_worker *w = &scc_workers[i];
        w->global = global;
        w->scc_barrier = &scc_barrier;
    }

    // Put the state and value dictionaries in concurrent mode
    dict_set_concurrent(global->values);
    dict_set_concurrent(visited);

    // Put the initial state in the visited map
    mutex_t *lock;
    struct dict_assoc *hn = dict_find_lock(visited, &workers[0].allocator, state, state_size(state), NULL, &lock);
    struct node *node = (struct node *) &hn[1];
    memset(node, 0, sizeof(*node));
    node->state = state;
    node->lock = lock;
    mutex_release(lock);
    graph_add(&global->graph, node);

    // Compute how much table space is allocated
    global->allocated = global->graph.size * sizeof(struct node *) +
        dict_allocated(visited) + dict_allocated(global->values);

    // Start all but one of the workers, who'll wait on the start barrier
    for (unsigned int i = 1; i < global->nworkers; i++) {
        thread_create(worker, &workers[i]);
    }

    double before = gettime();

    // Run the last worker.
    worker(&workers[0]);

    // Compute how much memory was used, approximately
    unsigned long allocated = global->allocated;
    double phase1 = 0, phase2a = 0, phase2b = 0, phase3 = 0, start_wait = 0, middle_wait = 0, end_wait = 0;
    unsigned int fix_edge = 0;
    for (unsigned int i = 0; i < global->nworkers; i++) {
        struct worker *w = &workers[i];
        allocated += w->allocated;
        phase1 += w->phase1;
        phase2a += w->phase2a;
        phase2b += w->phase2b;
        phase3 += w->phase3;
        fix_edge += w->fix_edge;
        start_wait += w->start_wait;
        middle_wait += w->middle_wait;
        end_wait += w->end_wait;
#ifdef REPORT_WORKERS
        printf("W%u: %lf %lf %lf %lf %lf %lf %lf\n", i,
                w->phase1,
                w->phase2a,
                w->phase2b,
                w->phase3,
                w->start_wait/w->start_count,
                w->middle_wait/w->middle_count,
                w->end_wait/w->end_count);
#endif
    }
    printf("computing: %lf %lf %lf %lf (%lf %lf %lf %lf %u); waiting: %lf %lf %lf\n",
        phase1 / global->nworkers,
        phase2a / global->nworkers,
        phase2b / global->nworkers,
        phase3 / global->nworkers,
        phase1,
        phase2a,
        phase2b,
        phase3,
        fix_edge,
        start_wait / global->nworkers,
        middle_wait / global->nworkers,
        end_wait / global->nworkers);

    printf("#states %d (time %.2lfs, mem=%.2lfGB)\n", global->graph.size, gettime() - before, (double) allocated / (1L << 30));

    if (outfile == NULL) {
        exit(0);
    }

    dict_set_sequential(global->values);
    dict_set_sequential(visited);

    printf("Phase 3: analysis\n");
    if (minheap_empty(global->failures)) {
        double now = gettime();
        global->phase2 = true;
        global->scc_todo = scc_alloc(0, global->graph.size, NULL, NULL);

        // Start all but one of the workers, who'll wait on the start barrier
        for (unsigned int i = 1; i < global->nworkers; i++) {
            thread_create(scc_worker, &scc_workers[i]);
        }
        scc_worker(&scc_workers[0]);

        printf("%u components (%.2lf seconds)\n", global->ncomponents, gettime() - now);

#ifdef DUMP_GRAPH
        printf("digraph Harmony {\n");
        for (unsigned int i = 0; i < global->graph.size; i++) {
            struct node *node = global->graph.nodes[i];
            printf(" s%u [label=\"%u/%u\"]\n", i, i, node->component);
        }
        for (unsigned int i = 0; i < global->graph.size; i++) {
            struct node *node = global->graph.nodes[i];
            for (struct edge *edge = node->fwd; edge != NULL; edge = edge->fwdnext) {
                printf(" s%u -> s%u\n", node->id, edge->dst->id);
            }
        }
        printf("}\n");
#endif

        // mark the components that are "good" because they have a way out
        struct component *components = calloc(global->ncomponents, sizeof(*components));
        for (unsigned int i = 0; i < global->graph.size; i++) {
            struct node *node = global->graph.nodes[i];
			assert(node->component < global->ncomponents);
            struct component *comp = &components[node->component];
            if (comp->size == 0) {
                comp->rep = node;
                comp->all_same = value_state_all_eternal(node->state)
                    && value_ctx_all_eternal(node->state->stopbag);
            }
            else if (node->state->vars != comp->rep->state->vars ||
                        !value_state_all_eternal(node->state) ||
                        !value_ctx_all_eternal(node->state->stopbag)) {
                comp->all_same = false;
            }
            comp->size++;
            if (comp->good) {
                continue;
            }
            // if this component has a way out, it is good
            for (struct edge *edge = node->fwd;
                            edge != NULL && !comp->good; edge = edge->fwdnext) {
                if (edge->dst->component != node->component) {
                    comp->good = true;
                    break;
                }
            }
        }

        // components that have only one shared state and only eternal
        // threads are good because it means all its threads are blocked
        for (unsigned int i = 0; i < global->ncomponents; i++) {
            struct component *comp = &components[i];
            assert(comp->size > 0);
            if (!comp->good && comp->all_same) {
                comp->good = true;
                comp->final = true;
            }
        }

        // Look for states in final components
        for (unsigned int i = 0; i < global->graph.size; i++) {
            struct node *node = global->graph.nodes[i];
			assert(node->component < global->ncomponents);
            struct component *comp = &components[node->component];
            if (comp->final) {
                node->final = true;
                if (global->dfa != NULL &&
						!dfa_is_final(global->dfa, node->state->dfa_state)) {
                    struct failure *f = new_alloc(struct failure);
                    f->type = FAIL_BEHAVIOR;
                    f->edge = node->to_parent;
                    minheap_insert(global->failures, f);
                    // break;
                }
            }
        }

        if (minheap_empty(global->failures)) {
            // now count the nodes that are in bad components
            int nbad = 0;
            for (unsigned int i = 0; i < global->graph.size; i++) {
                struct node *node = global->graph.nodes[i];
                if (!components[node->component].good) {
                    nbad++;
                    struct failure *f = new_alloc(struct failure);
                    f->type = FAIL_TERMINATION;
                    if (node->fwd != NULL && node->fwd->fwdnext == NULL) {
                        f->edge = node->fwd;
                    }
                    else {
                        f->edge = node->to_parent;
                    }
                    minheap_insert(global->failures, f);
                    // break;
                }
            }

            if (nbad == 0 && !cflag) {
                for (unsigned int i = 0; i < global->graph.size; i++) {
                    global->graph.nodes[i]->visited = false;
                }
                for (unsigned int i = 0; i < global->graph.size; i++) {
                    struct node *node = global->graph.nodes[i];
                    if (components[node->component].size > 1) {
                        detect_busywait(global->failures, node);
                    }
                }
            }
        }
    }

#ifdef DUMP_GRAPH
    if (true) {
        FILE *df = fopen("charm.gv", "w");
        fprintf(df, "digraph Harmony {\n");
        for (unsigned int i = 0; i < global->graph.size; i++) {
            struct node *node = global->graph.nodes[i];
            fprintf(df, " s%u [label=\"%u/%u\"]\n", i, i, node->len);
        }
        for (unsigned int i = 0; i < global->graph.size; i++) {
            struct node *node = global->graph.nodes[i];
            for (struct edge *edge = node->fwd; edge != NULL; edge = edge->fwdnext) {
                struct state *state = node->state;
                unsigned int j;
                for (j = 0; j < state->bagsize; j++) {
                    if (state_contexts(state)[j] == edge->ctx) {
                        break;
                    }
                }
                assert(j < state->bagsize);
                fprintf(df, " s%u -> s%u [style=%s label=\"%u/%u\"]\n",
                        node->id, edge->dst->id,
                        edge->dst->to_parent == edge ? "solid" : "dashed",
                        multiplicities(state)[j],
                        edge->weight);
            }
        }
        fprintf(df, "}\n");
        fclose(df);
    }
#endif

    if (Dflag) {
        FILE *df = fopen("charm.dump", "w");
        assert(df != NULL);
        for (unsigned int i = 0; i < global->graph.size; i++) {
            struct node *node = global->graph.nodes[i];
            assert(node->id == i);
            fprintf(df, "\nNode %d:\n", node->id);
            fprintf(df, "    component: %d\n", node->component);
            if (node->to_parent != NULL) {
                fprintf(df, "    ancestors:");
                for (struct node *n = node->to_parent->src;; n = n->to_parent->src) {
                    fprintf(df, " %u", n->id);
                    if (n->to_parent == NULL) {
                        break;
                    }
                }
                fprintf(df, "\n");
            }
            fprintf(df, "    vars: %s\n", value_string(node->state->vars));
            fprintf(df, "    len: %u %u\n", node->len, node->steps);
            fprintf(df, "    fwd:\n");
            int eno = 0;
            for (struct edge *edge = node->fwd; edge != NULL; edge = edge->fwdnext, eno++) {
                fprintf(df, "        %d:\n", eno);
                struct context *ctx = value_get(edge->ctx, NULL);
                fprintf(df, "            node: %d (%d)\n", edge->dst->id, edge->dst->component);
                fprintf(df, "            context before: %"PRIx64" %d\n", edge->ctx, ctx->pc);
                ctx = value_get(edge->after, NULL);
                fprintf(df, "            context after:  %"PRIx64" %d\n", edge->after, ctx->pc);
                if (edge->choice != 0) {
                    fprintf(df, "            choice: %s\n", value_string(edge->choice));
                }
                if (edge->nlog > 0) {
                    fprintf(df, "            log:");
                    for (unsigned int j = 0; j < edge->nlog; j++) {
                        char *p = value_string(edge_log(edge)[j]);
                        fprintf(df, " %s", p);
                        free(p);
                    }
                    fprintf(df, "\n");
                }
            }
            fprintf(df, "    bwd:\n");
            eno = 0;
            for (struct edge *edge = node->bwd; edge != NULL; edge = edge->bwdnext, eno++) {
                fprintf(df, "        %d:\n", eno);
                fprintf(df, "            node: %d (%d)\n", edge->src->id, edge->src->component);
                struct context *ctx = value_get(edge->ctx, NULL);
                fprintf(df, "            context before: %"PRIx64" %d\n", edge->ctx, ctx->pc);
                ctx = value_get(edge->after, NULL);
                fprintf(df, "            context after:  %"PRIx64" %d\n", edge->after, ctx->pc);
                if (edge->choice != 0) {
                    fprintf(df, "            choice: %s\n", value_string(edge->choice));
                }
                if (edge->nlog > 0) {
                    fprintf(df, "            log:");
                    for (int j = 0; j < edge->nlog; j++) {
                        char *p = value_string(edge_log(edge)[j]);
                        fprintf(df, " %s", p);
                        free(p);
                    }
                    fprintf(df, "\n");
                }
            }
        }
        fclose(df);
    }

#ifdef OBSOLETE
    if (false) {
        FILE *df = fopen("charm.dump", "w");
        assert(df != NULL);
        char **table = malloc(global->graph.size * sizeof(char*));
        for (unsigned int i = 0; i < global->graph.size; i++) {
            struct node *node = global->graph.nodes[i];
            table[i] = state_string(node->state);
            fprintf(df, "%s\n", table[i]);
        }
        fclose(df);
    }
#endif // OBSOLETE

    // Look for data races
    // TODO.  Can easily be parallelized
	// TODO.  Don't need failures/warnings distinction any more
    struct minheap *warnings = minheap_create(fail_cmp);
    if (!Rflag && minheap_empty(global->failures)) {
        printf("Check for data races\n");
        for (unsigned int i = 0; i < global->graph.size; i++) {
            struct node *node = global->graph.nodes[i];
            graph_check_for_data_race(node, warnings, &engine);
            if (!minheap_empty(warnings)) {
                break;
            }
        }
    }

    bool no_issues = minheap_empty(global->failures) && minheap_empty(warnings);
    if (no_issues) {
        printf("No issues\n");
    }

    FILE *out = fopen(outfile, "w");
    if (out == NULL) {
        fprintf(stderr, "charm: can't create %s\n", outfile);
        exit(1);
    }

    printf("Phase 4: write results to %s\n", outfile);
    fflush(stdout);

    global->pretty = dict_lookup(jv->u.map, "pretty", 6);
    assert(global->pretty->type == JV_LIST);

    fprintf(out, "{\n");

    if (no_issues) {
        fprintf(out, "  \"issue\": \"No issues\",\n");
        fprintf(out, "  \"hvm\": ");
        json_dump(jv, out, 2);
        fprintf(out, ",\n");

        destutter1(&global->graph);

        // Output the symbols;
        struct dict *symbols = collect_symbols(&global->graph);
        fprintf(out, "  \"symbols\": {\n");
        struct symbol_env se = { .global = global, .out = out, .first = true };
        dict_iter(symbols, print_symbol, &se);
        fprintf(out, "\n");
        fprintf(out, "  },\n");

        // Only output nodes if there are symbols
        fprintf(out, "  \"nodes\": [\n");
        bool first = true;
        for (unsigned int i = 0; i < global->graph.size; i++) {
            struct node *node = global->graph.nodes[i];
            assert(node->id == i);
            if (node->reachable) {
                if (first) {
                    first = false;
                }
                else {
                    fprintf(out, ",\n");
                }
                fprintf(out, "    {\n");
                fprintf(out, "      \"idx\": %d,\n", node->id);
                fprintf(out, "      \"component\": %d,\n", node->component);
#ifdef notdef
                if (node->parent != NULL) {
                    fprintf(out, "      \"parent\": %d,\n", node->parent->id);
                }
                char *val = json_escape_value(node->state->vars);
                fprintf(out, "      \"value\": \"%s:%d\",\n", val, node->state->choosing != 0);
                free(val);
#endif
                print_transitions(out, symbols, node->fwd);
                if (i == 0) {
                    fprintf(out, "      \"type\": \"initial\"\n");
                }
                else if (node->final) {
                    fprintf(out, "      \"type\": \"terminal\"\n");
                }
                else {
                    fprintf(out, "      \"type\": \"normal\"\n");
                }
                fprintf(out, "    }");
            }
        }
        fprintf(out, "\n");
        fprintf(out, "  ],\n");

        fprintf(out, "  \"profile\": [\n");
        for (unsigned int pc = 0; pc < global->code.len; pc++) {
            unsigned int count = 0;
            for (unsigned int i = 0; i < global->nworkers; i++) {
                struct worker *w = &workers[i];
                count += w->profile[pc];
            }
            if (pc > 0) {
                fprintf(out, ",\n");
            }
            fprintf(out, "    %u", count);
        }
        fprintf(out, "\n");
        fprintf(out, "  ]\n");
    }
    else {
        // Find shortest "bad" path
        struct failure *bad = NULL;
        if (minheap_empty(global->failures)) {
            bad = minheap_getmin(warnings);
        }
        else {
            bad = minheap_getmin(global->failures);
        }

        // printf("BAD: %d %"PRIx64" %"PRIx64"\n", bad->edge->dst->id,
        //                    bad->edge->ctx, bad->edge->after);

        switch (bad->type) {
        case FAIL_SAFETY:
            printf("Safety Violation\n");
            fprintf(out, "  \"issue\": \"Safety violation\",\n");
            break;
        case FAIL_INVARIANT:
            {
                printf("Invariant Violation\n");
                assert(VALUE_TYPE(bad->address) == VALUE_PC);
                fprintf(out, "  \"issue\": \"Invariant violation\",\n");
                fprintf(out, "  \"invpc\": %d,\n", (int) VALUE_FROM_PC(bad->address));
            }
            break;
        case FAIL_FINALLY:
            {
                printf("Finally Predicate Violation\n");
                assert(VALUE_TYPE(bad->address) == VALUE_PC);
                fprintf(out, "  \"issue\": \"Finally predicate violation\",\n");
                fprintf(out, "  \"finpc\": %d,\n", (int) VALUE_FROM_PC(bad->address));
            }
            break;
        case FAIL_BEHAVIOR:
            printf("Behavior Violation: terminal state not final\n");
            fprintf(out, "  \"issue\": \"Behavior violation: terminal state not final\",\n");
            break;
        case FAIL_TERMINATION:
            printf("Non-terminating state\n");
            fprintf(out, "  \"issue\": \"Non-terminating state\",\n");
            break;
        case FAIL_BUSYWAIT:
            printf("Active busy waiting\n");
            fprintf(out, "  \"issue\": \"Active busy waiting\",\n");
            break;
        case FAIL_RACE:
            assert(VALUE_TYPE(bad->address) == VALUE_ADDRESS_SHARED);
            assert(bad->address != VALUE_ADDRESS_SHARED);
            char *addr = value_string(bad->address);
            char *json = json_string_encode(addr, strlen(addr));
            printf("Data race (%s)\n", json);
            fprintf(out, "  \"issue\": \"Data race (%s)\",\n", json);
            free(json);
            free(addr);
            break;
        default:
            panic("main: bad fail type");
        }

        fprintf(out, "  \"hvm\": ");
        json_dump(jv, out, 2);
        fprintf(out, ",\n");

        // If it was an invariant failure, add one more macrostep
        // to replay the invariant code.
        struct edge *edge;
        if (bad->type == FAIL_INVARIANT) {
            struct context *inv_ctx = calloc(1, sizeof(struct context) +
                                MAX_CONTEXT_STACK * sizeof(hvalue_t));
            inv_ctx->pc = VALUE_FROM_PC(bad->address);
            inv_ctx->vars = VALUE_DICT;
            inv_ctx->atomic = 1;
            inv_ctx->atomicFlag = true;
            inv_ctx->readonly = 1;

            hvalue_t args[2];
            args[0] = bad->edge->src->state->vars;
            args[1] = bad->edge->dst->state->vars;
            value_ctx_push(inv_ctx, value_put_list(&engine, args, sizeof(args)));

            hvalue_t inv_context = value_put_context(&engine, inv_ctx);

            edge = calloc(1, sizeof(struct edge));
            edge->src = edge->dst = bad->edge->dst;
            edge->ctx = inv_context;
            edge->choice = 0;
            edge->interrupt = false;
            edge->weight = 0;
            edge->after = inv_context;
            edge->ai = NULL;
            edge->nlog = 0;
            edge->nsteps = 65000;

            global->processes = realloc(global->processes, (global->nprocesses + 1) * sizeof(hvalue_t));
            global->callstacks = realloc(global->callstacks, (global->nprocesses + 1) * sizeof(struct callstack *));
            global->processes[global->nprocesses] = inv_context;
            struct callstack *cs = new_alloc(struct callstack);
            cs->pc = inv_ctx->pc;
            cs->arg = VALUE_LIST;
            cs->vars = VALUE_DICT;
            cs->return_address = (inv_ctx->pc << CALLTYPE_BITS) | CALLTYPE_PROCESS;
            global->callstacks[global->nprocesses] = cs;
            global->nprocesses++;
        }
        // TODO: Should be able to reuse more from last case
        else if (bad->type == FAIL_FINALLY) {
            struct context *inv_ctx = calloc(1, sizeof(struct context) +
                                MAX_CONTEXT_STACK * sizeof(hvalue_t));
            inv_ctx->pc = VALUE_FROM_PC(bad->address);
            inv_ctx->vars = VALUE_DICT;
            inv_ctx->atomic = 1;
            inv_ctx->atomicFlag = true;
            inv_ctx->readonly = 1;

            value_ctx_push(inv_ctx, VALUE_LIST);

            hvalue_t inv_context = value_put_context(&engine, inv_ctx);

            edge = calloc(1, sizeof(struct edge));
            edge->src = edge->dst = bad->edge->dst;
            edge->ctx = inv_context;
            edge->choice = 0;
            edge->interrupt = false;
            edge->weight = 0;
            edge->after = inv_context;
            edge->ai = NULL;
            edge->nlog = 0;
            edge->nsteps = 65000;

            global->processes = realloc(global->processes, (global->nprocesses + 1) * sizeof(hvalue_t));
            global->callstacks = realloc(global->callstacks, (global->nprocesses + 1) * sizeof(struct callstack *));
            global->processes[global->nprocesses] = inv_context;
            struct callstack *cs = new_alloc(struct callstack);
            cs->pc = inv_ctx->pc;
            cs->arg = VALUE_LIST;
            cs->vars = VALUE_DICT;
            cs->return_address = (inv_ctx->pc << CALLTYPE_BITS) | CALLTYPE_PROCESS;
            global->callstacks[global->nprocesses] = cs;
            global->nprocesses++;
        }
        else {
            edge = bad->edge;
        }

        fprintf(out, "  \"macrosteps\": [");
        path_recompute(global, edge);
        if (bad->type == FAIL_INVARIANT || bad->type == FAIL_SAFETY) {
            path_trim(global, &engine);
        }
        path_output(global, out);

        fprintf(out, "\n");
        fprintf(out, "  ]\n");
    }

    fprintf(out, "}\n");
	fclose(out);

    // iface_write_spec_graph_to_file(global, "iface.gv");
    // iface_write_spec_graph_to_json_file(global, "iface.json");

    free(global);
    return 0;
}<|MERGE_RESOLUTION|>--- conflicted
+++ resolved
@@ -1,18 +1,12 @@
 #include "head.h"
 
 #define _GNU_SOURCE
-<<<<<<< HEAD
-#include <sched.h>   //cpu_set_t, CPU_SET
-#include <stdint.h>
-
-=======
 #include <stdint.h>
 
 #ifdef USE_ATOMIC
 #include <stdatomic.h>
 #endif
 
->>>>>>> 7d7be6c9
 #ifdef _WIN32
 #include <windows.h>
 #else
@@ -2133,89 +2127,7 @@
             }
         }
     }
-<<<<<<< HEAD
-}
-
-static void worker(void *arg){
-    struct worker *w = arg;
-    struct global *global = w->global;
-
-#ifdef CPU_SET
-    if (w->index == 0) {
-        printf("pinning cores\n");
-    }
-    // Pin worker to a core
-    // TODO.  NUMA considerations
-    cpu_set_t cpuset;
-    CPU_ZERO(&cpuset);
-    if (getNumCores() == 64 && global->nworkers <= 32) {
-        // Try to schedule on the same chip
-        CPU_SET(2 * w->index, &cpuset);
-    }
-    else {
-        CPU_SET(w->index, &cpuset);
-    }
-    sched_setaffinity(0, sizeof(cpuset), &cpuset);
-#endif
-
-    for (int epoch = 0;; epoch++) {
-        barrier_wait(w->start_barrier);
-
-        // (first) parallel phase starts now
-		// printf("WORKER %d starting epoch %d\n", w->index, epoch);
-		do_work(w);
-
-        // wait for others to finish
-		// printf("WORKER %d finished epoch %d %u %u\n", w->index, epoch, w->count, w->node_id);
-        barrier_wait(w->middle_barrier);
-
-        if (global->phase2) {
-            work_phase2(w, global);
-            barrier_wait(w->end_barrier);
-            break;
-        }
-
-        // Wait for coordinator to have grown the graph table and hash tables
-        // In the mean time fix the forward edges
-        for (unsigned i = 0; i < w->nworkers; i++) {
-            struct edge **pe = &w->workers[i].edges[w->index], *e;
-            while ((e = *pe) != NULL) {
-                *pe = e->fwdnext;
-                struct node *src = e->src;
-                e->fwdnext = src->fwd;
-                src->fwd = e;
-            }
-        }
-
-        barrier_wait(w->end_barrier);
-
-		// printf("WORKER %d make stable %d %u %u\n", w->index, epoch, w->count, w->node_id);
-        value_make_stable(&global->values, w->index);
-        dict_make_stable(w->visited, w->index);
-
-        if (global->layer_done) {
-            // Fill the graph table
-            for (unsigned int i = 0; w->count != 0; i++) {
-                struct node *node = w->results;
-                node->id = w->node_id;
-                global->graph.nodes[w->node_id++] = node;
-                w->results = node->next;
-                w->count--;
-            }
-            assert(w->results == NULL);
-        }
-    }
-}
-
-void process_results(struct global *global, struct worker *w){
-    struct failure *f;
-    while ((f = w->failures) != NULL) {
-        w->failures = f->next;
-        minheap_insert(global->failures, f);
-    }
-=======
     barrier_wait(w->scc_barrier);
->>>>>>> 7d7be6c9
 }
 
 char *state_string(struct state *state){
