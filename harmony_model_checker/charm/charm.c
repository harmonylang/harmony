--- conflicted
+++ resolved
@@ -2115,11 +2115,7 @@
         }
 
         // find the strongly connected components
-<<<<<<< HEAD
-	printf("Find components\n");
-=======
         printf("find connected components\n");
->>>>>>> f51a5d7a
         unsigned int ncomponents = graph_find_scc(&global->graph);
         printf("%u components\n", ncomponents);
 
