--- conflicted
+++ resolved
@@ -53,10 +53,6 @@
 	dict->count = dict->old_count = 0;
 	dict->growth_threshold = 2;
 	dict->growth_factor = 10;
-<<<<<<< HEAD
-    dict->autogrow = true;
-=======
->>>>>>> 77fae0c7
 	dict->concurrent = concurrent;
     dict->align16 = align16;
 	dict->stable = dict->old_stable = calloc(sizeof(*dict->stable), initial_size);
@@ -73,14 +69,6 @@
             dict->workers[i].unstable = calloc(sizeof(struct dict_unstable), nworkers);
         }
     }
-<<<<<<< HEAD
-#ifdef HASHDICT_STATS
-    atomic_init(&dict->nstable_hits, 0);
-    atomic_init(&dict->nunstable_hits, 0);
-    atomic_init(&dict->nmisses, 0);
-#endif
-=======
->>>>>>> 77fae0c7
 	return dict;
 }
 
@@ -93,11 +81,7 @@
 	for (unsigned int i = 0; i < dict->length; i++) {
 		if (dict->stable[i] != NULL)
 			dict_assoc_delete(dict, dict->stable[i]);
-<<<<<<< HEAD
-		if (dict->unstable[i] != NULL)
-=======
 		if (dict->concurrent && dict->unstable[i] != NULL)
->>>>>>> 77fae0c7
 			dict_assoc_delete(dict, dict->unstable[i]);
 	}
 	for (unsigned int i = 0; i < dict->nlocks; i++) {
@@ -108,11 +92,7 @@
 	free(dict);
 }
 
-<<<<<<< HEAD
-static inline void dict_reinsert_when_resizing(struct dict *dict, struct dict_assoc *k) {
-=======
 static inline void dict_reinsert(struct dict *dict, struct dict_assoc *k) {
->>>>>>> 77fae0c7
     unsigned int n = hash_func((char *) &k[1] + k->val_len, k->len) % dict->length;
 	struct dict_assoc **sdb = &dict->stable[n];
     k->next = *sdb;
@@ -134,17 +114,10 @@
 	for (unsigned int i = 0; i < o; i++) {
 		struct dict_assoc **b = &old[i];
         struct dict_assoc *k = *b;
-<<<<<<< HEAD
-		*b = NULL;
-		while (k != NULL) {
-			struct dict_assoc *next = k->next;
-			dict_reinsert_when_resizing(dict, k);
-=======
 		// *b = NULL;
 		while (k != NULL) {
 			struct dict_assoc *next = k->next;
 			dict_reinsert(dict, k);
->>>>>>> 77fae0c7
 			k = next;
 		}
 	}
@@ -183,10 +156,6 @@
     // a lock
     unsigned int index = hash % dict->length;
     struct dict_assoc **sdb = &dict->stable[index];
-<<<<<<< HEAD
-    struct dict_assoc **udb = &dict->unstable[index];
-=======
->>>>>>> 77fae0c7
 	struct dict_assoc *k = *sdb;
 	while (k != NULL) {
 		if (k->len == keylen && memcmp((char *) &k[1] + k->val_len, key, keylen) == 0) {
@@ -218,11 +187,7 @@
 
     // If not concurrent may have to grow the table now
 	// if (!dict->concurrent && db->stable == NULL) {
-<<<<<<< HEAD
-	if (dict->autogrow && !dict->concurrent) {
-=======
 	if (!dict->concurrent) {
->>>>>>> 77fae0c7
 		double f = (double) dict->count / (double) dict->length;
 		if (f > dict->growth_threshold) {
 			dict_resize(dict, dict->length * dict->growth_factor - 1);
@@ -258,13 +223,7 @@
     unsigned int index = hash % dict->length;
     *lock = &dict->locks[index % dict->nlocks];
 
-<<<<<<< HEAD
-    struct dict_assoc **sdb = &dict->stable[index];
-    struct dict_assoc **udb = &dict->unstable[index];
-	struct dict_assoc *k = *sdb;
-=======
 	struct dict_assoc *k = dict->stable[index];
->>>>>>> 77fae0c7
 	while (k != NULL) {
 		if (k->len == keylen && memcmp((char *) &k[1] + k->val_len, key, keylen) == 0) {
             if (new != NULL) {
@@ -277,11 +236,8 @@
 	}
 
     // See if the item is in the unstable list
-<<<<<<< HEAD
-=======
     struct dict_assoc **udb = &dict->unstable[index];
     mutex_acquire(*lock);
->>>>>>> 77fae0c7
     k = *udb;
     while (k != NULL) {
         if (k->len == keylen && memcmp((char *) &k[1] + k->val_len, key, keylen) == 0) {
@@ -308,19 +264,6 @@
 // 'extra' is an additional number of bytes added to the value.
 struct dict_assoc *dict_find_new(struct dict *dict, struct allocator *al,
                             const void *key, unsigned int keylen,
-<<<<<<< HEAD
-                            unsigned int extra, bool *new, mutex_t **lock, uint32_t hash){
-    assert(al != NULL);
-    // uint32_t hash = hash_func(key, keylen);
-    unsigned int index = hash % dict->length;
-
-    if (lock != NULL) {
-        *lock = &dict->locks[index % dict->nlocks];
-    }
-
-    struct dict_assoc **sdb = &dict->stable[index];
-    struct dict_assoc **udb = &dict->unstable[index];
-=======
                             unsigned int extra, bool *new, uint32_t hash){
     assert(al != NULL);
     assert(!dict->concurrent);
@@ -328,7 +271,6 @@
     unsigned int index = hash % dict->length;
 
     struct dict_assoc **sdb = &dict->stable[index];
->>>>>>> 77fae0c7
 	struct dict_assoc *k = *sdb;
 	while (k != NULL) {
 		if (k->len == keylen && memcmp((char *) &k[1] + k->val_len, key, keylen) == 0) {
@@ -338,47 +280,6 @@
 		k = k->next;
 	}
 
-<<<<<<< HEAD
-    if (dict->concurrent) {
-        mutex_acquire(*lock);
-        // See if the item is in the unstable list
-        k = *udb;
-        while (k != NULL) {
-            if (k->len == keylen && memcmp((char *) &k[1] + k->val_len, key, keylen) == 0) {
-                *new = false;
-#ifdef HASHDICT_STATS
-                (void) atomic_fetch_add(&dict->nunstable_hits, 1);
-#endif
-                mutex_release(*lock);
-                return k;
-            }
-            k = k->next;
-        }
-    }
-
-    // If not concurrent may have to grow the table now
-	// if (!dict->concurrent && db->stable == NULL) {
-	if (dict->autogrow && !dict->concurrent) {
-		double f = (double) dict->count / (double) dict->length;
-		if (f > dict->growth_threshold) {
-			dict_resize(dict, dict->length * dict->growth_factor - 1);
-			return dict_find_new(dict, al, key, keylen, extra, new, lock, hash);
-		}
-	}
-
-    k = dict_assoc_new(dict, al, (char *) key, keylen, extra);
-    if (dict->concurrent) {
-        k->next = *udb;
-        *udb = k;
-        dict_unstable(dict, al, index, k);
-    }
-    else {
-        k->next = *sdb;
-        *sdb = k;
-		dict->count++;
-    }
-
-=======
     // See if we need to grow the table
     double f = (double) dict->count / (double) dict->length;
     if (f > dict->growth_threshold) {
@@ -391,7 +292,6 @@
     k->next = *sdb;
     *sdb = k;
     dict->count++;
->>>>>>> 77fae0c7
     *new = true;
 	return k;
 }
@@ -403,17 +303,6 @@
     return (char *) &k[1];
 }
 
-<<<<<<< HEAD
-void *dict_retrieve(const void *p, unsigned int *psize){
-    const struct dict_assoc *k = p;
-    if (psize != NULL) {
-        *psize = k->len;
-    }
-    return (char *) &k[1];
-}
-
-=======
->>>>>>> 77fae0c7
 // This assumes that the value is a pointer.  Returns NULL if there is
 // no entry but does not create an entry.
 void *dict_lookup(struct dict *dict, const void *key, unsigned int keylen) {
@@ -501,11 +390,7 @@
             struct dict_assoc *k = dict->old_stable[i];
             while (k != NULL) {
                 struct dict_assoc *next = k->next;
-<<<<<<< HEAD
-                dict_reinsert_when_resizing(dict, k);
-=======
                 dict_reinsert(dict, k);
->>>>>>> 77fae0c7
                 k = next;
             }
         }
