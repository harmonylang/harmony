#include "head.h"

#define _GNU_SOURCE

#include <stdarg.h>
#include <stdio.h>
#include <stdlib.h>
#include <stdbool.h>
#include <inttypes.h>
#include <string.h>
#include <ctype.h>
#include <assert.h>

#include "global.h"
#include "hashdict.h"
#include "value.h"
#include "strbuf.h"
#include "json.h"

void *value_get(hvalue_t v, unsigned int *psize){
    v &= ~VALUE_MASK;
    if (v == 0) {
        *psize = 0;
        return NULL;
    }
    return dict_retrieve((void *) v, psize);
}

// Like value_get, but allocate dynamic memory for it
void *value_copy(hvalue_t v, unsigned int *psize){
    v &= ~VALUE_MASK;
    if (v == 0) {
        *psize = 0;
        return NULL;
    }
    unsigned int size;
    void *p = dict_retrieve((void *) v, &size);
    void *r = malloc(size);
    memcpy(r, p, size);
    if (psize != NULL) {
        *psize = size;
    }
    return r;
}

// Like value_copy, but extend with given size and return old size
void *value_copy_extend(hvalue_t v, unsigned int inc, unsigned int *psize){
    v &= ~VALUE_MASK;
    if (v == 0) {
        *psize = 0;
        return inc == 0 ? NULL : malloc(inc);
    }
    unsigned int size;
    void *p = dict_retrieve((void *) v, &size);
    void *r = malloc(size + inc);
    memcpy(r, p, size);
    if (psize != NULL) {
        *psize = size;
    }
    return r;
}

hvalue_t value_put_atom(struct engine *engine, const void *p, int size){
    if (size == 0) {
        return VALUE_ATOM;
    }
    void *q = dict_find(engine->values->atoms, engine->allocator, p, size, NULL);
    return (hvalue_t) q | VALUE_ATOM;
}

hvalue_t value_put_set(struct engine *engine, void *p, int size){
    if (size == 0) {
        return VALUE_SET;
    }
    void *q = dict_find(engine->values->sets, engine->allocator, p, size, NULL);
    return (hvalue_t) q | VALUE_SET;
}

hvalue_t value_put_dict(struct engine *engine, void *p, int size){
    if (size == 0) {
        return VALUE_DICT;
    }
    void *q = dict_find(engine->values->dicts, engine->allocator, p, size, NULL);
    return (hvalue_t) q | VALUE_DICT;
}

hvalue_t value_put_list(struct engine *engine, void *p, int size){
    if (size == 0) {
        return VALUE_LIST;
    }
    void *q = dict_find(engine->values->lists, engine->allocator, p, size, NULL);
    return (hvalue_t) q | VALUE_LIST;
}

hvalue_t value_put_address(struct engine *engine, void *p, int size){
    if (size == 0) {
        return VALUE_ADDRESS;
    }
    void *q = dict_find(engine->values->addresses, engine->allocator, p, size, NULL);
    return (hvalue_t) q | VALUE_ADDRESS;
}

hvalue_t value_put_context(struct engine *engine, struct context *ctx){
	assert(ctx->pc >= 0);
    unsigned int size = sizeof(*ctx) + (ctx->sp * sizeof(hvalue_t));
    if (ctx->extended) {
        size += ctx_extent * sizeof(hvalue_t);
    }
    void *q = dict_find(engine->values->contexts, engine->allocator, ctx, size, NULL);
    return (hvalue_t) q | VALUE_CONTEXT;
}

int value_cmp_bool(hvalue_t v1, hvalue_t v2){
    return v1 == 0 ? -1 : 1;
}

int value_cmp_int(hvalue_t v1, hvalue_t v2){
    return (int64_t) v1 < (int64_t) v2 ? -1 : 1;
}

int value_cmp_atom(hvalue_t v1, hvalue_t v2){
    unsigned int size1, size2;
    char *s1 = value_get(v1, &size1);
    char *s2 = value_get(v2, &size2);
    unsigned int size = size1 < size2 ? size1 : size2;
    int cmp = strncmp(s1, s2, size);
    if (cmp != 0) {
        return cmp;
    }
    return size1 < size2 ? -1 : 1;
}

int value_cmp_pc(hvalue_t v1, hvalue_t v2){
    return v1 < v2 ? -1 : 1;
}

int value_cmp_dict(hvalue_t v1, hvalue_t v2){
    if (v1 == 0) {
        return v2 == 0 ? 0 : -1;
    }
    if (v2 == 0) {
        return 1;
    }
    void *p1 = (void *) v1, *p2 = (void *) v2;
    unsigned int size1, size2;
    hvalue_t *vals1 = dict_retrieve(p1, &size1);
    hvalue_t *vals2 = dict_retrieve(p2, &size2);
    size1 /= sizeof(hvalue_t);
    size2 /= sizeof(hvalue_t);
    unsigned int size = size1 < size2 ? size1 : size2;
    for (unsigned int i = 0; i < size; i++) {
        int cmp = value_cmp(vals1[i], vals2[i]);
        if (cmp != 0) {
            return cmp;
        }
    }
    return size1 < size2 ? -1 : 1;
}

int value_cmp_set(hvalue_t v1, hvalue_t v2){
    if (v1 == 0) {
        return v2 == 0 ? 0 : -1;
    }
    if (v2 == 0) {
        return 1;
    }
    void *p1 = (void *) v1, *p2 = (void *) v2;
    unsigned int size1, size2;
    hvalue_t *vals1 = dict_retrieve(p1, &size1);
    hvalue_t *vals2 = dict_retrieve(p2, &size2);
    size1 /= sizeof(hvalue_t);
    size2 /= sizeof(hvalue_t);
    unsigned int size = size1 < size2 ? size1 : size2;
    for (unsigned int i = 0; i < size; i++) {
        int cmp = value_cmp(vals1[i], vals2[i]);
        if (cmp != 0) {
            return cmp;
        }
    }
    return size1 < size2 ? -1 : 1;
}

int value_cmp_list(hvalue_t v1, hvalue_t v2){
    if (v1 == 0) {
        return v2 == 0 ? 0 : -1;
    }
    if (v2 == 0) {
        return 1;
    }
    void *p1 = (void *) v1, *p2 = (void *) v2;
    unsigned int size1, size2;
    hvalue_t *vals1 = dict_retrieve(p1, &size1);
    hvalue_t *vals2 = dict_retrieve(p2, &size2);
    size1 /= sizeof(hvalue_t);
    size2 /= sizeof(hvalue_t);
    unsigned int size = size1 < size2 ? size1 : size2;
    for (unsigned int i = 0; i < size; i++) {
        int cmp = value_cmp(vals1[i], vals2[i]);
        if (cmp != 0) {
            return cmp;
        }
    }
    return size1 < size2 ? -1 : 1;
}

int value_cmp_address(hvalue_t v1, hvalue_t v2){
    if (v1 == 0) {
        return v2 == 0 ? 0 : -1;
    }
    if (v2 == 0) {
        return 1;
    }
    void *p1 = (void *) v1, *p2 = (void *) v2;
    unsigned int size1, size2;
    hvalue_t *vals1 = dict_retrieve(p1, &size1);
    hvalue_t *vals2 = dict_retrieve(p2, &size2);
    size1 /= sizeof(hvalue_t);
    size2 /= sizeof(hvalue_t);
    unsigned int size = size1 < size2 ? size1 : size2;
    for (unsigned int i = 0; i < size; i++) {
        int cmp = value_cmp(vals1[i], vals2[i]);
        if (cmp != 0) {
            return cmp;
        }
    }
    return size1 < size2 ? -1 : 1;
}

// TODO.  Maybe should compare name tag, pc, ...
int value_cmp_context(hvalue_t v1, hvalue_t v2){
    void *p1 = (void *) v1, *p2 = (void *) v2;
    unsigned int size1, size2;
    char *s1 = dict_retrieve(p1, &size1);
    char *s2 = dict_retrieve(p2, &size2);
    int size = size1 < size2 ? size1 : size2;
    int cmp = memcmp(s1, s2, size);
    if (cmp != 0) {
        return cmp < 0 ? -1 : 1;
    }
    return size1 < size2 ? -1 : 1;
}

int value_cmp(hvalue_t v1, hvalue_t v2){
    if (v1 == v2) {
        return 0;
    }
    int t1 = VALUE_TYPE(v1);
    int t2 = VALUE_TYPE(v2);
    if (t1 != t2) {
        return t1 < t2 ? -1 : 1;
    }
    switch (t1) {
    case VALUE_BOOL:
        return value_cmp_bool(v1 & ~VALUE_MASK, v2 & ~VALUE_MASK);
    case VALUE_INT:
        return value_cmp_int(v1 & ~VALUE_MASK, v2 & ~VALUE_MASK);
    case VALUE_ATOM:
        return value_cmp_atom(v1 & ~VALUE_MASK, v2 & ~VALUE_MASK);
    case VALUE_PC:
        return value_cmp_pc(v1 & ~VALUE_MASK, v2 & ~VALUE_MASK);
    case VALUE_LIST:
        return value_cmp_list(v1 & ~VALUE_MASK, v2 & ~VALUE_MASK);
    case VALUE_DICT:
        return value_cmp_dict(v1 & ~VALUE_MASK, v2 & ~VALUE_MASK);
    case VALUE_SET:
        return value_cmp_set(v1 & ~VALUE_MASK, v2 & ~VALUE_MASK);
    case VALUE_ADDRESS:
        return value_cmp_address(v1 & ~VALUE_MASK, v2 & ~VALUE_MASK);
    case VALUE_CONTEXT:
        return value_cmp_context(v1 & ~VALUE_MASK, v2 & ~VALUE_MASK);
    default:
        panic("value_cmp: bad value type");
        return 0;
    }
}

static void value_string_bool(struct strbuf *sb, hvalue_t v) {
    v >>= VALUE_BITS;
    if (v != 0 && v != 1) {
        fprintf(stderr, "value_string_bool %"PRI_HVAL"\n", v);
        panic("value_string_bool: bad value");
    }
    assert(v == 0 || v == 1);
    strbuf_printf(sb, v == 0 ? "False" : "True");
}

static void value_json_bool(struct strbuf *sb, hvalue_t v) {
    v >>= VALUE_BITS;
    if (v != 0 && v != 1) {
        fprintf(stderr, "value_json_bool %"PRI_HVAL"\n", v);
        panic("value_json_bool: bad value");
    }
    assert(v == 0 || v == 1);
    strbuf_printf(sb, "{ \"type\": \"bool\", \"value\": \"%s\" }", v == 0 ? "False" : "True");
}

static void value_string_int(struct strbuf *sb, hvalue_t v) {
    int64_t w = (int64_t) VALUE_FROM_INT(v);
    strbuf_printf(sb, "%"PRId64"", (int64_t) w);
}

static void value_json_int(struct strbuf *sb, hvalue_t v) {
    int64_t w = (int64_t) VALUE_FROM_INT(v);
    strbuf_printf(sb, "{ \"type\": \"int\", \"value\": \"%"PRId64"\" }", (int64_t) w);
}

static void value_string_atom(struct strbuf *sb, hvalue_t v) {
    unsigned int size;
    char *s = value_get(v, &size);

    strbuf_append(sb, "\"", 1);
	while (size > 0) {
		switch (*s) {
		case '"':
			strbuf_append(sb, "\\\"", 2);
			break;
		case '\\':
			strbuf_append(sb, "\\\\", 2);
			break;
		case '\n':
			strbuf_append(sb, "\\n", 2);
			break;
		case '\r':
			strbuf_append(sb, "\\r", 2);
			break;
		default:
			strbuf_append(sb, s, 1);
		}
		s++;
		size--;
	}
    strbuf_append(sb, "\"", 1);
}

static void value_json_atom(struct strbuf *sb, hvalue_t v) {
    unsigned int size;
    char *s = value_get(v, &size);
    char *esc = json_escape(s, size);

    strbuf_printf(sb, "{ \"type\": \"atom\", \"value\": \"%s\" }", esc);
    free(esc);
}

static void value_string_pc(struct strbuf *sb, hvalue_t v) {
    assert(VALUE_FROM_PC(v) < 10000);      // debug
    strbuf_printf(sb, "PC(%u)", (unsigned int) VALUE_FROM_PC(v));
}

static void value_json_pc(struct strbuf *sb, hvalue_t v) {
    strbuf_printf(sb, "{ \"type\": \"pc\", \"value\": \"%u\" }", (unsigned int) VALUE_FROM_PC(v));
}

static void value_string_dict(struct strbuf *sb, hvalue_t v) {
    if (v == 0) {
        strbuf_printf(sb, "{:}");
        return;
    }

    void *p = (void *) v;
    unsigned int size;
    hvalue_t *vals = dict_retrieve(p, &size);
    size /= 2 * sizeof(hvalue_t);
    strbuf_printf(sb, "{ ");
    for (unsigned int i = 0; i < size; i++) {
        if (i != 0) {
            strbuf_printf(sb, ", ");
        }
        strbuf_value_string(sb, vals[2*i]);
        strbuf_printf(sb, ": ");
        strbuf_value_string(sb, vals[2*i+1]);
    }
    strbuf_printf(sb, " }");
}

static void value_json_dict(struct strbuf *sb, hvalue_t v) {
    if (v == 0) {
        strbuf_printf(sb, "{ \"type\": \"dict\", \"value\": [] }");
        return;
    }

    void *p = (void *) v;
    unsigned int size;
    hvalue_t *vals = dict_retrieve(p, &size);
    size /= 2 * sizeof(hvalue_t);

    strbuf_printf(sb, "{ \"type\": \"dict\", \"value\": [");
    for (unsigned int i = 0; i < size; i++) {
        if (i != 0) {
            strbuf_printf(sb, ", ");
        }
        strbuf_printf(sb, "{ \"key\": ");
        strbuf_value_json(sb, vals[2*i]);
        strbuf_printf(sb, ", \"value\": ");
        strbuf_value_json(sb, vals[2*i+1]);
        strbuf_printf(sb, " }");
    }
    strbuf_printf(sb, " ] }");
}

static void value_string_list(struct strbuf *sb, hvalue_t v) {
    if (v == 0) {
        strbuf_printf(sb, "[]");
        return;
    }

    void *p = (void *) v;
    unsigned int size;
    hvalue_t *vals = dict_retrieve(p, &size);
    size /= sizeof(hvalue_t);

    strbuf_printf(sb, "[ ");
    for (unsigned int i = 0; i < size; i++) {
        if (i != 0) {
            strbuf_printf(sb, ", ");
        }
        strbuf_value_string(sb, vals[i]);
    }
    strbuf_printf(sb, " ]");
}

static void value_string_set(struct strbuf *sb, hvalue_t v) {
    if (v == 0) {
        strbuf_printf(sb, "{}");
        return;
    }

    void *p = (void *) v;
    unsigned int size;
    hvalue_t *vals = dict_retrieve(p, &size);
    size /= sizeof(hvalue_t);

    strbuf_printf(sb, "{ ");
    for (unsigned int i = 0; i < size; i++) {
        if (i != 0) {
            strbuf_printf(sb, ", ");
        }
        strbuf_value_string(sb, vals[i]);
    }
    strbuf_printf(sb, " }");
}

static void value_json_list(struct strbuf *sb, hvalue_t v) {
    if (v == 0) {
        strbuf_printf(sb, "{ \"type\": \"list\", \"value\": [] }");
        return;
    }

    void *p = (void *) v;
    unsigned int size;
    hvalue_t *vals = dict_retrieve(p, &size);
    size /= sizeof(hvalue_t);

    strbuf_printf(sb, "{ \"type\": \"list\", \"value\": [");
    for (unsigned int i = 0; i < size; i++) {
        if (i != 0) {
            strbuf_printf(sb, ", ");
        }
        strbuf_value_json(sb, vals[i]);
    }
    strbuf_printf(sb, " ] }");
}

static void value_json_set(struct strbuf *sb, hvalue_t v) {
    if (v == 0) {
        strbuf_printf(sb, "{ \"type\": \"set\", \"value\": [] }");
        return;
    }

    void *p = (void *) v;
    unsigned int size;
    hvalue_t *vals = dict_retrieve(p, &size);
    size /= sizeof(hvalue_t);

    strbuf_printf(sb, "{ \"type\": \"set\", \"value\": [");
    for (unsigned int i = 0; i < size; i++) {
        if (i != 0) {
            strbuf_printf(sb, ", ");
        }
        strbuf_value_json(sb, vals[i]);
    }
    strbuf_printf(sb, " ] }");
}

static void strbuf_indices_string(struct strbuf *sb, const hvalue_t *vec, int size) {
    if (size == 0) {
        strbuf_printf(sb, "None");
        return;
    }
    char *s = value_string(vec[0]);
    assert(s[0] == '"');
	int len = strlen(s);
    strbuf_printf(sb, "%.*s", len - 2, s + 1);
    free(s);

    for (int i = 1; i < size; i++) {
        strbuf_printf(sb, "[");
        strbuf_value_string(sb, vec[i]);
        strbuf_printf(sb, "]");
    }
}

char *indices_string(const hvalue_t *vec, int size) {
    struct strbuf sb;

    strbuf_init(&sb);
    strbuf_indices_string(&sb, vec, size);
    return strbuf_convert(&sb);
}

static void value_string_address(struct strbuf *sb, hvalue_t v) {
    if (v == 0) {
        strbuf_printf(sb, "None");
        return;
    }

    void *p = (void *) v;
    unsigned int size;
    hvalue_t *indices = dict_retrieve(p, &size);
    size /= sizeof(hvalue_t);
    assert(size > 0);
    strbuf_indices_string(sb, indices, size);
}

static void value_json_address(struct strbuf *sb, hvalue_t v) {
    if (v == 0) {
        strbuf_printf(sb, "{ \"type\": \"address\", \"value\": [] }");
        return;
    }

    void *p = (void *) v;
    unsigned int size;
    hvalue_t *vals = dict_retrieve(p, &size);
    size /= sizeof(hvalue_t);
    assert(size > 0);
    strbuf_printf(sb, "{ \"type\": \"address\", \"value\": [");
    for (unsigned int i = 0; i < size; i++) {
        if (i != 0) {
            strbuf_printf(sb, ", ");
        }
        strbuf_value_json(sb, vals[i]);
    }

    strbuf_printf(sb, " ] }");
}

static void value_string_context(struct strbuf *sb, hvalue_t v) {
    struct context *ctx = value_get(v, NULL);
    strbuf_printf(sb, "CONTEXT(");
#ifdef SHORT
    strbuf_value_string(sb, ctx->name);
    strbuf_printf(sb, ", %d)", ctx->pc);
    free(name);
#else
    // strbuf_printf(sb, "name=");
    // strbuf_value_string(sb, ctx->name);
    strbuf_printf(sb, ",entry=%u", ctx->entry);
    // strbuf_printf(sb, ",arg=");
    // strbuf_value_string(sb, ctx->arg);
    strbuf_printf(sb, ",vars=");
    strbuf_value_string(sb, ctx->vars);
    if (ctx->extended) {
        strbuf_printf(sb, ",this=");
        strbuf_value_string(sb, ctx->ctx_this);
        if (ctx->ctx_trap_pc != 0) {
            strbuf_printf(sb, ",trap_pc=");
            strbuf_value_string(sb, ctx->ctx_trap_pc);
            strbuf_printf(sb, ",trap_arg=");
            strbuf_value_string(sb, ctx->ctx_trap_arg);
        }
        if (ctx->ctx_failure != 0) {
            strbuf_printf(sb, ",failure=");
            strbuf_value_string(sb, ctx->ctx_failure);
        }
    }

    strbuf_printf(sb, ",pc=%d", ctx->pc);
    strbuf_printf(sb, ",fp=%d", ctx->fp);
    strbuf_printf(sb, ",readonly=%d", ctx->readonly);
    strbuf_printf(sb, ",atomic=%d", ctx->atomic);
    strbuf_printf(sb, ",aflag=%d", ctx->atomicFlag);
    strbuf_printf(sb, ",il=%d", ctx->interruptlevel);
    strbuf_printf(sb, ",stopped=%d", ctx->stopped);
    strbuf_printf(sb, ",terminated=%d", ctx->terminated);
    strbuf_printf(sb, ",eternal=%d", ctx->eternal);

    strbuf_printf(sb, ",sp=%d,STACK[", ctx->sp);

    for (int i = 0; i < ctx->sp; i++) {
        if (i != 0) {
            strbuf_printf(sb, ",");
        }
        strbuf_value_string(sb, ctx_stack(ctx)[i]);
    }

    strbuf_printf(sb, "])");
#endif
}

static void value_json_context(struct strbuf *sb, hvalue_t v) {
    struct context *ctx = value_get(v, NULL);
    
    strbuf_printf(sb, "{ \"type\": \"context\", \"value\": {");
    strbuf_printf(sb, "\"entry\": %u", ctx->entry);
    // strbuf_printf(sb, ", \"arg\": ");
    // strbuf_value_json(sb, ctx->arg);
    strbuf_printf(sb, ", \"pc\": { \"type\": \"pc\", \"value\": \"%d\" }", ctx->pc);

    strbuf_printf(sb, " } }");
}

void strbuf_value_string(struct strbuf *sb, hvalue_t v){
    switch (VALUE_TYPE(v)) {
    case VALUE_BOOL:
        value_string_bool(sb, v & ~VALUE_MASK);
        break;
    case VALUE_INT:
        value_string_int(sb, v & ~VALUE_MASK);
        break;
    case VALUE_ATOM:
        value_string_atom(sb, v & ~VALUE_MASK);
        break;
    case VALUE_PC:
        value_string_pc(sb, v & ~VALUE_MASK);
        break;
    case VALUE_LIST:
        value_string_list(sb, v & ~VALUE_MASK);
        break;
    case VALUE_DICT:
        value_string_dict(sb, v & ~VALUE_MASK);
        break;
    case VALUE_SET:
        value_string_set(sb, v & ~VALUE_MASK);
        break;
    case VALUE_ADDRESS:
        value_string_address(sb, v & ~VALUE_MASK);
        break;
    case VALUE_CONTEXT:
        value_string_context(sb, v & ~VALUE_MASK);
        break;
    default:
        printf("bad value type: %p\n", (void *) v);
        panic("strbuf_value_string: bad value type");
    }
}

char *value_string(hvalue_t v){
    struct strbuf sb;
    strbuf_init(&sb);
    strbuf_value_string(&sb, v);
    return strbuf_convert(&sb);
}

void strbuf_value_json(struct strbuf *sb, hvalue_t v){
    switch VALUE_TYPE(v) {
    case VALUE_BOOL:
        value_json_bool(sb, v & ~VALUE_MASK);
        break;
    case VALUE_INT:
        value_json_int(sb, v & ~VALUE_MASK);
        break;
    case VALUE_ATOM:
        value_json_atom(sb, v & ~VALUE_MASK);
        break;
    case VALUE_PC:
        value_json_pc(sb, v & ~VALUE_MASK);
        break;
    case VALUE_LIST:
        value_json_list(sb, v & ~VALUE_MASK);
        break;
    case VALUE_DICT:
        value_json_dict(sb, v & ~VALUE_MASK);
        break;
    case VALUE_SET:
        value_json_set(sb, v & ~VALUE_MASK);
        break;
    case VALUE_ADDRESS:
        value_json_address(sb, v & ~VALUE_MASK);
        break;
    case VALUE_CONTEXT:
        value_json_context(sb, v & ~VALUE_MASK);
        break;
    default:
        printf("bad value type: %p\n", (void *) v);
        panic("strbuf_value_json: bad value type");
    }
}

char *value_json(hvalue_t v){
    struct strbuf sb;
    strbuf_init(&sb);
    strbuf_value_json(&sb, v);
    return strbuf_convert(&sb);
}

bool atom_cmp(json_buf_t buf, char *s){
    unsigned int n = strlen(s);
    if (n != buf.len) {
        return false;
    }
    return strncmp(buf.base, s, n) == 0;
}

hvalue_t value_bool(struct dict *map){
    struct json_value *value = dict_lookup(map, "value", 5);
    assert(value->type == JV_ATOM);
    if (atom_cmp(value->u.atom, "False")) {
        return VALUE_FALSE;
    }
    if (atom_cmp(value->u.atom, "True")) {
        return VALUE_TRUE;
    }
    panic("value_bool: bad value");
    return 0;
}

hvalue_t value_int(struct dict *map){
    struct json_value *value = dict_lookup(map, "value", 5);
    assert(value->type == JV_ATOM);
    hvalue_t v;
    if (atom_cmp(value->u.atom, "inf")) {
        v = VALUE_MAX;
    }
    else if (atom_cmp(value->u.atom, "-inf")) {
        v = VALUE_MIN;
    }
    else {
        char *copy = malloc(value->u.atom.len + 1);
        memcpy(copy, value->u.atom.base, value->u.atom.len);
        copy[value->u.atom.len] = 0;
        v = atol(copy);
        free(copy);
    }
    return VALUE_TO_INT(v);
}

hvalue_t value_pc(struct dict *map){
    struct json_value *value = dict_lookup(map, "value", 5);
    assert(value->type == JV_ATOM);
    char *copy = malloc(value->u.atom.len + 1);
    memcpy(copy, value->u.atom.base, value->u.atom.len);
    copy[value->u.atom.len] = 0;
    long v = atol(copy);
    free(copy);
    return VALUE_TO_PC(v);
}

hvalue_t value_atom(struct engine *engine, struct dict *map){
    struct json_value *value = dict_lookup(map, "value", 5);
    assert(value->type == JV_ATOM);
    if (value->u.atom.len == 0) {
        return VALUE_ATOM;
    }
    void *p = dict_find(engine->values->atoms, engine->allocator, value->u.atom.base, value->u.atom.len, NULL);
    return (hvalue_t) p | VALUE_ATOM;
}

hvalue_t value_dict(struct engine *engine, struct dict *map){
    struct json_value *value = dict_lookup(map, "value", 5);
    assert(value->type == JV_LIST);
    if (value->u.list.nvals == 0) {
        return VALUE_DICT;
    }
    hvalue_t *vals = malloc(value->u.list.nvals * sizeof(hvalue_t) * 2);
    for (unsigned int i = 0; i < value->u.list.nvals; i++) {
        struct json_value *jv = value->u.list.vals[i];
        assert(jv->type == JV_MAP);
        struct json_value *k = dict_lookup(jv->u.map, "key", 3);
        assert(k->type == JV_MAP);
        struct json_value *v = dict_lookup(jv->u.map, "value", 5);
        assert(v->type == JV_MAP);
        vals[2*i] = value_from_json(engine, k->u.map);
        vals[2*i+1] = value_from_json(engine, v->u.map);
    }

    // vals is sorted already by harmony compiler
    void *p = dict_find(engine->values->dicts, engine->allocator, vals,
                    value->u.list.nvals * sizeof(hvalue_t) * 2, NULL);
    free(vals);
    return (hvalue_t) p | VALUE_DICT;
}

hvalue_t value_set(struct engine *engine, struct dict *map){
    struct json_value *value = dict_lookup(map, "value", 5);
    assert(value->type == JV_LIST);
    if (value->u.list.nvals == 0) {
        return (hvalue_t) VALUE_SET;
    }
    hvalue_t *vals = malloc(value->u.list.nvals * sizeof(hvalue_t));
    for (unsigned int i = 0; i < value->u.list.nvals; i++) {
        struct json_value *jv = value->u.list.vals[i];
        assert(jv->type == JV_MAP);
        vals[i] = value_from_json(engine, jv->u.map);
    }

    // vals is sorted already by harmony compiler
    void *p = dict_find(engine->values->sets, engine->allocator, vals, value->u.list.nvals * sizeof(hvalue_t), NULL);
    free(vals);
    return (hvalue_t) p | VALUE_SET;
}

hvalue_t value_list(struct engine *engine, struct dict *map){
    struct json_value *value = dict_lookup(map, "value", 5);
    assert(value->type == JV_LIST);
    if (value->u.list.nvals == 0) {
        return (hvalue_t) VALUE_LIST;
    }
    hvalue_t *vals = malloc(value->u.list.nvals * sizeof(hvalue_t));
    for (unsigned int i = 0; i < value->u.list.nvals; i++) {
        struct json_value *jv = value->u.list.vals[i];
        assert(jv->type == JV_MAP);
        vals[i] = value_from_json(engine, jv->u.map);
    }
    void *p = dict_find(engine->values->lists, engine->allocator, vals, value->u.list.nvals * sizeof(hvalue_t), NULL);
    free(vals);
    return (hvalue_t) p | VALUE_LIST;
}

hvalue_t value_address(struct engine *engine, struct dict *map){
    struct json_value *value = dict_lookup(map, "value", 5);
    assert(value->type == JV_LIST);
    if (value->u.list.nvals == 0) {
        return (hvalue_t) VALUE_ADDRESS;
    }
    hvalue_t *vals = malloc(value->u.list.nvals * sizeof(hvalue_t));
    for (unsigned int i = 0; i < value->u.list.nvals; i++) {
        struct json_value *jv = value->u.list.vals[i];
        assert(jv->type == JV_MAP);
        vals[i] = value_from_json(engine, jv->u.map);
    }
    void *p = dict_find(engine->values->addresses, engine->allocator, vals,
                            value->u.list.nvals * sizeof(hvalue_t), NULL);
    free(vals);
    return (hvalue_t) p | VALUE_ADDRESS;
}

hvalue_t value_from_json(struct engine *engine, struct dict *map){
    struct json_value *type = dict_lookup(map, "type", 4);
    assert(type != 0);
    assert(type->type == JV_ATOM);
    if (atom_cmp(type->u.atom, "bool")) {
        return value_bool(map);
    }
    else if (atom_cmp(type->u.atom, "int")) {
        return value_int(map);
    }
    else if (atom_cmp(type->u.atom, "atom")) {
        return value_atom(engine, map);
    }
    else if (atom_cmp(type->u.atom, "list")) {
        return value_list(engine, map);
    }
    else if (atom_cmp(type->u.atom, "dict")) {
        return value_dict(engine, map);
    }
    else if (atom_cmp(type->u.atom, "set")) {
        return value_set(engine, map);
    }
    else if (atom_cmp(type->u.atom, "pc")) {
        return value_pc(map);
    }
    else if (atom_cmp(type->u.atom, "address")) {
        return value_address(engine, map);
    }
    else {
        panic("value_from_json: bad type");
        return 0;
    }
}

// Memory allocation that returns pointers aligned to 1 << VALUE_BITS
static void *align_alloc(size_t size){
    char *q = malloc(size + (1 << VALUE_BITS));
    size_t offset = (1 << VALUE_BITS) - (((size_t) q) & VALUE_MASK);
    char *p = q + offset;
    p[-1] = offset;
    return p;
}

// Corresponding free
static void align_free(void *p){
    int offset = *((char *) p - 1);
    free(((char *) p) - offset);
}

// Try to figure out the "native" alignment of this machine.  It's
// probably good enough
#define N_ALIGN_TESTS 16
static bool align_test(){
    for (int i = 0; i < N_ALIGN_TESTS; i++) {
        if (((hvalue_t) malloc(1) & VALUE_MASK) != 0) {
            return false;
        }
    }
    return true;
}

void value_init(struct values_t *values, unsigned int nworkers){
    if (align_test()) {
        // printf("malloc appears aligned to %d bytes\n", 1 << VALUE_BITS);
        values->atoms = dict_new("atoms", 0, 0, nworkers, NULL, NULL);
        values->dicts = dict_new("dicts", 0, 0, nworkers, NULL, NULL);
        values->sets = dict_new("sets", 0, 0, nworkers, NULL, NULL);
        values->lists = dict_new("lists", 0, 0, nworkers, NULL, NULL);
        values->addresses = dict_new("addresses", 0, 0, nworkers, NULL, NULL);
        values->contexts = dict_new("contexts", 0, 0, nworkers, NULL, NULL);
    }
    else {
        values->atoms = dict_new("atoms", 0, 0, nworkers, align_alloc, align_free);
        values->dicts = dict_new("dicts", 0, 0, nworkers, align_alloc, align_free);
        values->sets = dict_new("sets", 0, 0, nworkers, align_alloc, align_free);
        values->lists = dict_new("lists", 0, 0, nworkers, align_alloc, align_free);
        values->addresses = dict_new("addresses", 0, 0, nworkers, align_alloc, align_free);
        values->contexts = dict_new("contexts", 0, 0, nworkers, align_alloc, align_free);
    }
}

void value_set_concurrent(struct values_t *values){
    dict_set_concurrent(values->atoms);
    dict_set_concurrent(values->dicts);
    dict_set_concurrent(values->sets);
    dict_set_concurrent(values->lists);
    dict_set_concurrent(values->addresses);
    dict_set_concurrent(values->contexts);
}

void value_make_stable(struct values_t *values, unsigned int worker){
    dict_make_stable(values->atoms, worker);
    dict_make_stable(values->dicts, worker);
    dict_make_stable(values->sets, worker);
    dict_make_stable(values->lists, worker);
    dict_make_stable(values->addresses, worker);
    dict_make_stable(values->contexts, worker);
}

void value_grow_prepare(struct values_t *values) {
    dict_grow_prepare(values->atoms);
    dict_grow_prepare(values->dicts);
    dict_grow_prepare(values->sets);
    dict_grow_prepare(values->lists);
    dict_grow_prepare(values->addresses);
    dict_grow_prepare(values->contexts);
}

void value_set_sequential(struct values_t *values){
    dict_set_sequential(values->atoms);
    dict_set_sequential(values->dicts);
    dict_set_sequential(values->sets);
    dict_set_sequential(values->lists);
    dict_set_sequential(values->addresses);
    dict_set_sequential(values->contexts);
}

// Store key:value in the given dictionary and returns its value code
// in *result.  May fail if allow_inserts is false and key does not exist
bool value_dict_trystore(struct engine *engine, hvalue_t dict, hvalue_t key, hvalue_t value, bool allow_inserts, hvalue_t *result){
    assert(VALUE_TYPE(dict) == VALUE_DICT);

    hvalue_t *vals;
    unsigned int size;
    if (dict == VALUE_DICT) {
        vals = NULL;
        size = 0;
    }
    else {
        vals = value_get(dict, &size);
        size /= sizeof(hvalue_t);
        assert(size % 2 == 0);
    }

    unsigned int i;
    for (i = 0; i < size; i += 2) {
        if (vals[i] == key) {
            if (vals[i + 1] == value) {
                *result = dict;
                return true;
            }
            int n = size * sizeof(hvalue_t);
            hvalue_t copy[size];
            memcpy(copy, vals, n);
            copy[i + 1] = value;
            hvalue_t v = value_put_dict(engine, copy, n);
            *result = v;
            return true;
        }
        if (value_cmp(vals[i], key) > 0) {
            break;
        }
    }

    if (!allow_inserts) {
        return false;
    }

    int n = (size + 2) * sizeof(hvalue_t);
    hvalue_t nvals[size + 2];
    memcpy(nvals, vals, i * sizeof(hvalue_t));
    nvals[i] = key;
    nvals[i+1] = value;
    memcpy(&nvals[i+2], &vals[i], (size - i) * sizeof(hvalue_t));
    hvalue_t v = value_put_dict(engine, nvals, n);
    *result = v;
    return true;
}

hvalue_t value_dict_store(struct engine *engine, hvalue_t dict, hvalue_t key, hvalue_t value){
    hvalue_t result;
    bool r = value_dict_trystore(engine, dict, key, value, true, &result);
    if (!r) {
        fprintf(stderr, "value_dict_store: failed\n");
        exit(1);
    }
    return result;
}

bool value_trystore(struct engine *engine, hvalue_t root, hvalue_t key, hvalue_t value, bool allow_inserts, hvalue_t *result){
    assert(VALUE_TYPE(root) == VALUE_DICT || VALUE_TYPE(root) == VALUE_LIST);

    unsigned int size;
    hvalue_t *vals = value_get(root, &size);
    unsigned int n = size / sizeof(hvalue_t);

    if (VALUE_TYPE(root) == VALUE_DICT) {
        assert(n % 2 == 0);
        unsigned int i;
        for (i = 0; i < n; i += 2) {
            if (vals[i] == key) {
                if (vals[i + 1] == value) {
                    *result = root;
                    return true;
                }
                hvalue_t nvals[n];
                memcpy(nvals, vals, size);
                nvals[i + 1] = value;
                hvalue_t v = value_put_dict(engine, nvals, size);
                *result = v;
                return true;
            }
            if (value_cmp(vals[i], key) > 0) {
                break;
            }
        }

        if (!allow_inserts) {
            return false;
        }

        size += 2 * sizeof(hvalue_t);
        hvalue_t nvals[n + 2];
        memcpy(nvals, vals, i * sizeof(hvalue_t));
        nvals[i] = key;
        nvals[i+1] = value;
        memcpy(&nvals[i+2], &vals[i], (n - i) * sizeof(hvalue_t));
        hvalue_t v = value_put_dict(engine, nvals, size);
        *result = v;
        return true;
    }
    else {
        assert(VALUE_TYPE(root) == VALUE_LIST);
        if (VALUE_TYPE(key) != VALUE_INT) {
            return false;
        }
        unsigned int index = (unsigned int) VALUE_FROM_INT(key);
        if (index > n) {
            return false;
        }
        unsigned int nsize;
        if (index == n) {
            if (!allow_inserts) {
                return false;
            }
            nsize = size + sizeof(hvalue_t);
        }
        else {
            if (vals[index] == value) {
                *result = root;
                return true;
            }
            nsize = size;
        }
<<<<<<< HEAD
        hvalue_t nvals[size / sizeof(hvalue_t)];
=======
        hvalue_t nvals[nsize / sizeof(hvalue_t)];
>>>>>>> ead48576
        memcpy(nvals, vals, size);
        nvals[index] = value;
        hvalue_t v = value_put_list(engine, nvals, nsize);
        *result = v;
        return true;
    }
}

hvalue_t value_store(struct engine *engine, hvalue_t root, hvalue_t key, hvalue_t value){
    hvalue_t result;
    bool r = value_trystore(engine, root, key, value, true, &result);
    if (!r) {
        fprintf(stderr, "value_store: failed\n");
        exit(1);
    }
    return result;
}

hvalue_t value_dict_load(hvalue_t dict, hvalue_t key){
    assert(VALUE_TYPE(dict) == VALUE_DICT);

    hvalue_t *vals;
    unsigned int size;
    if (dict == VALUE_DICT) {
        vals = NULL;
        size = 0;
    }
    else {
        vals = value_get(dict, &size);
        size /= sizeof(hvalue_t);
        assert(size % 2 == 0);
    }

    unsigned int i;
    for (i = 0; i < size; i += 2) {
        if (vals[i] == key) {
            return vals[i + 1];
        }
        /*
            if (value_cmp(vals[i], key) > 0) {
                break;
            }
        */
    }

    printf("CAN'T FIND %s in %s\n", value_string(key), value_string(dict));
    panic("dict_load");
    return 0;
}

hvalue_t value_dict_remove(struct engine *engine, hvalue_t dict, hvalue_t key){
    assert(VALUE_TYPE(dict) == VALUE_DICT);

    hvalue_t *vals;
    unsigned int size;
    if (dict == VALUE_DICT) {
        return VALUE_DICT;
    }
    vals = value_get(dict, &size);
    size /= sizeof(hvalue_t);
    assert(size % 2 == 0);

    if (size == 2) {
        return vals[0] == key ? VALUE_DICT : dict;
    }

    for (unsigned int i = 0; i < size; i += 2) {
        if (vals[i] == key) {
            int n = (size - 2) * sizeof(hvalue_t);
            hvalue_t copy[size - 2];
            memcpy(copy, vals, i * sizeof(hvalue_t));
            memcpy(&copy[i], &vals[i+2],
                   (size - i - 2) * sizeof(hvalue_t));
            hvalue_t v = value_put_dict(engine, copy, n);
            return v;
        }
        /*
            if (value_cmp(vals[i], key) > 0) {
                assert(false);
            }
        */
    }

    return dict;
}

hvalue_t value_remove(struct engine *engine, hvalue_t root, hvalue_t key){
    assert(VALUE_TYPE(root) == VALUE_DICT || VALUE_TYPE(root) == VALUE_LIST);

    unsigned int size;
    hvalue_t *vals = value_get(root, &size);
    if (size == 0) {
        return root;
    }
    unsigned int n = size / sizeof(hvalue_t);

    if (VALUE_TYPE(root) == VALUE_DICT) {
        assert(size % 2 == 0);

        if (n == 2) {
            return vals[0] == key ? VALUE_DICT : root;
        }

        for (unsigned i = 0; i < n; i += 2) {
            if (vals[i] == key) {
                size -= 2 * sizeof(hvalue_t);
                hvalue_t copy[size / sizeof(hvalue_t)];
                memcpy(copy, vals, i * sizeof(hvalue_t));
                memcpy(&copy[i], &vals[i+2],
                       (n - i - 2) * sizeof(hvalue_t));
                hvalue_t v = value_put_dict(engine, copy, size);
                return v;
            }
            /* Not worth it
                if (value_cmp(vals[i], key) > 0) {
                    assert(false);
                }
            */
        }
    }
    else {
        assert(VALUE_TYPE(root) == VALUE_LIST);
        if (VALUE_TYPE(key) != VALUE_INT) {
            fprintf(stderr, "value_remove: not an int\n");
            return root;
        }
        unsigned int index = (unsigned int) VALUE_FROM_INT(key);
        if (index >= n) {
            return root;
        }
        size -= sizeof(hvalue_t);
        hvalue_t copy[size / sizeof(hvalue_t)];
        memcpy(copy, vals, index * sizeof(hvalue_t));
        memcpy(&copy[index], &vals[index+1],
               (n - index - 1) * sizeof(hvalue_t));
        hvalue_t v = value_put_list(engine, copy, size);
        return v;
    }

    return root;
}

// Try to load from either a dict (by key) or a string or list (by index).
bool value_tryload(
    struct engine *engine,
    hvalue_t root,
    hvalue_t key,
    hvalue_t *result
){
    if (VALUE_TYPE(root) == VALUE_ATOM) {
        if (VALUE_TYPE(key) != VALUE_INT) {
            return false;
        }
        key = VALUE_FROM_INT(key);
        unsigned int size;
        char *chars = value_get(root, &size);
        if (key >= (unsigned int) size) {
            return false;
        }
        *result = value_put_atom(engine, chars + key, 1);
        return true;
    }

    if (VALUE_TYPE(root) == VALUE_LIST) {
        if (VALUE_TYPE(key) != VALUE_INT) {
            return false;
        }
        key = VALUE_FROM_INT(key);
        unsigned int size;
        hvalue_t *vals = value_get(root, &size);
        size /= sizeof(hvalue_t);
        if (key >= (unsigned int) size) {
            return false;
        }
        *result = vals[key];
        return true;
    }

    if (VALUE_TYPE(root) == VALUE_DICT) {
        hvalue_t *vals;
        unsigned int size;
        vals = value_get(root, &size);
        size /= sizeof(hvalue_t);
        assert(size % 2 == 0);

        for (unsigned int i = 0; i < size; i += 2) {
            if (vals[i] == key) {
                *result = vals[i + 1];
                return true;
            }
            /*
                if (value_cmp(vals[i], key) > 0) {
                    break;
                }
            */
        }
    }

    return false;
}

hvalue_t value_bag_add(struct engine *engine, hvalue_t bag, hvalue_t v, int multiplicity){
    hvalue_t count;
    assert(VALUE_TYPE(bag) == VALUE_DICT);
    if (value_tryload(engine, bag, v, &count)) {
        assert(VALUE_TYPE(count) == VALUE_INT);
        assert(count != VALUE_INT);
        count += multiplicity << VALUE_BITS;
        return value_dict_store(engine, bag, v, count);
    }
    else {
        return value_dict_store(engine, bag, v, VALUE_TO_INT(1));
    }
}

hvalue_t value_bag_remove(struct engine *engine, hvalue_t bag, hvalue_t v){
    assert(VALUE_TYPE(bag) == VALUE_DICT);
    hvalue_t count = value_dict_load(bag, v);
    assert(VALUE_TYPE(count) == VALUE_INT);
    count -= 1 << VALUE_BITS;
    if (count == VALUE_INT) {
        return value_dict_remove(engine, bag, v);
    }
    else {
        return value_dict_store(engine, bag, v, count);
    }
}

<<<<<<< HEAD
void value_ctx_push(struct context *ctx, hvalue_t v){
    // TODO.  Check for stack overflow
=======
bool value_ctx_push(struct context *ctx, hvalue_t v){
    if (ctx->sp == MAX_CONTEXT_STACK - ctx_extent) {
        return false;
    }
>>>>>>> ead48576
    ctx_stack(ctx)[ctx->sp++] = v;
    return true;
}

hvalue_t value_ctx_pop(struct context *ctx){
    assert(ctx->sp > 0);
    return ctx_stack(ctx)[--ctx->sp];
}

void value_ctx_extend(struct context *ctx){
    if (ctx->extended) {
        return;
    }
    memmove(&ctx->thestack[ctx_extent], ctx->thestack, ctx->sp * sizeof(hvalue_t));
    memset(ctx->thestack, 0, ctx_extent * sizeof(hvalue_t));
    ctx->ctx_this = VALUE_DICT;
    ctx->extended = true;
}

hvalue_t value_ctx_failure(struct context *ctx, struct engine *engine, char *fmt, ...){
    va_list args;

    assert(!ctx->failed);
    value_ctx_extend(ctx);
    assert(ctx->ctx_failure == 0);

    struct strbuf sb;
    strbuf_init(&sb);
    va_start(args, fmt);
    strbuf_vprintf(&sb, fmt, args);
    va_end(args);
    ctx->ctx_failure = value_put_atom(engine, strbuf_getstr(&sb), strbuf_getlen(&sb));
    ctx->failed = true;
    strbuf_deinit(&sb);

    return 0;
}

bool value_state_all_eternal(struct state *state) {
    if (state->bagsize == 0) {
        return true;
    }
    for (unsigned int i = 0; i < state->bagsize; i++) {
        assert(VALUE_TYPE(state->contexts[i]) == VALUE_CONTEXT);
        struct context *ctx = value_get(state->contexts[i], NULL);
        if (!ctx->eternal) {
            return false;
        }
    }
    return true;
}

bool value_ctx_all_eternal(hvalue_t ctxbag) {
    if (ctxbag == VALUE_DICT) {     // optimization
        return true;
    }
    unsigned int size;
    hvalue_t *vals = value_get(ctxbag, &size);
    size /= sizeof(hvalue_t);
    for (unsigned int i = 0; i < size; i += 2) {
        assert(VALUE_TYPE(vals[i]) == VALUE_CONTEXT);
        assert(VALUE_TYPE(vals[i + 1]) == VALUE_INT);
        struct context *ctx = value_get(vals[i], NULL);
        assert(ctx != NULL);
        if (!ctx->eternal) {
            return false;
        }
    }
    return true;
}

void context_remove(struct state *state, hvalue_t ctx){
    for (unsigned int i = 0; i < state->bagsize; i++) {
        if (state->contexts[i] == ctx) {
            if (multiplicities(state)[i] > 1) {
                multiplicities(state)[i]--;
            }
            else {
                state->bagsize--;
                memmove(&state->contexts[i], &state->contexts[i+1],
                        (state->bagsize - i) * sizeof(hvalue_t) + i);
                memmove((char *) &state->contexts[state->bagsize] + i,
                        (char *) &state->contexts[state->bagsize + 1] + i + 1,
                        state->bagsize - i);
            }
            break;
        }
    }
}

bool context_add(struct state *state, hvalue_t ctx){
    unsigned int i;
    for (i = 0; i < state->bagsize; i++) {
        if (state->contexts[i] == ctx) {
            multiplicities(state)[i]++;
            return true;
        }
        if (state->contexts[i] > ctx) {
            break;
        }
    }

    if (state->bagsize >= MAX_CONTEXT_BAG) {
        return false;
    }
 
    // Move the last multiplicities
    memmove((char *) &state->contexts[state->bagsize + 1] + i + 1,
            (char *) &state->contexts[state->bagsize] + i,
            state->bagsize - i);

    // Move the last contexts plus the first multiplicitkes
    memmove(&state->contexts[i+1], &state->contexts[i],
                    (state->bagsize - i) * sizeof(hvalue_t) + i);

    state->bagsize++;
    state->contexts[i] = ctx;
    multiplicities(state)[i] = 1;
    return true;
}<|MERGE_RESOLUTION|>--- conflicted
+++ resolved
@@ -1077,11 +1077,7 @@
             }
             nsize = size;
         }
-<<<<<<< HEAD
-        hvalue_t nvals[size / sizeof(hvalue_t)];
-=======
         hvalue_t nvals[nsize / sizeof(hvalue_t)];
->>>>>>> ead48576
         memcpy(nvals, vals, size);
         nvals[index] = value;
         hvalue_t v = value_put_list(engine, nvals, nsize);
@@ -1310,15 +1306,10 @@
     }
 }
 
-<<<<<<< HEAD
-void value_ctx_push(struct context *ctx, hvalue_t v){
-    // TODO.  Check for stack overflow
-=======
 bool value_ctx_push(struct context *ctx, hvalue_t v){
     if (ctx->sp == MAX_CONTEXT_STACK - ctx_extent) {
         return false;
     }
->>>>>>> ead48576
     ctx_stack(ctx)[ctx->sp++] = v;
     return true;
 }
