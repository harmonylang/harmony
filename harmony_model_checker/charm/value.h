#ifndef SRC_VALUE_H
#define SRC_VALUE_H

#include "global.h"
#include "strbuf.h"
#include <stdbool.h>

#define MAX_CONTEXT_STACK   1000        // maximum size of context stack
#define MAX_CONTEXT_BAG       32        // maximum number of distinct contexts

typedef struct state {
    hvalue_t vars;        // shared variables
    hvalue_t seqs;        // sequential variables   TODO. make global
    hvalue_t choosing;    // context that is choosing if non-zero
<<<<<<< HEAD
    hvalue_t ctxbag;      // bag of running contexts
    hvalue_t stopbag;     // bag of stopped contexts
    hvalue_t invariants;  // set of invariants that must hold
    hvalue_t dfa_state;
=======
    hvalue_t stopbag;     // bag of stopped contexts        // TODO. Do we need this?
    hvalue_t invariants;  // set of invariants that must hold  TODO: make global
    uint32_t dfa_state;

    // The state includes a variable-size bag of contexts.  This is represented
    // by an array of contexts of type hvalue_t, which is followed by an array
    // of multiplicities (of type uint8_t) with the same number of elements.
    uint32_t bagsize;
    hvalue_t contexts[0];   // context/multiplicity pairs
>>>>>>> ead48576
} state;

#define multiplicities(s)   ((uint8_t *) &(s)->contexts[(s)->bagsize])
#define state_size(s)       (sizeof(struct state) + (s)->bagsize * (sizeof(hvalue_t) + 1))

typedef struct context {   // context value
    hvalue_t vars;            // method-local variables
    bool atomicFlag : 1;      // to implement lazy atomicity
    bool interruptlevel : 1;  // interrupt level
    bool stopped : 1;         // context is stopped
    bool terminated : 1;      // context has terminated
    bool failed : 1;          // context has failed
    bool eternal : 1;         // context runs indefinitely
    bool extended : 1;        // context extended with more values
    uint8_t readonly;         // readonly counter
    uint8_t atomic;           // atomic counter
    uint16_t pc;              // program counter
    uint16_t fp;              // frame pointer      TODO: get rid of this
    uint16_t sp;              // stack size
    uint16_t entry;           // pc of method
    hvalue_t thestack[0];     // growing stack

// Context can be extended with the following additional values
#define ctx_this        thestack[0]
#define ctx_failure     thestack[1]
#define ctx_trap_pc     thestack[2]
#define ctx_trap_arg    thestack[3]
#define ctx_extent      4

} context;

#define ctx_stack(c)    ((c)->extended ? &(c)->thestack[ctx_extent] : (c)->thestack)

typedef struct values_t {
    struct dict *atoms;
    struct dict *dicts;
    struct dict *sets;
    struct dict *lists;
    struct dict *addresses;
    struct dict *contexts;
} values_t;

struct engine {
    struct allocator *allocator;
    struct values_t *values;
};

void value_init(struct values_t *values, unsigned int nworkers);
void value_set_concurrent(struct values_t *values);
void value_make_stable(struct values_t *values, unsigned int worker);
void value_set_sequential(struct values_t *values);
hvalue_t value_from_json(struct engine *engine, struct dict *map);
int value_cmp(hvalue_t v1, hvalue_t v2);
void *value_get(hvalue_t v, unsigned int *size);
// void *value_copy(hvalue_t v, unsigned int *size);
void *value_copy_extend(hvalue_t v, unsigned int inc, unsigned int *psize);
hvalue_t value_put_atom(struct engine *engine, const void *p, int size);
hvalue_t value_put_set(struct engine *engine, void *p, int size);
hvalue_t value_put_dict(struct engine *engine, void *p, int size);
hvalue_t value_put_list(struct engine *engine, void *p, int size);
hvalue_t value_put_address(struct engine *engine, void *p, int size);
hvalue_t value_put_context(struct engine *engine, struct context *ctx);
char *value_string(hvalue_t v);
char *indices_string(const hvalue_t *vec, int size);
char *value_json(hvalue_t v);

void strbuf_value_string(strbuf *sb, hvalue_t v);
void strbuf_value_json(strbuf *sb, hvalue_t v);

#define VALUE_BITS      4
#define VALUE_MASK      ((hvalue_t) ((1 << VALUE_BITS) - 1))

#define VALUE_BOOL      1
#define VALUE_INT       2
#define VALUE_ATOM      3
#define VALUE_PC        4
#define VALUE_LIST      5
#define VALUE_DICT      6
#define VALUE_SET       7
#define VALUE_ADDRESS   8
#define VALUE_CONTEXT   9

#define VALUE_FALSE     VALUE_BOOL
#define VALUE_TRUE      ((1 << VALUE_BITS) | VALUE_BOOL)

#define VALUE_MAX   ((int64_t) ((~(hvalue_t)0) >> (VALUE_BITS + 1)))
#define VALUE_MIN   ((int64_t) ((~(hvalue_t)0) << (64 - (VALUE_BITS + 1))))

#define VALUE_TYPE(v)      ((v) & VALUE_MASK)

#define VALUE_TO_INT(i)    (((hvalue_t) (i) << VALUE_BITS) | VALUE_INT)
#define VALUE_TO_BOOL(i)   (((hvalue_t) (i) << VALUE_BITS) | VALUE_BOOL)
#define VALUE_TO_PC(i)     (((hvalue_t) (i) << VALUE_BITS) | VALUE_PC)
#define VALUE_FROM_INT(i)  ((int64_t) (i) >> VALUE_BITS)
#define VALUE_FROM_BOOL(i) ((i) >> VALUE_BITS)
#define VALUE_FROM_PC(i)   ((i) >> VALUE_BITS)

bool value_trystore(struct engine *engine, hvalue_t dict, hvalue_t key, hvalue_t value, bool allow_inserts, hvalue_t *result);
hvalue_t value_store(struct engine *engine, hvalue_t root, hvalue_t key, hvalue_t value);
hvalue_t value_dict_store(struct engine *engine, hvalue_t dict, hvalue_t key, hvalue_t value);
bool value_dict_trystore(struct engine *engine, hvalue_t dict, hvalue_t key, hvalue_t value, bool allow_inserts, hvalue_t *result);
hvalue_t value_dict_load(hvalue_t dict, hvalue_t key);
bool value_tryload(struct engine *engine, hvalue_t dict, hvalue_t key, hvalue_t *result);
hvalue_t value_remove(struct engine *engine, hvalue_t root, hvalue_t key);
hvalue_t value_dict_remove(struct engine *engine, hvalue_t dict, hvalue_t key);
hvalue_t value_bag_add(struct engine *engine, hvalue_t bag, hvalue_t v, int multiplicity);
hvalue_t value_bag_remove(struct engine *engine, hvalue_t bag, hvalue_t v);
<<<<<<< HEAD
void value_ctx_push(struct context *ctx, hvalue_t v);
=======
bool value_ctx_push(struct context *ctx, hvalue_t v);
>>>>>>> ead48576
hvalue_t value_ctx_pop(struct context *ctx);
void value_ctx_extend(struct context *ctx);
hvalue_t value_ctx_failure(struct context *ctx, struct engine *engine, char *fmt, ...);
bool value_ctx_all_eternal(hvalue_t ctxbag);
bool value_state_all_eternal(struct state *state);
void context_remove(struct state *state, hvalue_t ctx);
bool context_add(struct state *state, hvalue_t ctx);
void value_grow_prepare(struct values_t *values);


#endif //SRC_VALUE_H<|MERGE_RESOLUTION|>--- conflicted
+++ resolved
@@ -12,12 +12,6 @@
     hvalue_t vars;        // shared variables
     hvalue_t seqs;        // sequential variables   TODO. make global
     hvalue_t choosing;    // context that is choosing if non-zero
-<<<<<<< HEAD
-    hvalue_t ctxbag;      // bag of running contexts
-    hvalue_t stopbag;     // bag of stopped contexts
-    hvalue_t invariants;  // set of invariants that must hold
-    hvalue_t dfa_state;
-=======
     hvalue_t stopbag;     // bag of stopped contexts        // TODO. Do we need this?
     hvalue_t invariants;  // set of invariants that must hold  TODO: make global
     uint32_t dfa_state;
@@ -27,7 +21,6 @@
     // of multiplicities (of type uint8_t) with the same number of elements.
     uint32_t bagsize;
     hvalue_t contexts[0];   // context/multiplicity pairs
->>>>>>> ead48576
 } state;
 
 #define multiplicities(s)   ((uint8_t *) &(s)->contexts[(s)->bagsize])
@@ -135,11 +128,7 @@
 hvalue_t value_dict_remove(struct engine *engine, hvalue_t dict, hvalue_t key);
 hvalue_t value_bag_add(struct engine *engine, hvalue_t bag, hvalue_t v, int multiplicity);
 hvalue_t value_bag_remove(struct engine *engine, hvalue_t bag, hvalue_t v);
-<<<<<<< HEAD
-void value_ctx_push(struct context *ctx, hvalue_t v);
-=======
 bool value_ctx_push(struct context *ctx, hvalue_t v);
->>>>>>> ead48576
 hvalue_t value_ctx_pop(struct context *ctx);
 void value_ctx_extend(struct context *ctx);
 hvalue_t value_ctx_failure(struct context *ctx, struct engine *engine, char *fmt, ...);
