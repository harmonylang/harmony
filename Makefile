all: dependencies gen parser
	rm -rf build/  # Remove previous build files
	python3 setup.py build_ext -i

parser:
	java -jar antlr-4.9.3-complete.jar -Dlanguage=Python3 -visitor Harmony.g4 -o harmony_model_checker/parser -no-listener

dependencies:
	pip install -r requirements.txt

gen:
<<<<<<< HEAD
	(cd src/harmony; sh gen.scr) > harmony_model_checker/harmony.py
=======
	(cd src/charm; sh gen.scr) > harmony_model_checker/charm.c
>>>>>>> b2593ff8
	printf "\n__package__ = \"harmony_model_checker\"\n" > harmony_model_checker/__init__.py
	printf "__version__ = \"1.2.%d\"\n" `git log --pretty=format:'' | wc -l | sed 's/[ \t]//g'` >> harmony_model_checker/__init__.py
	chmod +x harmony

behavior: x.hny
	./harmony -o x.hny
	: ./harmony -mqueue=queueconc code/qtestconc4.hny
	: ./harmony code/qtestconc4.hny
	: python3 behavior.py -Tdot -M x.hco
	open x.png

iface: iface.py iface.json
	./harmony -i 'countLabel(cs)' code/csonebit.hny
	: ./harmony -i 'countLabel(cs)' code/Peterson.hny
	: ./harmony -i '(flags,turn)' code/Peterson.hny
	: ./harmony -i rw code/RWtest.hny
	python3 iface.py iface.json > x.gv
	dot -Tpdf x.gv > x.pdf
	open x.pdf

dist: gen parser
	rm -rf build/ dist/ harmony_model_checker.egg-info/
	python3 setup.py sdist

upload-test: dist
	twine upload -r testpypi dist/*

upload: dist
	twine upload dist/*

clean:
	rm -f code/*.htm code/*.hvm code/*.hco code/*.png code/*.hfa code/*.tla code/*.gv *.html
	(cd harmony_model_checker/modules; rm -f *.htm *.hvm *.hco *.png *.hfa *.tla *.gv *.html)
	rm -rf compiler_integration_results.md compiler_integration_results/
	rm -rf build/ dist/ harmony_model_checker.egg-info/<|MERGE_RESOLUTION|>--- conflicted
+++ resolved
@@ -9,11 +9,6 @@
 	pip install -r requirements.txt
 
 gen:
-<<<<<<< HEAD
-	(cd src/harmony; sh gen.scr) > harmony_model_checker/harmony.py
-=======
-	(cd src/charm; sh gen.scr) > harmony_model_checker/charm.c
->>>>>>> b2593ff8
 	printf "\n__package__ = \"harmony_model_checker\"\n" > harmony_model_checker/__init__.py
 	printf "__version__ = \"1.2.%d\"\n" `git log --pretty=format:'' | wc -l | sed 's/[ \t]//g'` >> harmony_model_checker/__init__.py
 	chmod +x harmony
