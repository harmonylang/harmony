--- conflicted
+++ resolved
@@ -29,11 +29,7 @@
 	java -jar antlr-4.9.3-complete.jar -Dlanguage=Python3 -visitor Harmony.g4 -o harmony_model_checker/parser -no-listener
 
 dependencies:
-<<<<<<< HEAD
-	- pip3 install -r requirements.txt
-=======
 	- python3 -m pip install -r requirements.txt
->>>>>>> 3b61757a
 
 gen:
 	printf "\n__package__ = \"harmony_model_checker\"\n" > harmony_model_checker/__init__.py
