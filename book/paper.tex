\documentclass{report}
\usepackage{fullpage}
\usepackage{imakeidx}\makeindex
\usepackage[nottoc,notlot,notlof]{tocbibind}
\usepackage[toc]{glossaries}\makeglossaries
\usepackage{graphicx}
\usepackage{framed}
\usepackage{tcolorbox}
\usepackage{verbatim}
\usepackage{fancyvrb}
\usepackage{comment}
\usepackage{amsmath}
\usepackage{geometry}
\usepackage{enumitem}
\usepackage{etoolbox}
% \usepackage{bold-extra}
\usepackage{xcolor}
\usepackage[colorlinks=true, linkcolor=blue, urlcolor=blue, citecolor=violet]{hyperref}
\def\itemautorefname{Exercise}%
\def\chapterautorefname{Chapter}%
\def\figureautorefname{Figure}%
\def\sectionautorefname{Section}%

\AtBeginEnvironment{enumerate}{\everymath{\displaystyle}}
\newlist{problems}{enumerate}{2}
\setlist[problems]{wide=0pt}
\setlist[problems,1]{label=\thechapter.\arabic*, font=\bfseries, wide=0pt}
\setlist[problems,2]{label=(\alph*), wide =0.5em, topsep=2pt, itemsep=2pt}

% \renewcommand{\dblfloatpagefraction}{0.99}
% \renewcommand{\floatpagefraction}{.99}
% \renewcommand{\dblfloatpagefraction}{0.99}
% \renewcommand{\floatpagefraction}{.99}

\widowpenalty 10000
\clubpenalty 10000
\tolerance=9999
\newcommand{\tm}{\raisebox{.9ex}{\tiny tm}}

\newcommand{\harmonysource}[1]{
\begin{tabbing}
XX\=XXX\=XXX\kill
    \input{sources/#1.tex}
\end{tabbing}
}

\newcommand{\harmonylink}[1]{%
[\href{https://harmony.cs.cornell.edu/#1}{\underline{#1}}]%
}

\newcommand{\harmonyref}[2]{%
\href{https://harmony.cs.cornell.edu/output/#1}{\underline{#2}}%
}

\newglossaryentry{actor model}
{
  name=actor model,
  description={is a concurrency model where there are no shared variables, only
      threads with private variables that communicate through message passing}
}
\newglossaryentry{atomic instruction}
{
  name=atomic instruction,
  description={a machine instruction that may involve  multiple memory load and/or store
    operations and is executed atomically}
}
\newglossaryentry{atomicity}
{
  name=atomicity,
  description={describes that a certain machine instruction or sequence of machine
    instructions is executed indivisibly by a thread and cannot be interleaved with 
    machine instructions of another thread}
}
\newglossaryentry{barrier synchronization}
{
  name=barrier synchronization,
  description={is when a set of threads execute in rounds, waiting for one another
    to complete each round}
}
\newglossaryentry{behavior}
{
  name=behavior,
  description={is a sequence of states.  A trace uniquely defines a behavior but not vice versa}
}
\newglossaryentry{blocked thread}
{
  name=blocked thread,
  description={is a thread that cannot change the state or terminate or
      can only do so after another thread changes the state first.
      For example, a thread that is waiting for a lock to become available}
}
\newglossaryentry{busy waiting}
{
  name=busy waiting,
  description={(aka spin-waiting) is when a thread waits in a loop for some
      application-defined condition instead of blocking}
}
\newglossaryentry{concurrent execution}
{
  name=concurrent execution,
  description={(aka parallel execution) is when there are multiple threads executing and
      their machine instructions are interleaved in an unpredictable manner}
}
\newglossaryentry{condition variable}
{
  name=condition variable,
  description={a variable that keeps track of which threads are waiting for a
    specific application-level condition.  The variable can be waited on as well
    as signaled or notified}
}
\newglossaryentry{context}
{
  name=context,
  description={(aka continuation) describes the state of a running thread,
    including its program counter, the values of its variables (stored in its
    register), and the contents of its stack}
}
\newglossaryentry{conditional critical section}
{
  name=conditional critical section,
  description={is a critical section with, besides mutual exclusion, additional conditions on
      when a thread is allowed to enter the critical section}
}
\newglossaryentry{critical section}
{
  name=critical section,
  description={(aka critical region) is a set of instructions that only one thread
    is allowed to execute at a time.  The instructions are, however, not executed
    atomically, as other threads can continue to execute and access shared
    variables}
}
\newglossaryentry{data race}
{
  name=data race,
  description={is when there are two or more threads concurrently accessing a
    shared variable, at least one of which is an update to the variable}
}
\newglossaryentry{deadlock}
{
  name=deadlock,
  description={is when there are two or more threads waiting indefinitely for one
    another to release a resource}
}
\newglossaryentry{determinism}
{
  name=determinism,
  description={is when the outcome of an execution is uniquely determined by the
    initial state}
}
\newglossaryentry{fairness}
{
  name=fairness,
  description={is when each thread eventually can access each resource it needs to access
    with high probability}
}
\newglossaryentry{invariant}
{
  name=invariant,
  description={is a binary predicate over states that must hold for every
  reachable state of a thread}
}
\newglossaryentry{linearizable}
{
  name=linearizable,
  description={is a consistency condition for concurrent access to an object, requiring
    that each access must appear to execute atomically sometime between the invocation
    of the access and its completion}
}
\newglossaryentry{lock}
{
  name=lock,
  description={an object that can be owned by at most one thread at a time.  Useful
    for implementing mutual exclusion}
}
\newglossaryentry{machine instruction}
{
  name=machine instruction,
  description={is an atomic operation on the Harmony virtual machine, executed by a thread}
}
\newglossaryentry{model checking}
{
  name=model checking,
  description={is a formal verification method that explores all possible executions
    of a program, which must have a finite number of states}
}
\newglossaryentry{monitor}
{
  name=monitor,
  description={is a programming language paradigm that supports mutual exclusion
    as well as waiting for resources to become available}
}
\newglossaryentry{mutual exclusion}
{
  name=mutual exclusion,
  description={is the property that two threads never enter the same critical section}
}
\newglossaryentry{non-blocking synchronization}
{
  name=non-blocking synchronization,
  description={(aka wait-free synchronization) is when access to a shared resource can be
      guaranteed in a bounded number of steps even if other threads are not making progress}
}
\newglossaryentry{sequential consistency}
{
  name=sequential consistency,
  description={is a consistency model in which shared memory accesses are
    executed in an order consistent with the program order}
}
\newglossaryentry{thread}
{
  name=thread,
  description={is code in execution.  We do not make the distinction
      between threads and threads.  A thread has a current context and
      updates its context every time it executes a machine instruction}
}
\newglossaryentry{thread variable}
{
  name=thread variable,
  description={is a variable that is private to a single thread and stored in
        its register}
}
\newglossaryentry{producer/consumer problem}
{
  name=producer/consumer problem,
  description={is a synchronization problem whereby one or more producing threads
    submit items and one or more consuming threads want to receive them.  No item
    can get lost or forged or be delivered to more than one consumer, and producers
    and consumers should block if resources are exhausted}
}
\newglossaryentry{property}
{
  name=property,
  description={describes a set of execution traces or behaviors or histories that are allowed by
    a program.  Safety properties are properties in which ``no bad things happen,''
    such as violating mutual exclusion in a critical section.  Liveness properties are
    properties where ``something good eventually happens,'' like threads being
    able to enter the critical section if they want to}
}
\newglossaryentry{race condition}
{
  name=race condition,
  description={describes when multiple threads access shared state concurrently,
    leading to undesirable outcomes}
}
\newglossaryentry{reader/writer lock}
{
  name=reader/writer lock,
  description={is a lock on a resource that can be held by multiple threads if they all 
    only read the resource}
}
\newglossaryentry{replication}
{
  name=replication,
  description={maintains multiple copies of some resource to improve availability in the face of failures}
}
\newglossaryentry{semaphore}
{
  name=semaphore,
  description={is a counter that can be atomically incremented and decremented,
    but blocks the thread until the counter is larger than zero first}
}
\newglossaryentry{sequential execution}
{
  name=sequential execution,
  description={is when there is just one thread executing, as opposed to concurrent
    execution}
}
\newglossaryentry{shared variable}
{
  name=shared variable,
  description={is a variable that is stored in the memory of the Harmony virtual machine and
      shared between multiple threads, as opposed to a thread variable}
}
\newglossaryentry{spinlock}
{
  name=spinlock,
  description={is an implementation of a lock whereby a thread loops until the
    lock is available, at which point the thread atomically obtains the lock}
}
\newglossaryentry{stack machine}
{
  name=stack machine,
  description={is a model of computing where the state of a thread is kept on
    a stack.  Harmony uses a combination of a stack machine and a register-based machine}
}
\newglossaryentry{starvation}
{
  name=starvation,
  description={is when a thread cannot make progress because it is continuously
    losing a competition with other threads to get access to a resource}
}
\newglossaryentry{state}
{
  name=state,
  description={an assignment of values to variables.  In a Harmony virtual machine, this includes
      the contents of its shared memory and the set of contexts}
}
\newglossaryentry{state machine replication}
{
  name=state machine replication,
  description={is a replication technique in which a collection of deterministic state machines process the same inputs in the same order}
}
\newglossaryentry{step}
{
  name=step,
  description={is the execution of a machine instruction by a thread, updating
        its state.}
}
\newglossaryentry{thread safety}
{
  name=thread safety,
  description={is when the implementation of a data structure allows concurrent access
    with well-defined semantics}
}
\newglossaryentry{trace}
{
  name=trace,
  description={is a sequence of steps, starting from an initial state}
}

% \renewcommand{\topfraction}{.99}
% \renewcommand{\bottomfraction}{.99}
% \renewcommand{\textfraction}{.01}
% \renewcommand{\floatpagefraction}{.9}
% \renewcommand{\dbltopfraction}{.99}
% \renewcommand{\dblfloatpagefraction}{.9}

\newenvironment{code}{
\tcolorbox
}{
\endtcolorbox
}

\title{Concurrent Programming in Harmony}
\author{Robbert van Renesse}

\begin{document}
\begin{titlepage}
    \centering
    \vfill
    {\bfseries\huge
        Concurrent Programming in Harmony
    }
    \vfill
    \includegraphics[width=6cm]{figures/harmony-icon.png}
    \vfill
    \vfill
    \hfill \Large Robbert van Renesse
\end{titlepage}

Permission is granted to copy, distribute and/or modify this
document under the terms of the
Creative Commons AttributionNonCommercial-ShareAlike 4.0 International
(CC BY-NC-SA 4.0) at
\url{http://creativecommons.org/licenses/by-nc-sa/4.0}.

\tableofcontents
\listoffigures

\chapter{On Concurrent Programming}

Programming with concurrency is hard.  On the one hand concurrency
can make programs faster than sequential ones, but having multiple
\index{thread}%
threads read and update shared variables
\index{shared variable}%
concurrently and synchronize with one another makes programs more
complicated than programs where only one thing happens at a time.
%
\glsadd{concurrent execution}%
\glsadd{shared variable}%
\glsadd{sequential execution}%
\glsadd{determinism}%
\glsadd{atomicity}%
%
Why are concurrent
programs more complicated than sequential ones?
There are, at least, two reasons:
\begin{itemize}
\item The execution of a sequential
\index{sequential}%
program is mostly \emph{deterministic}.
\index{determinism}%
If you run it twice with the same input, the same output will be produced.
Bugs are typically easily reproducible and easy to track down, for example
by instrumenting the program.
On the other hand,
the output of running concurrent programs depends on how the
execution of the various threads are \emph{interleaved}.
Some bugs may occur only occasionally and
may never occur when the program is instrumented to find them
(so-called \emph{Heisenbugs}---overhead caused by instrumentation
leads to timing changes that makes such bugs less likely to occur).
\index{Heisenbug}%
\item In a sequential program, each statement and each function can be
thought of as happening \emph{atomically} (indivisibly)
\index{atomicity}%
because there is no other activity interfering with their execution.
Even though a statement or function may
be compiled into multiple machine instructions, they are executed back-to-back
until completion.  Not so with a concurrent program, where other threads
may update memory locations while a statement or function is being executed.
\end{itemize}
The lack of determinism and atomicity in concurrent programs make them
not only hard to reason about, but also hard to test.
\index{test}%
Running the same test of concurrent code twice is likely to produce
two different results.  More problematically, a test may trigger a
bug only for certain ``lucky'' executions.  Due to the probabilistic
nature of concurrent code, some bugs may be highly unlikely to get
triggered even when running a test millions of times.  And even if
a bug does get triggered, the source of the bug may be hard to find
because it is hard to reproduce.

\glsadd{model checking}%

This book is intended to help people with understanding and
developing concurrent code, which includes programs for distributed
systems.  In particular, it uses a tool
called Harmony that helps with \emph{testing} concurrent code.
The approach is based on \emph{model checking}~\cite{CES86}:
\index{model checking}%
instead of relying
on luck, Harmony will run \emph{all possible executions} of a particular
test program.  So, even if a bug is unlikely to occur, if the test
\emph{can} expose the bug it \emph{will}.  Moreover, if the bug is
found, the model checker precisely shows how to trigger the bug in
the smallest number of steps.

Model checking is not a replacement for formal verification.
\index{formal verification}%
Formal verification proves that a program is correct.  Model checking only
verifies that a program is correct for some \emph{model}.  Think of
a model as a test program.
Because model checking tries every possible execution, the test
program needs to be simple---otherwise it may take longer than we
care to wait for or run out of memory.
In particular, the model needs to have a relatively small number of
reachable states.

If model checking does not prove a program correct, why is it
useful?
To answer that question, consider a sorting algorithm.
Suppose we create a test program, a model, that tries sorting
\emph{all} lists of up to five numbers chosen from the set
\{ 1, 2, 3, 4, 5 \}.  Model checking proves that for those particular
scenarios the sorting algorithm works: the output is a sorted
permutation of the input.  In some sense it is an excellent test:
it will have considered all \emph{corner cases},
\index{corner case}%
including lists where all
numbers are the same, lists that are already sorted or reversely
sorted, etc.  If there is a bug in the sorting algorithm, most
likely it would be triggered and the model checker would produce a
scenario that would make it easy to find the source of the bug.

However, if the model checker does not find any bugs, we do not
know for sure that the algorithm works for lists of more than
five numbers or for lists that have values other than the numbers
1 through 5.  Still, we would expect that the likelihood that there
are bugs remaining in the sorting algorithm is small.
That said, it would be easy to write a program
that sorts all lists of up to five numbers correctly but fails to
do so for a list of 6 numbers.  (Hint: simply use an <{if}>
statement.)

\glsadd{invariant}%

While model checking does not in general prove an algorithm correct,
it can help with proving an algorithm correct.
The reason is that many correctness properties can be proved using
\emph{invariants}:
\index{invariant}%
predicates that must hold for every state in the
execution of a program.  A model checker can find violations of
proposed invariants when evaluating a model and provide valuable early
feedback to somebody who is trying to construct a proof, even an
informal one.
We will include examples
of such invariants as they often provide excellent insight into
why a particular algorithm works.

So, what is Harmony?
Harmony is a concurrent programming language.  It was designed to teach
the basics of concurrent and distributed programming, but it is also useful for
testing new concurrent algorithms or even sequential and distributed
algorithms.  Harmony programs are not intended to be ``run'' like programs
in most other programming languages---instead Harmony programs are
model checked to test that the program has certain desirable
properties and does not suffer from bugs.

The syntax and semantics of Harmony is similar to that of Python.
Python is familiar to many programmers and is easy to learn and
use.  We will assume that the reader is familiar with the basics
of Python programming.  We also will assume that the reader
understands some basics of machine architecture and how programs
are executed.  For example, we assume that the reader is familiar
with the concepts of CPU, memory, register, stack, and machine
instructions.

Harmony is heavily influenced by Leslie Lamport's work on
TLA+, TLC, and PlusCal~\cite{Lamport02, Lamport09},
Gerard Holzmann's work on Promela and SPIN~\cite{SPIN},
and University of Washington's DSLabs system~\cite{MWA19}.
Some of the examples in this book are derived from those sources.
Harmony is designed to have a lower learning curve than those
systems, but is not as powerful.  When you finish this book
and want to learn more, we strongly encourage checking
those out.
Another excellent resource is Fred Schneider's book ``On
Concurrent Programming''~\cite{Schneider97}.
(This chapter is named after that book.)

The book proceeds as follows:

\begin{itemize}
\item \autoref{ch:harmonyintro} introduces the Harmony programming
language, as it provides the language for presenting synchronization
problems and solutions.
\item \autoref{ch:concurrent} illustrates the problem of
concurrent programming through a simple example in which two threads
are concurrently incrementing a counter.
\item \autoref{ch:harmonymachine} presents the
Harmony virtual machine to understand the problem
underlying concurrency better.
\item \autoref{ch:critical} introduces the concept of a
\emph{critical section} and presents various flawed implementations
of critical sections to demonstrate that implementing a critical section
is not trivial.
\item \autoref{ch:peterson} introduces \emph{Peterson's Algorithm}, an
elegant (although not very efficient or practical) solution to implementating a critical section.
\item \autoref{ch:method} gives some more details on the Harmony
language needed for the rest of the book.
\item \autoref{ch:specification} talks about how Harmony can be used as
a specification language.  It introduces how to specify atomic
constructs.
\item \autoref{ch:spinlock} introduces atomic \emph{locks}
for implemented critical sections.
\item \autoref{ch:synch} looks at various ways in which the lock specification
in \autoref{ch:specification} can be implemented.
\item \autoref{ch:cds} gives an introduction to building concurrent
data structures.
\item \autoref{ch:finegrained} gives an example of fine-grained locking
methods that allow more concurrency than coarse-grained approaches..
\item \autoref{ch:testing} discusses approaches to testing
concurrent code in Harmony.
\item \autoref{ch:debugging} instead goes into how to find a bug
in concurrent code using the Harmony output.
\item \autoref{ch:condwait} talks about threads having to wait for
certain conditions.  As examples, it presents the reader/writer lock
problem and the bounded buffer problem.
\item \autoref{ch:sbs} presents \emph{Split Binary Semaphores}, a
general technique for solving synchronization problems.
\begin{comment}
\autoref{ch:rdwrbusy} also discusses \emph{busy-waiting}, which is
an easy but undesirable approach to synchronize threads.
\item \autoref{ch:semaphore} introduces \emph{semaphores},
a generalization of locks
that is good not only for mutual exclusion but also for waiting for
certain application-level conditions.
\item \autoref{ch:bb} and \autoref{ch:sbs} introduce the
\emph{bounded buffer problem} (aka \emph{producer/consumer problem})
and various solutions.
\end{comment}
\item \autoref{ch:starvation} talks about \emph{starvation}:
the problem that in some
synchronization approaches threads may not be able to get access to a
resource they need.
\item \autoref{ch:monitors} presents
\emph{monitors} and \emph{condition variables},
another approach to thread synchronication.
\item \autoref{ch:deadlock} describes \emph{deadlock}
where a set of threads are indefinitely waiting for one another to
release a resource.
\item \autoref{ch:actor} presents the \emph{actor model}
and \emph{message passing} as an approach to synchronization.
\item \autoref{ch:barrier} describes \emph{barrier synchronization},
useful in high-performance computing applications such as parallel simulations.
\item \autoref{ch:interrupts} discusses how to handle interrupts,
a problem closely related to---but not the same as---synchronizing threads.
\item \autoref{ch:nonblocking} introduces \emph{non-blocking} or
\emph{wait-free} synchronization algorithms,
which prevent threads waiting for one another more than a bounded number of
steps.
\item \autoref{ch:abp} presents a problem and a solution to the distributed
systems problem of having two threads communicate reliably over an unreliable
network.
\item \autoref{ch:leader} presents a protocol for electing a leader on
a ring of processors, where each processor is uniquely identified and 
only knows its successor on the ring.
\item \autoref{ch:2pc} describes atomic database transactions and the two-phase commit protocol used to implement them.
\item \autoref{ch:chain} describes \emph{state machine replication} and
the \emph{chain replication} protocol to support replication.
\item \autoref{ch:abd} presents a protocol for a fault-tolerant
replicated object that supports only read and write operations.
\item \autoref{ch:consensus} demonstrates a fault-tolerant distributed consensus
algorithm (aka protocol) expressed in Harmony.
\item \autoref{ch:paxos} shows how one can specify and check the well-known
Paxos consensus protocol.
\item \autoref{ch:ns} demonstrates using Harmony to find a (known) bug in the original Needham-Schroeder authentication protocol.
\end{itemize}

If you already know about concurrent and distributed programming and
are just interested in a ``speed course'' on Harmony, I would recommend
reading \autoref{ch:harmonyintro}, \autoref{ch:harmonymachine},
\autoref{ch:method}, \autoref{ch:specification}, and \autoref{ch:cds}.
The appendices contain various details about Harmony itself, including
an appendix on convenient Harmony modules (\autoref{ap:module}),
and an appendix that explains how Harmony works (\autoref{ap:howitworks}),

<{:const:tas}>
<{:const:cas}>
<{:const:BinSem}>
<{:const:Semaphore}>

\chapter{Hello World!}
\label{ch:harmonyintro}

<{:const:__init__}>
<{:const:p}>
<{:const:hello}>

\begin{figure}
\begin{center}
\includegraphics[width=0.45\textwidth]{figures/hello1.png}
\end{center}
\begin{code}
<{:input:../code/hello1.hny}>
\end{code}
\caption{\harmonylink{code/hello1.hny} Hello World!}
\label{fig:helloworld}
\end{figure}

The first programming book that I read cover to cover was \emph{The C Programming
Language} (first edition) by Brian W. Kernighan and Dennis M. Ritchie, which
was around 1980.  I did not know at the time that 10 years later Dennis,
the designer of the C programming language, would be my boss at AT\&T Bell Labs
in Murray Hill, NJ, while Brian would be my colleague in the same lab.
The first C program in the book printed
the string ``hello, world''.  Since then, most programming tutorials for
pretty much any programming language start with that example.

Harmony, too, has a Hello World program.
\autoref{fig:helloworld} shows the program and the corresponding output.
After installation (see \url{https://harmony.cs.cornell.edu}), you
can run it as follows from the command line:
\begin{code}
\begin{verbatim}
$ harmony -o hello1.png code/hello1.hny
\end{verbatim}
\end{code}
For this to work, make sure \texttt{harmony} is in your command shell's
search path.
The code for examples in this book can be found in the \texttt{code}
folder under the name listed in the caption of the example.
If you need to, you can download the sources separately from
\url{https://harmony.cs.cornell.edu/sources.zip}.
In this case, the file \texttt{code/hello1.hny} contains the
code in \autoref{fig:helloworld}.
The \texttt{-o hello1.png} arguments tell harmony to write the output
in the file \texttt{hello1.png}.
The output is a \emph{Deterministic State Machine} (DFA).  The green circle
represents the initial state and the double circle represents the final
state.  There is one \emph{transition}, labeled with the string
``hello world''.  The DFA describes (or \emph{recognizes}) all possible
outputs that the program can generate.  In this case, there is only one.

\index{choose operator}%
But programs can usually have more than one execution and produce multiple
different outputs as a result.  This is usually as a result of different
inputs, but Harmony programs do not have inputs. Instead,
\autoref{fig:choice} demonstrates
\emph{nondetermistic choice} in Harmony programs.  In this case, the
program chooses to print either ``hello'' or ``world''.  The corresponding
DFA captures both possibilities.
You can think of the <{choose}> operator as enumerating all possible
inputs to the program.

\autoref{fig:hello4} shows a program that has an infinite number of outputs
by using a loop.  Harmony usually requires that any program must be able
to terminate, so the loop is conditioned on a nondeterministic choice between
<{False}> and <{True}>.  The possible outputs consist of zero or
more copies of the string ``hello world''.  Note that this single state DFA
(where the initial state and the final state happen to be the same)
captures an infinite number of possible outputs.

\begin{figure}
\begin{center}
\includegraphics[width=0.45\textwidth]{figures/hello3.png}
\end{center}
\begin{code}
<{:input:../code/hello3.hny}>
\end{code}
\caption{\harmonylink{code/hello3.hny} Harmony program with two possible outputs}
\label{fig:choice}
\end{figure}

\begin{figure}
\begin{center}
\includegraphics[width=0.15\textwidth]{figures/hello4.png}
\end{center}
\begin{code}
<{:input:../code/hello4.hny}>
\end{code}
\caption{\harmonylink{code/hello4.hny} Harmony program with an infinite number of outputs}
\label{fig:hello4}
\end{figure}

\begin{figure}[h]
\begin{center}
\begin{tabular}{ccc}
\includegraphics[width=0.45\textwidth]{figures/hello5.png}
& \rule{0.05\linewidth}{0in} &
\includegraphics[width=0.45\textwidth]{figures/hello6.png} \\
\begin{tcolorbox}[width=0.4\linewidth]
<{:input:../code/hello5.hny}>
\end{tcolorbox}
& \rule{0.05\linewidth}{0in} &
\begin{tcolorbox}[width=0.4\linewidth]
<{:input:../code/hello6.hny}>
\end{tcolorbox}
\\
(a) \harmonylink{code/hello5.hny} && (b) \harmonylink{code/hello6.hny}
\end{tabular}
\end{center}
\caption{Demonstrating Harmony methods and threads}
\label{fig:threads}
\end{figure}

\autoref{fig:threads} demonstrates \emph{methods} and \emph{threads} in Harmony.
In \autoref{fig:threads}(a), the code simply prints the
strings ``hello'' and ``world'', in that order.
Notice that this leads to an intermediate
state after ``hello'' is printed but before ``world'' is.  However, there
is still only one execution possible. \autoref{fig:threads}(b) shows two
threads, one printing ``hello'' and one printing ``world''.  Because the
threads run concurrently, the program can either output ``hello world'' or
``world hello''.  Printing in Harmony is atomic, so ``hweolrllod'' is not
a possible  output.

\begin{figure}
\begin{center}
\includegraphics[width=0.9\textwidth]{figures/hello7.png}
\end{center}
\begin{code}
<{:input:../code/hello7.hny}>
\end{code}
\caption{\harmonylink{code/hello7.hny} Various interleavings of threads}
\label{fig:hello7}
\end{figure}

\begin{figure}
\begin{center}
\includegraphics[width=0.9\textwidth]{figures/hello8.png}
\end{center}
\begin{code}
<{:input:../code/hello8.hny}>
\end{code}
\caption{\harmonylink{code/hello8.hny} Making groups of operations atomic reduces interleaving}
\label{fig:hello8}
\end{figure}

\autoref{fig:hello7} shows two threads, one printing the strings
``hello'' and ``Robbert'', while the other prints ``hello'' and
``Lesley''.  Now there are four possible outputs depending on
how the two threads are interleaved, including
``hello hello Lesley Robbert''.  This is probably not what
the programmer wanted.  \autoref{fig:hello8} shows another
important feature of Harmony: \emph{atomic blocks}.  The
program is similar to \autoref{fig:hello7}, but the programmer
specified that the two print statements in a thread should
be executed as an atomic unit.  As a result, there are only
two thread interleavings possible.

Harmony is a programming language that borrows much of
Python's syntax.
Like Python, Harmony is an imperative,
dynamically typed, and garbage collected programming language.
There are also some important differences:
\begin{itemize}
\item Harmony only supports basic operator precedence or associativity.
Use parentheses liberally to remove ambiguity.
\item Harmony does not support floating point;
\item Python is object-oriented, supporting classes with methods and
inheritance; Harmony has objects but does not support classes.
On the other hand, Harmony supports pointers to objects and methods.
\end{itemize}
There are also less important differences that you will discover as
you get more familiar with programming in Harmony.

<{:const:triangle}>

\begin{figure}
\begin{code}
<{:input:../code/triangle.hny}>
\end{code}
\caption{\harmonylink{code/triangle.hny} Computing triangle numbers}
\label{fig:triangle}
\end{figure}

\autoref{fig:triangle} shows another example of a Harmony program.
The example is a sequential program
and has a method <{triangle}> that takes
an integer number as argument.  Each method has a variable called
<{result}> that eventually contains the result of the
method (there is no \textbf{return} statement in Harmony).  The method
also has a bound variable called <{n}> containing the value of the
argument.  The <{{ x..y }}> notation generates a set containing the numbers
from~<{x}> to~<{y}> (inclusive).
(Harmony does not have iterators and in particular does
not have a \texttt{range} operator like Python.)
The last two lines in the program are
the most interesting.
The first assigns to <{x}> some unspecified value in the range \texttt{0..N}
and the second verifies that <{triangle(x)}> equals $x(x+1)/2$.

Running this Harmony program will try all possible executions, which
includes all possible values for <{x}>.  Try it out (here \texttt{\$}
represents a shell prompt):

\begin{code}
\begin{verbatim}
$ harmony triangle.hny
#states 13
13 components, 0 bad states
No issues
$
\end{verbatim}
\end{code}

The <{assert}> statement checks that the output is
correct.  If the program is correct, Harmony reports the size of the
``state graph'' (13 states in this case).  If not, Harmony also
reports what went wrong, typically by displaying a summary of an execution in
which something went wrong.

In Harmony, constants have a default specified value,
but those can be overridden on the command
line using the \texttt{-c} option.
\index{constant}%
For example, if you want to test the code for <{N = 100}>, run:
\begin{code}
\begin{verbatim}
$ harmony -c N=100 triangle.hny
#states 103
103 components, 0 bad states
No issues
$
\end{verbatim}
\end{code}

\section*{Exercises}
\begin{problems}
\item Write a Harmony program that uses <{choose}> instead of <{spawn}> to create the same
output DFA as \autoref{fig:threads}(b).
\item Add the line <{print(x, triangle(x))}> to the end of the
program and create an output png file.  Before you look at it, what
do you think it should look like?
\item See what happens if, instead of initializing <{result}> to 0,
you initialize it to 1.  (You do not need to understand the error report at this time.  They will be explained in more detail in \autoref{ch:harmonymachine}.)
\item Write a Harmony program that computes squares by repeated adding.  So, the program
should compute the square of <{x}> by adding <{x}> to an initial value of 0 <{x}> times.
\end{problems}

\chapter{The Problem of Concurrent Programming}
\label{ch:concurrent}

<{:const:f}>
<{:const:g}>
<{:const:h}>

\begin{figure}[h]
\begin{center}
\begin{tabular}{ccc}
\begin{tcolorbox}[width=0.4\linewidth]
<{:input:../code/prog1.hny}>
\end{tcolorbox}
& \rule{0.05\linewidth}{0in} &
\begin{tcolorbox}[width=0.4\linewidth]
<{:input:../code/prog2.hny}>
\end{tcolorbox}
\\
(a) \harmonylink{code/prog1.hny} Sequential && (b) \harmonylink{code/prog2.hny} Concurrent
\end{tabular}
\end{center}
\caption{A sequential and a concurrent program}
\label{fig:progs}
\end{figure}

\glsadd{thread}%

Concurrent programming, aka multithreaded programming, involves multiple
threads
\index{thread}%
running in parallel while sharing variables.
\autoref{fig:progs} shows two programs.  Program (a) is sequential.
It sets <{shared}> to <{True}>, asserts that
<{shared = True}> and finally sets <{shared}> to <{False}>.
If you run the program through Harmony, it will not find any problems
because there is only one execution possible and 1) in that execution
the assertion does not fail and 2) the execution terminates.
Program (b) is concurrent---it executes methods <{f()}> and
<{g()}> in parallel.
If method <{g()}> runs and completes before <{f()}>, then
the assertion in <{f()}> will fail when <{f()}> runs.
This problem is an example of non-determinism: methods <{f()}>
and <{g()}> can run in either order.
In one order, the assertion fails, while in the other it does not.
But since Harmony will find all possible executions, it will find
the problematic one.

<{:const:incrementer}>

\autoref{fig:inc} presents a more subtle example that illustrates
non-atomicity.
The program initializes two shared variables:
an integer <{count}> and
an array <{done}> with two booleans.
The program then spawns two threads.
The first runs <{incrementer(0)}>; the second runs <{incrementer(1)}>.

Method <{incrementer}> takes a parameter called <{self}>.
It increments <{count}> and sets <{done[self]}> to <{True}>.
It then waits until the other thread is done.
(<{await c}> is shorthand for <{while not c: pass}>.)
After that, method <{incrementer}>
verifies that the value of <{count}> equals~2.

Note that although the threads are \emph{spawned} one at a time,
they will execute concurrently.  It is, for example, quite possible
that \texttt{incrementer(1)} finishes before <{incrementer(0)}>
even gets going.
And because Harmony tries every possible execution, it will consider
that particular execution as well.
What would the value of <{count}> be at the end of that execution?

\begin{figure}[h]
\begin{code}
<{:input:../code/Up.hny}>
\end{code}
\caption{\harmonylink{code/Up.hny} Incrementing the same variable twice in parallel}
\label{fig:inc}
\end{figure}

\begin{quote}
\begin{itemize}
\item Before you run the program, what do you think will happen?  Is the
program correct in that <{count}> will always end up being 2?
(You may assume that \texttt{load} and \texttt{store} instructions of the
underlying virtual machine architecture are atomic (indivisible)---in fact
they are.)
\end{itemize}
\end{quote}

\glsadd{machine instruction}%

What is going on is that the Harmony program is compiled to machine instructions,
\index{machine instruction}%
and it is the machine instructions that are executed by the underlying Harmony
machine.  The details of this appear in \autoref{ch:harmonymachine},
but suffice it to
say that the machine has instructions that load values from memory and store
values into memory.  Importantly, it does not have instructions to atomically
increment or decrement values in shared memory locations.
So, to increment a value in memory,
the machine must do at least three machine instructions.  Conceptually:
\begin{enumerate}
\item load the value from the memory location;
\item add 1 to the value;
\item store the value to the memory location.
\end{enumerate}

When running multiple threads, each essentially runs an instantiation of
the machine, and they do so in parallel.  As they execute, their machine
instructions are interleaved
\index{interleaving}%
in unspecified and often unpredictable ways.
A program is correct if it works for any interleaving of threads.
Harmony will try all possible interleavings of the threads
executing machine instructions.

If the threads run one at a time, then <{count}> will be incremented
twice and ends up being 2.  However, the following is also
a possible interleaving of <{incrementer(0)}> and \texttt{incrementer(1)}:
\begin{enumerate}
\item <{incrementer(0)}> loads the value of <{count}>, which is 0;
\item \texttt{incrementer(1)} loads the value of <{count}>, which is still 0;
\item \texttt{incrementer(1)} adds 1 to the value that it loaded (0), and
stores $1$ into <{count}>;
\item <{incrementer(0)}> adds 1 to the value that it loaded (0), and
stores $1$ into <{count}>;
\item <{incrementer(0)}> sets <{done[0]}> to <{True}>;
\item \texttt{incrementer(1)} sets <{done[1]}> to <{True}>.
\end{enumerate}

The result in this particular interleaving is that <{count}> ends up
being 1.
This is known as a \emph{race condition}.
\index{race condition}%
When running Harmony, it will
report violations of assertions.  It also provides an example
of an interleaving, like the one above, in which an assertion fails.

\glsadd{race condition}%

If one thinks of the assertion as providing the specification of the
program, then clearly its implementation does not satisfy its specification.
Either the specification or the implementation (or both) must have a bug.
We could change the specification by changing the assertion as follows:

\begin{code}
<{assert (count == 1) or (count == 2)}>
\end{code}

This would fix the issue,\footnote{Actually, Harmony still complains, this time
about a \emph{data race}, about which you will learn in \autoref{ch:harmonymachine}.}
but more likely it is the program that must be fixed, not the specification.

The exercises below have you try the same thing (having threads
concurrently increment an integer variable) in Python.  As you will
see, the bug is not easily triggered when you run a Python version of
the program.  But in Harmony Murphy's Law applies:
if something can go wrong, it will.  Usually that is not a good thing,
but in Harmony it is.  It allows you to find bugs in your concurrent
programs much more easily than with a conventional programming language.

\section*{Exercises}

% The following exercises are intended to show you that while it is just
% as easy to write concurrent programs in Python, it is much easier to
% find concurrency bugs using Harmony.

\begin{problems}
\item Harmony programs can usually be easily translated into
Python by hand.  For example,
\autoref{fig:incpy} is a Python version of \autoref{fig:inc}.
\begin{enumerate}
\item Run \autoref{fig:incpy} using Python.  Does the assertion fail?
\item Using a script, run \autoref{fig:incpy} 1000 times.
For example, if you are using the bash shell (in Linux or Mac OS X, say), you can do the following:
\begin{code}
\begin{verbatim}
for i in {1..1000}
do
    python Up.py
done
\end{verbatim}
\end{code}
If you're using Windows, the following batch script does the trick:
\begin{code}
\begin{verbatim}
FOR /L %%i IN (1, 1, 1000) DO python Up.py
PAUSE
\end{verbatim}
\end{code}
How many times does the assertion fail (if any)?
\end{enumerate}
\item \autoref{fig:incmany} is a version of \autoref{fig:incpy} that has each
incrementer thread increment <{count N}> times.  Run \autoref{fig:incmany}
10 times (using Python).
Report how many times the assertion fails and what the value of <{count}>
was for each of the failed runs.
Also experiment with lower values of <{N}>.
How large does <{N}> need to be for assertions to fail?
(Try powers of 10 for <{N}>.)
\item Can you think of a fix to \autoref{fig:inc}?  Try one or two different fixes
and run them through Harmony.  Do not worry about having to come up with a correct fix at this
time---the important thing is to develop an understanding of concurrency.
(Also, you do not get to use the <{atomically}> keyword
or a \emph{lock}, yet.)
\end{problems}

\begin{figure}
\begin{code}
\VerbatimInput[xleftmargin=5mm,numbers=left]{../python/Up.py}
\end{code}
\caption{\harmonylink{python/Up.py} Python implementation of \autoref{fig:inc}}
\label{fig:incpy}
\end{figure}

\begin{figure}
\begin{code}
\VerbatimInput[xleftmargin=5mm,numbers=left]{../python/UpMany.py}
\end{code}
\caption{\harmonylink{python/UpMany.py} Using Python to increment <{N}> times}
\label{fig:incmany}
\end{figure}

\chapter{The Harmony Virtual Machine}
\label{ch:harmonymachine}
\index{Harmony Virtual Machine}%

Harmony programs are compiled to Harmony \emph{bytecode}
\index{bytecode}%
(a list of machine instructions for a virtual machine),
which in turn is executed by the Harmony virtual machine (HVM).
\index{virtual machine}%
\index{Harmony Virtual Machine}%
\index{HVM}%
The Harmony compiler places the bytecode for file <{x}>.\texttt{htm} in
file <{x}>.\texttt{hvm}.
The model checker, called \emph{Charm}, executes the code in
<{x}>.\texttt{htm} and places its output in a file
called <{x}>.\texttt{hco} and a stylized version of the same output
in an HTML file called <{x}>.\texttt{htm}.

To understand the problem of concurrent computing, it
is important to have a basic understanding of machine instructions,
and in our case those of the HVM.

\section*{Harmony Values}

Harmony programs, and indeed the HVM,  manipulate Harmony values.
Harmony values are recursively defined:
they include booleans (<{False}> and <{True}>),
integers (but not floating point numbers),
strings (enclosed by single or double quotes),
sets of Harmony values, and dictionaries
\index{dictionary}%
that map Harmony values to other Harmony values.
Strings that start with a letter or an underscore and only contain
letters, digits, and underscores can be written without quotes by
preceding it with a dot.  So, <{.example}> is the same string
as <{"example"}>.

Harmony makes extensive use of dictionaries.
A dictionary maps keys to values.
Unlike Python, which requires that keys must be hashable,
any Harmony value can be a key, including another dictionary.
Dictionaries are written as
$\{ k_0: v_0, ~ k_1: v_1, ~ ... \}$.
If <{d}> is a dictionary, and <{k}> is a key, then the
following expression retrieves the Harmony value that <{k}> maps to in <{d}>:
\begin{code}
<{d k}>
\end{code}
The meaning of <{d a b}> $...$ is (<{((d a) b)}> $...$).
This notation is unfamiliar to Python programmers,
but in Harmony square brackets can be used
in the same way as parentheses, so you can express the same thing in the form
that is familiar to Python programmers:
\begin{code}
<{d[k]}>
\end{code}
However, if <{d = { .count: 3 }}>, then you can write
<{d.count}>
(which has value 3) instead of having to write
<{d[.count]}> or <{d["count"]}> (although any of those
will work).
Thus a dictionary can be made to look much like a Python object.

Tuples are special forms of dictionaries where the keys are
the indexes into the tuple.  For example, the tuple
<{(5, False)}> is the same Harmony value as
<{{ 0:5, 1:False }}>.
The empty tuple is written as <{()}>.
As in Python, you can create singleton tuples by including a comma.
For example, <{(1,)}> is a tuple consisting just of the number 1.
Importantly, $(1) = 1 \ne (1,) = \{ 0:1 \}$.

Again, square brackets and parentheses work the same in Harmony, so
<{[a, b, c]}> (which looks like a Python list)
is the same Harmony value as <{(a, b, c)}> (which looks like a Python tuple),
which in turn is the same Harmony value as <{{ 0:a, 1:b, 2:c }}>.
So, if <{x = [False, True]}>,
then <{x[0] = False}> and <{x[1] = True}>, just like in Python.
However, when creating a singleton list, make sure you include the
comma, as in <{[False,]}>.  The expression <{[False]}> just means
<{False}>.

Harmony is not an object-oriented language, so objects don't have
built-in methods.  However, Harmony does have some powerful operators to
make up for some of that.
For example, dictionaries have two handy unary operators.
If <{d}> is a
dictionary, then <{keys d}> (or equivalently <{keys(d)}>)
returns the set of keys and <{len d}> returns the size of
this set.

\autoref{ap:values} provides details on all the types of values that
Harmony currently supports.

\section*{Harmony Bytecode}

A Harmony program is translated into HVM bytecode.
To make it amenable to efficient model checking,
the HVM is not an ordinary virtual machine, but its architecture
is nonetheless representative of conventional computers and
virtual machines such as the Java Virtual Machine.

\index{register}%
\glsadd{context}%
\index{thread-local}%
Instead of bits and bytes, a HVM manipulates Harmony values.
A HVM has the following components:
\begin{itemize}
\item Code:  This is an immutable and finite list of HVM instructions,
generated from a Harmony program.  The types of instructions will be described later.
\item Shared memory: A HVM has just one memory location containing
a Harmony value.
\item Threads:  Any thread
can spawn an unbounded number of other threads and threads may terminate.
Each thread has a program counter that indexes into the code,
\index{program counter}%
a stack of Harmony values,
and a private \emph{register} that contains a
Harmony value.\footnote{Currently, another thread register
contains thread-local data.  We do not use it (yet) in this book.}
\end{itemize}

The register of a thread contains the local variables of the
method that the thread is currently executing.  It is saved and restored by
method invocations.
The state of a thread is called a \emph{context} (aka \emph{continuation}):
\index{context}%
\index{continuation}%
it contains the values of its program counter, stack, and registers.
The HVM state
consists of the value of its memory and the multiset (or \emph{bag})
\index{bag}%
\index{multiset}%
of contexts.  It is a multiset of contexts because two threads can
have the same context at the same time.

\begin{figure}
\begin{code}
\begin{verbatim}
   0 Frame __init__ ()
code/Up.hny:1 count = 0
   1 Push 0
   2 Store count
code/Up.hny:2 done = [ False, False ]
   3 Push [False, False]
   4 Store done
code/Up.hny:4 def incrementer(self):
   5 Jump 35
   6 Frame incrementer self
code/Up.hny:5     count = count + 1
   7 Load count
   8 Push 1
   9 2-ary +
   10 Store count
\end{verbatim}
\end{code}
\caption{The first part of the HVM bytecode corresponding to \autoref{fig:inc}}
\label{fig:inccode}
\end{figure}

It may seem strange that there is only one memory location.
However, this is not a limitation because Harmony values are unbounded trees.
The shared memory is a dictionary that maps strings (names of shared
variables) to other Harmony values.
We call this a \emph{directory}.
\index{directory}%
Thus, a directory represents the state of a collection of variables named
by the strings.
%
Because directories are Harmony values themselves,
directories can be organized into a tree.
Each node in a directory tree is then identified
by a sequence of Harmony values, like a path name in the file system
hierarchy.  We call such a sequence an \emph{address}.
\index{address}%
For example, in \autoref{fig:inc} the memory is a dictionary with two
entries: <{.count}> and <{done}>.  And the value of entry
<{done}> is a dictionary with keys 0 and 1.
So, for example, the address of <{done[0]}> is the sequence <{[done, 0]}>.
An address is itself a Harmony value.

\glsadd{stack machine}%

Compiling the code in \autoref{fig:inc} results in the HVM bytecode
listed in \autoref{fig:inccode}.
You can obtain this code by invoking \texttt{harmony} with the \texttt{-a} flag
like so:
\begin{code}
\begin{verbatim}
harmony -a Up.hny
\end{verbatim}
\end{code}
Each thread in the HVM is predominantly a \emph{stack machine},
\index{stack machine}%
but it also a register.
Like shared memory, the register contains a dictionary so it
can represent the values of multiple named variables.
%
\index{sequential consistency}%
All instructions are atomically executed.
The Harmony memory model is \emph{sequentially consistent}: all
accesses are in program order.
Most instructions pop values from the stack or push values onto the stack.
At first there is one thread, named \texttt{\_\_init\_\_},
which initializes the state.
It starts executing at instruction 0 and keeps executing until
it reaches the last instruction in the program.
In this case, it executes instructions 0 through 5 first.
The last instruction in that sequence is a \texttt{JUMP}
instruction that sets the program counter to 35
(skipping over the code for <{incrementer}> method).
The \texttt{\_\_init\_\_} thread then executes the
remaining instructions and finishes.
Once initialization completes, any threads that were spawned
(in this case <{incrementer(0)}> and \texttt{incrementer(1)})
can run.

\begin{figure}
\begin{code}
\begin{verbatim}
#states 44 (time 0.001+0.001)
Safety Violation
T0: __init__()     [0-5,35-43]   { count: 0, done: [ False, False ] }
T2: incrementer(1) [6-9]         { count: 0, done: [ False, False ] }
T1: incrementer(0) [6-20]        { count: 1, done: [ True,  False ] }
T2: incrementer(1) [10-24,26-31] { count: 1, done: [ True,  True  ] }
Harmony assertion failed
open code/Up.htm for more information
\end{verbatim}
\end{code}
\caption{The text output of running Harmony on \autoref{fig:inc}}
\label{fig:incoutput}
\end{figure}

At program counter 6 is the code for the <{incrementer}> method.
All methods start with a \texttt{Frame} instruction and end with a
\texttt{Return} instruction.
\autoref{ap:harmonybytecode} provides a list of all HVM machine instructions,
in case you want to read about the details.
The \texttt{Frame} instruction lists the name of the method and the
names of its arguments.
The code generated from $\mathit{count} := \mathit{count} + 1$ in line~5 of
\texttt{Up.hny} is as follows (see \autoref{fig:inccode}):

\begin{enumerate} \setcounter{enumi}{6}
\item The \texttt{Load} instruction pushes the value of the
<{count}> variable onto the stack.
\item The \texttt{Push} instruction pushes the constant 1
onto the stack of the thread.
\item \texttt{2-ary} is a \texttt{+} operation with 2 arguments.
It pops two values from the stack (the value of <{count}> and 1),
adds them, and pushes the result back onto the stack.
\item The \texttt{Store} instruction pops
a Harmony value (the sum of the <{count}> variable and 1) and
stores it in the <{count}> variable.
\end{enumerate}

You can think of Harmony as trying every possible interleaving of threads executing
instructions.
\autoref{fig:incoutput} shows the output produced by running Harmony on the
\texttt{Up.hny} program.

Harmony can report the following failure types:
\begin{itemize}
\item \texttt{Safety violation}: This means something went wrong with
at least one of the executions of the program that it tried.  This
can include a failing assertion, behavior violations, divide by zero,
using an uninitialized
or non-existent variable, dividing a set by an integer, and so on.
% It also includes certain infinite loops.
Harmony will print a trace of the shortest bad execution that it found.
\item \texttt{Non-terminating State}: Harmony found one or more states
from which there does not exist an execution such that all threads
terminate.  Harmony will not only print the non-terminating state with
the shortest trace, but also the list of threads
at that state, along with their program counters.
\item \texttt{Behavior Violation}:  The program can terminate in a state
not allowed by the behavioral specification (\autoref{ch:testing}).
\item \texttt{Active Busy Waiting}:  There are states in which
some thread cannot make progress without the help of another thread,
but does not block (\autoref{ch:condwait}).
\item \texttt{Data Race}: There are states in which two or more threads
concurrently access a shared variable, at least one of which is a store
operation (\autoref{ch:synch}).
% \item \texttt{Stopped States}: Similar to non-terminating states,
% these are states in which some threads are left that cannot
% terminate.  \autoref{ch:synch} will explain what it means for
% a thread to be stopped.
\end{itemize}

Harmony checks for these types of failure conditions in the given
order: if there are multiple failure conditions, only the first is
reported.
\emph{Active busy waiting} (\autoref{ch:condwait}) is not
technically an indication of a synchronization problem, but instead an
indication of an inefficient solution to a synchronization problem---
one that uses up CPU cycles unnecessarily.
A \emph{data race} may not be a bug either---whether or
not it is might depend on the semantics of the underlying memory
operations and are therefore generally undesirable.
Harmony may also warn about behaviors, in particular if the generated
behavior is only a subset of the provided behavior.

Going back to our example, Harmony reports a safety violation.
In particular, it reports that an assertion failed.
The program got to the failed assertion in four ``turns.''
The output has four columns:
\begin{enumerate}
\item A thread identifier;
\item The main method and argument of the thread;
\item The sequence of program counters of the HVM instructions that the thread executed;
\item The contents of the shared memory.
\end{enumerate}

\begin{figure}
\begin{center}
\includegraphics[width=0.9\textwidth]{figures/Up1.png}
\end{center}
\caption{The
\harmonyref{Up.html}{HTML output of running Harmony on \autoref{fig:inc}}.
% There are four sections.
% The top shows the turns to the problematic state.
% Each turn shows a thread identifier, the method the thread is executing,
% a ``timeline'' containing a block for each instruction executed, the
% program counter of the thread, the values of the shared variables
% at those turns, and any values the program may have printed.
% The middle section shows the line of code that is being executed.
% The bottom left shows the bytecode of the program.
% The bottom right shows the state of each thread.
% Each row in the stack trace of a thread shows
% the method that is being evaluated and
% the values of its method variables.
}
\label{fig:inchtml1}
\end{figure}

The four turns in the execution are as follows:

\begin{enumerate}
\item Thread \texttt{\_\_init\_\_} (with identifier T0)
executes instructions 0 through 5 and 35 through 43, setting
shared variable <{count}> to 0 and
shared variable <{done}> to <{[False, False]}>.
\item Thread <{incrementer(0)}> (with identifier T2)
executes instructions 6 through 9, loading the value of
<{count}> but stopping just before storing 1 into <{count}>;
\item Thread \texttt{incrementer(1)} (with identifier T1)
executes instructions 6 through 20, storing 1 into
<{count}> and storing <{True}> into <{done[1]}>;
\item Thread <{incrementer(0)}> (T2)
continues execution, executing instructions 10 through 24
storing value 1 into <{count}> (instruction 10),
storing <{True}> into <{done[0]}>,
finding that <{done[1]}> is <{True}>,
and finally detecting that the assertion is violated.
\end{enumerate}

Harmony also generates an HTML file that allows exploring more details
of the execution interactively.
Open the suggested HTML file and you should see something like
\autoref{fig:inchtml1}.

In the top right, the HTML file contains the reported issue in red.
Underneath it, a table shows the four turns in the execution.
Instead of listing explicitly the program counters of the executed
instructions, the HTML file contains a list of blocks for each
executed instruction.  We call this the \emph{timeline}.
You can click on such a block to see the state of the Harmony
virtual machine just after executing the corresponding instruction.
The turn that is being executed is highlighted in green.
The table also lists the program counter of the thread at each turn,
the values of the shared variables, and any values the thread
may have printed (none in this case).
%
Underneath the table it shows the line of Harmony code that is being
executed in blue.

The bottom left shows
the bytecode of the program being executed.  It has alternating
grey and white sections.  Each section corresponds to a line of
Harmony code.  The instruction that is about to be executed,
if any, is highlighted in red.  (In this case, the state shown
is a failed state and no instruction will be executed next.)
If you hover the mouse over a machine instruction, it provides a
brief explanation of what the instruction does.

The bottom right contains a table with the state of each thread.
The thread that is executing is highlighted in green.
Status information for a thread can include:
\begin{itemize}
\item[] \texttt{runnable}: the thread is runnable but not
currently running.  In Harmony, threads are interleaved and so
at most one thread is actually running;
\item[] \texttt{running}: the thread is currently executing
instructions;
\item[] \texttt{terminated}: the thread has completed all its
instructions;
\item[] \texttt{failed}: the thread has encountered an error,
such as violating an assertion or divide by zero;
\item[] \texttt{blocked}: the thread cannot make progress until
another thread has updated the shared state.  For example, this
occurs when one of the implementers is waiting for the other
to set its <{done}> flag;
\item[] \texttt{atomic}: the thread is in \emph{atomic} mode,
not allowing other threads to be scheduled.  This is, for example,
the case when an assertion is being checked;
\item[] \texttt{read-only}: the thread is in \emph{read-only} mode,
not able to modify shared state.  Assertions can execute
arbitrary code including methods, but they are not allowed to
modify the shared state.
\end{itemize}

The stack of each thread is subdivided into two parts: the
\emph{stack trace} and the \emph{stack top}.
A stack trace is a list of methods that are being invoked.
In this case, the <{incrementer}> method does not invoke any
other methods, and so the list is of length 1.
For each entry in the stack trace, it shows the method name and
arguments, as well as the variables of the method.
The stack top shows the values on the stack beyond the stack trace.

When you load the HTML file, it shows the state after executing
the last instruction.
As mentioned above, you can go to any point in the execution by
clicking on one of the blocks in the timeline.
There are also various handy keyboard shortcuts:
\begin{tabular}{rl}
\emph{Right arrow}: & go to the next instruction; \\
\emph{Left arrow}: & go to the previous instruction; \\
\emph{Down arrow}: & go to the next turn; \\
\emph{Up arrow}: & go to the previous turn; \\
\emph{Enter (aka Return)}: & go to the next line of Harmony code; \\
\emph{0}: & go to the initial state.
\end{tabular}

If you want to see an animation of the entire execution, one instruction
at a time, you can first hit 0 and then hold down the right arrow.
If you want to see it one line of Harmony code at a time, hold down the
enter (aka return) key instead.
If you hold down the down arrow key, the movie will
go by very quickly.

\section*{Exercises}

\begin{problems}
\item \autoref{fig:incenter} shows an attempt at trying to fix the code of
    \autoref{fig:inc}.  Run it through Harmony and see what happens.  Based on
    the error output, describe in English what is wrong with the code by describing,
    in broad steps, how running the program can get into a bad state.
\item What if we moved line~5 of \autoref{fig:incenter} to after the <{if}>
    statement (between lines~7 and~8)?  Do you think that would work?  Run it through
    Harmony and describe either why it works or why it does not work.
\end{problems}

\begin{figure}
\begin{code}
<{:input:../code/UpEnter.hny}>
\end{code}
\caption{\harmonylink{code/UpEnter.hny} Incorrect attempt at fixing the code of \autoref{fig:inc}}
\label{fig:incenter}
\end{figure}

\chapter{Critical Sections}
\label{ch:critical}

<{:const:thread}>
<{:const:cs}>
<{:const:gate}>

\begin{figure}
\begin{code}
<{:input:../code/csbarebones.hny}>
\end{code}
\caption{\harmonylink{code/csbarebones.hny} A bare bones critical section with two threads}
\label{fig:csbarebones}
\end{figure}

\begin{figure}
\begin{code}
<{:input:../code/cs.hny}>
\end{code}
\caption{\harmonylink{code/cs.hny} Harmony model of a critical section}
\label{fig:cs}
\end{figure}

Hopefully you have started thinking of how to solve the concurrency
problem and you may already have prototyped some solutions.
In this chapter, we will go through a few reasonable but broken attempts.
At the heart of the problem is that we would like make sure that, when
the <{count}> variable is being updated, no other thread is
trying to do the same thing.  This is called a \emph{critical section}
(aka critical region)~\cite{EWD123}:
a set of instructions where only one thread is allowed to execute at a
time.
\index{critical section}%
\index{critical region}%

\glsadd{critical section}%
\glsadd{thread safety}%

Critical sections are useful when accessing a shared data
structure, particularly when that access requires multiple underlying
machine instructions.  A counter is a very simple example of
a data structure (it is an array of bits), but---as we have
seen---incrementing it requires multiple instructions.
A more involved one would be accessing a binary tree.
Adding a node to a binary tree, or re-balancing a tree, often requires
multiple operations.  Maintaining ``consistency'' is certainly much easier
if during this time no other
thread also tries to access the binary tree.
Typically, you want some invariant property of the data structure to hold
at the beginning and at the end of the critical section, but in the middle
the invariant may be temporarily broken---this is not a problem as critical
sections guarantee that no other
thread will be able to see it.
An implementation of a data structure that can be safely accessed by multiple
threads and is free of race conditions is called \emph{thread-safe}.
\index{thread safety}%
\index{thread}%

\glsadd{mutual exclusion}%

A critical section is often modeled as threads in an infinite loop
entering and exiting the critical section.
\autoref{fig:csbarebones} shows the Harmony code.
Here <{cs}> is a \emph{label},
\index{label}%
identifying a location in the HVM bytecode.  The first thing we need to
ensure is that there can never be two threads in the critical section.
This property is called \emph{mutual exclusion}.
\index{mutual exclusion}%
We would like to place an assertion at the <{cs}> label that
specifies that only one (the current) thread can be there.

Harmony in fact supports this.
It has an operator <{countLabel l}>,
\index{countLabel operator}%
where <{l}> is the name of the label (in this case, <{cs}>).
The operator returns the number of threads executing at that label.
Method <{countLabel}> only exists for specification purposes---do not
use it in normal code.
If you run the code through Harmony, the assertion should fail because
there is no code yet for safely entering and exiting the critical section.

However, mutual exclusion by itself is easy to ensure.
For example, we could insert the following code to enter the
critical section:
\begin{code}
<{await False}>
\end{code}
This code will surely prevent two or more threads from being
at label <{cs}> at the same time.
But it does so by preventing \emph{any} thread from reaching
the critical section.
We clearly need another property besides mutual exclusion.

Mutual exclusion is an example of a \emph{safety property},
\index{safety property}%
a property that ensures that \emph{nothing bad will happen}, in this case
two threads being in the critical section.
What we need now is a \emph{liveness property}:
\index{liveness property}%
we want to ensure that
\emph{eventually something good will happen}.
There are various possible liveness properties we could use,
but here we will propose the following informally: if
(1) there exists a non-empty
set $S$ of threads that are trying to enter the critical section and
(2) threads in the critical section always leave eventually, then
eventually one thread in $S$ will enter the critical section.
We call this \emph{progress}.
\index{progress}%

In order to detect violations of progress, and other liveness problems in
algorithms in general, Harmony requires that every execution must be
able to reach a state in which all threads have terminated.
Clearly, even if mutual exclusion holds in \autoref{fig:csbarebones},
the spawned threads never terminate.  We
will instead model threads in critical sections using the framework in
\autoref{fig:cs}: a thread can \emph{choose} to enter a
critical section more than once, but it can also choose to terminate, even
without entering the critical section ever.
(Recall that Harmony will try every possible execution, and so it will evaluate
both choices.)
As it turns out, there is an advantage to doing it this way: we can also
test if a thread can enter when there is no other thread trying to enter
the critical section.  As we will see below, this is not always obvious.

We will now consider various approaches toward implementing this
specification.

\begin{figure}
\begin{code}
<{:input:../code/naiveLock.hny}>
\end{code}
\begin{center}
\includegraphics[width=0.8\textwidth]{figures/naiveLock.png}
\end{center}
\caption{\harmonylink{code/naiveLock.hny} Na\"{\i}ve implementation of a shared lock and the \harmonyref{naiveLock.html}{HTML output} of running Harmony on \autoref{fig:naivelock}}
\label{fig:naivelock}
\end{figure}

\begin{figure}
\begin{code}
<{:input:../code/naiveFlags.hny}>
\end{code}
\begin{center}
\includegraphics[width=0.8\textwidth]{figures/naiveFlags.png}
\end{center}
\caption{\harmonylink{code/naiveFlags.hny} Na\"{\i}ve use of flags to solve mutual exclusion and the \harmonyref{naiveFlags.html}{HTML output} of running Harmony on \autoref{fig:naiveflags}}
\label{fig:naiveflags}
\end{figure}

\begin{figure}
\begin{code}
<{:input:../code/naiveTurn.hny}>
\end{code}
\caption{\harmonylink{code/naiveTurn.hny} Na\"{\i}ve use of turn variable to solve mutual exclusion}
\label{fig:naiveturn}
\end{figure}

\glsadd{lock}%

You may already have heard of the concept of a \emph{lock}
\index{lock}%
and have realized that
it could be used to implement a critical section.
The idea is that the lock is like a baton that at most one thread can own
(or hold) at a time.
A thread that wants to enter the critical section at a time must obtain the
lock first and release it upon exiting the critical section.
% Note that the word ``lock'' does not describe the concept well---it really
% is more like a baton or token that only one thread can hold.

Using a lock is a good thought, but how does one implement one?
\autoref{fig:naivelock} presents an attempt at mutual exclusion based on a
na\"{\i}ve (and, as it turns out, incorrect) implementation of a lock.
Initially the lock is not owned, indicated by <{lockTaken}> being <{False}>.
To enter the critical section, a thread waits until <{lockTaken}> is <{False}>
and then sets it to <{True}> to indicate that the lock has been taken.
The thread then executes the critical section.  Finally, the thread
releases the lock by setting <{lockTaken}> back to <{False}>.

Unfortunately, if we run the program through Harmony, we find that
the assertion fails.  \autoref{fig:naivelock} also shows the Harmony
output.  <{thread(1)}> finds that the lock is available, but just
before it stores <{True}> in <{lockTaken}>, <{thread(0)}> gets to
run.  (Recall that you can hover your mouse over a machine instruction
in order to see what it does.) Because <{lockTaken}> is still
<{False}>, it too believes it can acquire the lock, and stores
<{True}> in <{lockTaken}> and moves on to the critical section.
Finally, <{thread(1)}> moves on, also stores <{True}> into <{lockTaken}>
and also moves into the critical section.  <{thread(1)}> is the one
that detects the problem.  The <{lockTaken}> variable suffers from
the same sort of race condition as the <{count}> variable in
\autoref{fig:inc}: testing and setting the lock consists of several
instructions.  It is thus possible for both threads to believe the
lock is available and to obtain the lock at the same time.

Preventing multiple threads from updating the same variable,
\autoref{fig:naiveflags} presents a solution based on each thread having
a flag indicating that it is trying to enter the critical section.
A thread can write its own flag and read the flag of its peer.
After setting its flag, the thread waits until the other thread
($1 - \mathit{self}$) is not trying to enter the critical section.
If we run this program, the assertion does not fail.  In fact, this
solution does prevent both threads being in the critical section at
the same time.

To see why, first note the following invariant: if thread <{i}> is in the
critical section, then <{flags[i] = True}>.
Without loss of generality,
suppose that thread~0 sets <{flags[0]}> at time $t_0$.
Thread 0 can only reach the critical section if at some time $t_1$,
$t_1 > t_0$, it finds that <{flags[1] = False}>.
Because of the invariant, <{flags[1] = False}> implies that
thread~1 is not in the critical section at time $t_1$.
Let $t_2$ be the time at which thread~0 sets <{flags[0]}>
to <{False}>.  Thread~0 is in the critical section sometime
between $t_1$ and $t_2$.
It is easy to see that thread~1 cannot enter the critical section
between $t_1$ and $t_2$, because <{flags[1] = False}> at
time $t_1$.  To reach the critical section between $t_1$ and $t_2$,
it would first have to set <{flags[1]}> to <{True}> and
then wait until <{flags[0] = False}>.  But that does not happen
until time $t_2$.

However, if you run the program through Harmony,
it turns out the solution
does have a problem: if both try to enter the critical section at the same
time, they may end up waiting for one another indefinitely.
(This is a form of \emph{deadlock}, which will be discussed in
\autoref{ch:deadlock}.)
Thus the
solution violates \emph{progress}.

The final na\"{\i}ve solution that we propose
is based on a variable called <{turn}>.
Each thread politely lets the other thread have a turn first.
When <{turn = i}>, thread~<{i}> can
enter the critical section, while thread $1-i$ has to wait.
An invariant of this solution is that while thread~<{i}> is in the critical
section, <{turn = i}>.
Since <{turn}> cannot be 0 and 1 at
the same time, mutual exclusion is satisfied.
The solution also has the nice property that the thread that has been waiting the
longest to enter the critical section can go next.

Run the program through Harmony.  It turns out that this solution also violates
\emph{progress}, albeit for a different reason:
if thread~<{i}> terminates instead of entering the critical section,
thread $1-i$, politely, ends up waiting indefinitely for its turn.
Too bad, because it would have been a great solution if both
threads try to enter the critical section ad infinitum.

\section*{Exercises}
\begin{problems}
\item Run \autoref{fig:cs} using Harmony.  As there is no protection of the critical
section, mutual exclusion is violated,
the assertion should fail, and a trace should be reported.
Now insert
\begin{code}
<{await False}>
\end{code}
just before entering the critical section
in \autoref{fig:cs} and run Harmony again.
Mutual exclusion is guaranteed but progress is violated.
Harmony should print a trace
to a state from which a terminating state cannot be reached.
Describe in English the difference in the failure reports before
and after inserting the code.
\item See if you can come up with some different approaches that satisfy both
mutual exclusion and progress.  Try them with Harmony and see if they work or not.
If they don't, try to understand why.
If you get \emph{active busy waiting} or \emph{data race} reports, you probably
found a correct solution; you'll learn later how to suppress those.
Do not despair if you can't figure out how to develop a solution that satisfies both
mutual exclusion and progress---as we will find out, it is possible but not obvious.
\end{problems}

\chapter{Peterson's Algorithm}
\label{ch:peterson}
\index{Peterson's Algorithm}%

\begin{figure}
\begin{code}
<{:input:../code/Peterson.hny}>
\end{code}
\caption{\harmonylink{code/Peterson.hny} Peterson's Algorithm}
\label{fig:peterson}
\end{figure}

\glsadd{sequential consistency}%
In 1981, Gary L.~Peterson came up with a beautiful solution to the mutual exclusion
problem, now known as ``Peterson's Algorithm''~\cite{Peterson81}.
The algorithm is an amalgam of the (incorrect) algorithms in
\autoref{fig:naiveflags} and \autoref{fig:naiveturn}, and is presented
in \autoref{fig:peterson}.
(The first line specifies that the <{flags}> and <{turn}>
variables are assumed to satisfy \emph{sequential consistency}---it prevents
Harmony from complaining about data races involving these variables,
explained in \autoref{ch:spinlock}.)

A thread first indicates its interest in entering the critical section
by setting its flag.
It then politely gives way to the other thread should it also want to
enter the critical section---if both do so at the same time one will
win because writes to memory in Harmony are atomic.
The thread continues to be polite, waiting
until either the other thread is nowhere near the critical section
(<{flag[1 - self] = False}>) or has given way (<{turn = self}>).
Running the algorithm with Harmony shows that it satisfies both mutual
exclusion and progress.

\begin{figure}
\begin{center}
\includegraphics[width=6in]{figures/states-crop.pdf}
\end{center}
\caption{Venn diagram classifying all states and a trace}
\label{fig:states}
\end{figure}

\glsadd{state}%
\glsadd{thread variable}%

Why does it work?  We will focus here on how one might go about proving
mutual exclusion for an algorithm such as Peterson's.
It turns out that doing so is not easy.
If you are interested in learning more about concurrent programming
but not necessarily in how to prove concurrent programs correct, you
may choose to skip the rest of this chapter.
If you are still here, you have to understand a little bit more about
how the Harmony virtual machine (HVM) works.
In \autoref{ch:harmonymachine} we talked about the concept of \emph{state}:
\index{state}%
at any point in time the HVM is in a specific state.
A state is comprised of the values of the shared variables as well as
the values of the thread variables
\index{thread variable}%
of each thread, including its
program counter and the contents of its stack.
Each time a thread executes a HVM machine instruction, the
state changes (if only because the program counter of the thread
changes).  We call that a \emph{step}.
\index{step}%
Steps in Harmony are atomic.

\glsadd{step}%
\glsadd{trace}%

The HVM starts in an initial state in which there is only
one thread (<{__init__()}>) and its program counter is~0.
A \emph{trace}
\index{trace}%
is a sequence of steps starting from the initial state,
resulting in a sequence of states.
When making a step, there are two sources of non-determinism
\index{non-determinism}%
in Harmony.
% \footnote{Actually, there is a third type called
% an \emph{interrupt}, discussed in \autoref{ch:interrupts}.}
One is when
there is more than one thread that can make a step.  The other is
when a thread executes a <{choose}> operation and there is
more than one choice.
Because there is non-determinism, there are multiple possible traces.
We call a state \emph{reachable}
\index{reachable state}%
if it is either the initial state
or it can be reached from the initial state through a finite trace.
A state is final
when there are no threads left to make state changes.

It is often useful to classify states.
\emph{Initial}, \emph{final}, and \emph{reachable}, and \emph{unreachable}
are all examples of classes of states.
\autoref{fig:states} depicts a Venn diagram of various classes of states
and a trace.
One way to classify states is to define a predicate over states.
All states in which <{x}> = 1, or all states where
there are two or more threads executing, are examples of such predicates.
For our purposes, it is useful to define a predicate that says that at
most one thread is in the critical section.  We shall call such states
\emph{exclusive}.

An \emph{invariant} of a program
\index{invariant}%
is a predicate that holds over all states that are reachable by that program.
We want to show that exclusivity is an invariant because mutual exclusion means
that all reachable states are exclusive.
In other words, we want to show that the set of reachable states of executing
the program
is a subset of the set of states where there is at most one thread in the critical
section.

One way to prove that a predicate is an invariant is through induction
on the number of steps.  First you prove that the predicate holds over
the initial state.  Then you prove that for every reachable state,
and for every step from that reachable state, the predicate also holds
over the resulting state.
For this to work you would need a predicate that describes exactly which
states are reachable.
But we do not have such a predicate: we know how to define the set
of reachable states inductively, but---given an arbitrary state---it is not
easy to see whether it is reachable or not.

To solve this problem, we will use what is called an
\emph{inductive invariant}.
\index{inductive invariant}%
An inductive invariant~$\mathcal{I}$ is a predicate over states that satisfies the following:
\begin{itemize}
\item $\mathcal{I}$ holds in the initial state.
\item For any state in which $\mathcal{I}$ holds (including unreachable ones) and for any
thread in the state, if the thread takes a step, then $\mathcal{I}$ also holds in the
resulting state.
\end{itemize}

One candidate for such a predicate is exclusivity itself.
After all, it certainly holds over the initial state.
And as Harmony has already determined, exclusivity is an invariant:
it holds over every reachable state.
Unfortunately, exclusivity is not an \emph{inductive} invariant.
To see why, consider the following state <{s}>: let thread~0 be at label <{cs}>
and thread~1 be at the start of the <{await}> statement.
Also, in state <{s}>, $\mathit{turn} = 1$.  Now let
thread~1 make a step.  Because $\mathit{turn} = 1$,
thread~1 will stop waiting and also enter the critical
section, entering a state that is not exclusive.
So, exclusivity is an invariant (holds over every reachable state, as demonstrated
by Harmony),
but not an inductive invariant.
It will turn out that <{s}> is not reachable.

We are looking for an inductive invariant that \emph{implies} exclusivity.
In other words, the set of states where the inductive invariant holds
must be a subset of the set of states where there is at most one thread in
the critical section.

Let us begin with considering the following important property:
$\mathcal{F}(i) = \mathtt{thread}(i)@[10 \cdots 17] \Rightarrow \mathit{flags}[i]$,
that is, if thread~<{i}> is executing in lines 10 through 17, then $\mathit{flags}[i]$
is set.
Although it does not, by itself, imply exclusivity, we can show that
$\mathcal{F}(i)$ is an inductive invariant (for both threads~0 and~1).
To wit, it holds in the initial state, because in the initial state thread <{i}> does
not even exist yet.
Now we have to show that if $\mathcal{F}(i)$ holds in some state, then
$\mathcal{F}(i)$ also holds in a next state.
Since only thread~<{i}> ever changes $\mathit{flags}[i]$, we only need to
consider steps by thread~<{i}>.
Since $\mathcal{F}(i)$ holds, there are two cases to consider:
\begin{enumerate}
\item states in which $\mathit{flags}[i] = \texttt{true}$
\item states in which $\lnot \mathtt{thread}(i)@[10 \cdots 17]$
(because false implies anything)
\end{enumerate}
In each case, we need to show that if thread <{i}> takes a step, then
$\mathcal{F}(i)$ still holds.
In the first case, there is only one step that thread <{i}> can take that would
set $\mathit{flags}[i]$ to false: the step from line 17 to line 18.  But executing the line
would also take the thread out of lines $10 \cdots 17$, so $\mathcal{F}(i)$ continues to hold.
In the second case (thread~<{i}> is not executing in lines $10 \cdots 17$), the only step
that would cause thread~<{i}> to execute in lines $10 \cdots 17$ would be the step in line 9.
But in that case $\mathit{flags}[i]$ would end up being true, so
$\mathcal{F}(i)$ continues to hold as well.
So, $\mathcal{F}(i)$ is an inductive invariant (for both threads~0 and~1).

While $\mathcal{F}(i)$ does not imply mutual exclusion, it does imply the following useful
invariant: $\mathtt{thread}(i)@cs \Rightarrow \mathit{flags}[i]$: when thread <{i}> is
at the critical section, $\mathit{flags}[i]$ is set.  This seems obvious from the code,
but now you know how to prove it.
We will use a similar technique to prove the exclusivity is invariant.

We need a stronger inductive invariant than $\mathcal{F}(i)$ to prove mutual exclusion.
What else do we know when thread <{i}> is in the critical section?
Let $\mathcal{C}(i) = \lnot\mathit{flags}[1 - i] \lor \mathit{turn} = i$, that is,
the condition on the <{await}> statement for thread~<{i}>.
In a sequential program, $\mathcal{C}(i)$ would clearly hold if thread <{i}> is in
the critical section: $\mathtt{thread}(i)@cs \Rightarrow \mathcal{C}(i)$.
However, because thread $1-i$ is executing concurrently, this property does not
hold.
You can use Harmony to verify this.  Just place the following command
in the critical section of the program:

\begin{code}
<{assert (not flags[1 - self]) or (turn == self)}>
\end{code}

\begin{figure}
\begin{code}
<{:input:../code/PetersonInductive.hny}>
\end{code}
\caption{\harmonylink{code/PetersonInductive.hny} Peterson's Algorithm with Inductive Invariant}
\label{fig:petersonproof}
\end{figure}

When running Harmony, this assertion will fail.
You can check the HTML output to see what happened.
Suppose thread 0 is at the critical section, $\mathit{flags}[0]$ = true,
$\mathit{turn} = 1$, and thread 1 just finished the step in line 7,
setting $\mathit{flags}[1]$ to true.  Then $C(0)$ is violated.
But it suggests a new property:
$\mathcal{G}(i) =
\mathtt{thread}(i)@\mathtt{cs} \Rightarrow \mathcal{C}(i) \lor \mathtt{thread}(1-i)@10$.
That is, if thread <{i}> is at the critical section, then
either $\mathcal{C}(i)$ holds or thread $1-i$ is about to execute line 10.
\autoref{fig:petersonproof} formalizes $\mathcal{G}(i)$ in Harmony.
The label <{gate}> refers to line 10, that is,
the step that sets <{turn}> to $1-i$.
You can run \autoref{fig:petersonproof} to determine
that $\mathcal{G}(i)$ is an invariant for $i = 0, 1$.
Moreover, if $\mathcal{F}(i)$ and $\mathcal{G}(i)$ both hold for $i = 0, 1$,
then mutual exclusion holds.  We can show this using proof by
contradiction.  Suppose mutual exclusion is violated and thus both threads are in
the critical section.  By $\mathcal{F}$ it must be the case that both
<{flags}> are true.  By $\mathcal{G}$ and the fact that neither thread
is at label <{gate}>, we know that both $C(0)$ and $C(1)$ must hold.
This then implies that $\mathit{turn} = 0 \land \mathit{turn} = 1$, providing
the desired contradiction.

We claim that $\mathcal{G}(i)$ is an inductive invariant.
First, since neither thread in in the critical section in the initial state,
it is clear that $\mathcal{G}(i)$ holds in the initial state.
Without loss of generality, suppose $i=0$ (a benefit from the fact that the algorithm is
symmetric for both threads).  We still have to show that if we are in a state
in which $\mathcal{G}(0)$ holds, then any step will result in a
state in which $\mathcal{G}(0)$ still holds.

First consider the case that thread~0 is at label <{cs}>.  If thread~0
were to take a step, then in the next state thread~0 would be no longer
at that label and $\mathcal{G}(0)$ would hold trivially over the next state.
Therefore we only need to consider a step by thread~1.
%
From $\mathcal{G}$ we know that one of the following three cases must hold before
thread~1 takes a step:
\begin{enumerate}
\item <{flags[1] = False}>;
\item <{turn = 0}>;
\item thread~1 is at label <{gate}>.
\end{enumerate}

Let us consider each of these cases.
We have to show that if thread~1 takes a step, then one of those
cases must hold after the step.
In the first case, if thread~1 takes a step, there are two possibilities:
either $flags[1]$ will still be <{False}> (in which case the first case
continues to hold), or $flags[1]$ will be <{True}>
and thread~1 will be at label <{gate}> (in which case the third case
will hold).
We know that thread~1 never sets <{turn}> to 1, so
if the second case holds before the step, it will also hold after the step.
Finally, if thread~1 is at label <{gate}> before the step, then after
the step <{turn}> will equal 0, and therefore the second case will hold
after the step.

Now consider the case where thread~0 is not in the critical section,
and therefore $\mathcal{G}(0)$ holds trivially because false implies
anything.
There are three cases to consider:
\begin{enumerate}
\item Thread~1 takes a step.  But then thread~0 is still not in the critical
section and $\mathcal{G}(0)$ continues to hold;
\item Thread~0 takes a step but still is not in the critical section.
Then again $\mathcal{G}(0)$ continues to hold.
\item Thread~0 takes a step and ends up in the critical section.
Because thread~0 entered the critical section, we know that
$\mathit{flags}[1] = <{False}>$ or $\mathit{turn} = 0$ because
of the \texttt{await} condition.
And hence $\mathcal{G}(0)$ continues to hold in that case as well.
\end{enumerate}

We have now demonstrated mutual exclusion in Peterson's Algorithm in two
different ways: one by letting Harmony explore all possible executions, the
other using inductive invariants and proof by induction.  The former
is certainly easier, but it does not provide intuition for why the
algorithm works.  The second provides much more insight.

Even though they are not strictly necessary, we encourage you
to include invariants in your Harmony code.
They can provide important insights into why the code works.

A cool anecdote is the following.  When the author of Harmony had to teach
Peterson's Algorithm, he refreshed his memory by looking at the Wikipedia
page.  The page claimed that the following predicate is invariant:
if thread <{i}> is in the critical section, then $\mathcal{C}(i)$ (i.e.,
$\mathcal{G}$ without the disjunct that thread $1-i$ is at label <{gate}>).
We already saw that this is not an invariant.
(The author fixed the Wikipedia page with the help of Fred B.~Schneider.)

This anecdote suggests the following.  If you need to do a proof by induction
of an algorithm, you have to come up with an inductive invariant.
Before trying to prove the algorithm, you can check that the predicate is
at least invariant by testing it using Harmony.  Doing so could potentially
avoid wasting your time on a proof that will not work because the
predicate is not invariant, and therefore not an inductive invariant either.
Moreover, analyzing the counterexample provided by Harmony may well
suggest how to fix the predicate.

\section*{Exercises}
\begin{problems}
\item \autoref{fig:csonebit} presents another solution to the
mutual exclusion problem.  It is similar to the one in
\autoref{fig:naiveflags}, but has a thread \emph{back out and try again}
if it finds that the other thread is either trying to enter the critical
section or already has.  Compare this algorithm with Peterson's.
Why does Harmony complain about \emph{active busy waiting}?
\item
Can you find one or more inductive invariants for the algorithm in
\autoref{fig:csonebit} to prove it correct?
Here's a pseudo-code version of the algorithm to help you.  Each line
is an atomic action:
\begin{code}
\begin{verbatim}
    initially: flagX = flagY = False

    thread X:                          thread Y:
        X0: flagX = True                   Y0: flagY = True
        X1: if not flagY goto X4           Y1: if not flagX goto Y4
        X2: flagX = False                  Y2: flagY = False
        X3: goto X0                        Y3: goto Y0
        X4: ...critical section...         Y4: ...critical section...
        X5: flagX = False                  Y5: flagY = False
\end{verbatim}
\end{code}
\item \label{ex:reorder}
A colleague of the author asked if the first two assignments in
Peterson's algorithm (setting <{flags[self]}>
to <{True}> and <{turn}> to <{1 - self}> can be reversed.
After all, they are different variables assigned independent values---in a
sequential program one could surely swap the two assignments.
See if you can figure out for yourself if the two assignments can be
reversed.  Then run the program in \autoref{fig:peterson} after reversing
the two assignments and describe in English what happens.
\item Bonus question:
Can you generalize Peterson's algorithm to more than two threads?
\item Bonus question:
Implement
\href{https://en.wikipedia.org/wiki/Dekker%27s_algorithm}{Dekker's Algorithm},
\href{https://en.wikipedia.org/wiki/Eisenberg_%26_McGuire_algorithm}{Eisenstein and McGuire's Algorithm},
\href{https://en.wikipedia.org/wiki/Szymanski%27s_algorithm}{Szymański's Algorithm}, or the
\href{https://en.wikipedia.org/wiki/Lamport%27s_bakery_algorithm}{Lamport's Bakery Algorithm}.
Note that the last one uses unbounded state, so you should modify the threads so they
only try to enter the critical section a bounded number of times.
\end{problems}

\begin{figure}
\begin{code}
<{:input:../code/csonebit.hny}>
\end{code}
\caption{\harmonylink{code/csonebit.hny} Mutual exclusion using a flag per thread}
\label{fig:csonebit}
\end{figure}

\chapter{Harmony Methods and Pointers}
\label{ch:method}
\index{Harmony method}%

A method <{m}> with argument <{a}> is invoked in its
most basic form as follows (assigning the result to~<{r}>).
\begin{code}
<{r = m a}>
\end{code}
That's right, no parentheses are required.  In fact, if you invoke
<{m(a)}>, the argument is (<{a}>), which is the same
as <{a}>.
If you invoke <{m()}>, the argument is <{()}>,
which is the empty tuple.
If you invoke <{m(a, b)}>, the argument is <{(a, b)}>,
the tuple consisting of values <{a}> and <{b}>.

You may note that all this looks familiar.  Indeed, the syntax
is the same as that for dictionaries (see \autoref{ch:harmonymachine}).
Both dictionaries and methods map Harmony values to Harmony values,
and their syntax is indistinguishable.
If \texttt{f} is either a method or a
dictionary, and <{x}> is an arbitrary Harmony value, then
<{f x}>, <{f(x)}>, and <{f[x]}> are all
the same expression in Harmony.

<{:const:P_enter}>
<{:const:P_exit}>
<{:const:P_mutex}>
<{:var:p}>

\begin{figure}
\begin{code}
<{:input:../code/PetersonMethod.hny}>
\end{code}
\caption{\harmonylink{code/PetersonMethod.hny} Peterson's Algorithm accessed through methods}
\label{fig:petersonmethods}
\end{figure}

Harmony does not have a \textbf{return} statement.  (You can assign a return value
to a method by setting the <{result}> variable.)  Neither does it support
\textbf{break} or \textbf{continue} statements in loops.  One reason for their absence is
that, particularly in concurrent programming, such control flow directions are highly
error-prone.  It's too easy to forget to, say, release a lock when returning a value in the
middle of a method---a major source of bugs in practice.

Harmony is not an object-oriented language like Python is.  In Python,
you can pass a reference to an object to a method, and that method
can then update the object.  In Harmony, it is also sometimes convenient
to have a method update a shared variable specified as an argument.
For this, as mentioned in \autoref{ch:harmonymachine},
each shared variable has an \emph{address}, itself a Harmony value.
\index{address}%
If <{x}> is a shared variable, then the expression <{?x}> is the address of <{x}>.
If a variable contains an address, we call that variable a \emph{pointer}.
\index{pointer}%
If <{p}> is a pointer to a shared variable, then the
expression <{!p}> is the value of the shared variable.
In particular, <{!?x = x}>.
This is similar to how C pointers work (\texttt{*\string&}<{x = x}>).

Often, pointers point to dictionaries, and so if <{p}> is such a pointer,
then <{(!p).field}> would evaluate to the specified field in the dictionary.
Note that the parentheses in this expression
are needed, as <{!p.field}> would wrongly evaluate
<{!(p.field)}>.
<{(!p).field}> is such a common expression that, like C, Harmony supports the
shorthand <{p->field}>, which greatly improves readability.

\autoref{fig:petersonmethods} again shows Peterson's algorithm,
but this time with methods defined to enter and exit the critical
section.
The name <{mutex}> is often used to denote a variable or value
that is used for mutual exclusion.
\texttt{P\_mutex} is a method that returns a ``mutex,'' which, in this
case, is a dictionary that contains Peterson's Algorithm's shared memory state:
a turn variable and two flags.
Both methods <{P_enter}> and <{P_exit}> take two arguments:
a pointer to a mutex and the thread identifier (0 or 1).
<{pm->turn}> is the value of the <{.turn}> key
in the dictionary that <{pm}> points to. 

You can put the first three methods in its own Harmony source file
and include it using the Harmony <{import}> statement.
\index{import statement}%
\index{module}%
This would make the code usable by multiple applications.

Finally, methods can have local variables.
Different from Python, Harmony local variables must be
explicitly bound within a scope.
Method variables are either mutable (writable) or immutable (read-only).
The arguments to a method and the bound variable (or
variables) within a <{for}> statement are immutable;
the variable <{result}> is mutable.
Using the <{var}> statement, new mutable local variables can be
declared.
For example, <{var}> $x = 3$ declares a new mutable local variable
<{x}>.
The <{let}> statement allows declaring new immutable local variables.
For example:
<{let}> $x = 3$: <{y}> $+$$=$ <{x}> adds 3 to the global variable
<{y}>.
See \autoref{sec:vars} for more information.

<{:const:head}>
<{:const:tail}>
\begin{figure}
\begin{code}
<{:input:../code/hanoi.hny}>
\end{code}
\caption{\harmonylink{code/hanoi.hny} Towers of Hanoi}
\label{fig:hanoi}
\end{figure}

As an example of using <{import}> and <{let}>,
\autoref{fig:hanoi} solves the \emph{Towers of Hanoi} problem.
If you are not familiar with this problem:
there are three towers with disks of varying sizes.
In the initial configuration, the first tower has three disks (of
sizes 1, 2, and 3), with the largest disk at the bottom, while the
other two towers are empty.  You are allowed to move a top disk
from one tower to another, but you are not allowed to stack a larger
disk on a smaller one.  The objective is to move the disks from the
first tower to the third one.

The program uses the <{list}> module documented in \autoref{ap:list}.
It has methods to extract the \emph{head} (first element) and
the \emph{tail} (remaining elements) of a list.
(The code is simple and available in \texttt{modules/list.hny}.)
The program tries valid moves at random until it finds a solution.
Curiously, the program then asserts <{False}>.  This is to cause
the model checker to stop and output the trace.  If you look in the
output column of the trace, you will find the minimal number of moves
necessary to solve the problem.

It is even cooler to remove that assertion and let Harmony generate
all possible solutions to the problem like so:

\begin{code}
\begin{verbatim}
$ harmony -o hanoi.png code/hanoi.hny
\end{verbatim}
\end{code}

The resulting \texttt{hanoi.png} file contains a DFA describing
the possible solutions.  It is a little too big to include here,
but well worth looking at.

<{:const:ref}>
\begin{figure}
\begin{code}
<{:input:../code/clock.hny}>
\end{code}
\caption{\harmonylink{code/clock.hny} Harmony program that finds page replacement anomalies}
\label{fig:clock}
\end{figure}

If you are ready to learn about how locks are implemented in practice,
you can now skip the rest of this chapter.  But if you would like to
see a cool example of using the concepts introduced in this chapter,
hang on for a sequential Harmony program that finds anomalies in page
replacement algorithms.
In 1969, B\'{e}l\'{a}dy et al.~published a paper~\cite{Belady69}
that showed that making a
cache larger does not necessarily lead to a higher hit ratio.  He showed
this for a scenario using a FIFO replacement policy when the cache is full. 
The program in \autoref{fig:clock} will find exactly the same scenario
if you define <{FIFO}> to be <{True}>.  Moreover, if you define
<{FIFO}> to be <{False}>, it will find a scenario for the
CLOCK replacement policy~\cite{clock}, often used in modern operating systems.

In this program, <{CLOCK}> maintains the state of a cache
(in practice, typically pages in memory).
The set <{recent}> maintains whether an access to the cache
for a particular reference was recent or not.
(It is not used if <{FIFO}> is <{True}>.)
The integer <{misses}> maintains the number of cache misses.
Method <{ref(ck, x)}> is invoked when <{x}> is
referenced and checked against the cache <{ck}>.

The program declares two caches: one with 3 entries (<{clock3}>)
and one with 4 entries (<{clock4}>).
The interesting part is in the last block of code.
It runs every sequence of references of up to 100 entries, using
references in the range 1 through 5.
Note that all the constants chosen in this program (3, 4, 5, 100)
are the result of some experimentation---you can try other ones.
To reduce the search space, the first four references are pinned
to 1, 2, 3, and 4.
Further reducing the search space, the program never repeats the
same reference twice in a row (using the local variable <{last}>).

The two things to note here is the use of the <{choose}>
expression and the <{assert}> statement.  Using <{choose}>,
we are able to express searching through all possible strings of
references without a complicated nested iteration.
Using \texttt{assert}, we are able to express the anomaly we are
looking for.

In case you want to check if you get the right results.  For <{FIFO}>,
the program finds the same anomaly that
B\'{e}l\'{a}dy et al.~found: 1 2 3 4 1 2 5 1 2 3 4 5.
For the <{CLOCK}> algorithm the program actually finds a shorter
reference string: 1 2 3 4 2 1 2 5 1 2.

\section*{Exercises}
\begin{problems}
\item (This is just for fun or exercise as it is not a concurrent or
distributed problem.)
Implement a Harmony program that finds solutions to the
``cabbage, goat, and wolf'' problem.  In this problem, a person
accompanied by these three items has to cross a stream in a small
boat, but can only take one item at a time. So, the person has to
cross back and forth several times, leaving two items on one or
the other shore by themselves.
Unfortunately, if left to themselves, the goat would
eat the cabbage and the wolf would eat the goat.  What crossings
does the person need to make in order not to lose any items?
\end{problems}

\chapter{Specification}
\label{ch:specification}

\begin{figure}
\begin{code}
<{:input:../code/lockspec.hny}>
\end{code}
\caption{\harmonylink{modules/synch.hny} Specification of a lock}
\label{fig:lockspec}
\end{figure}

\begin{figure}
\begin{code}
<{:input:../code/cssynch.hny}>
\end{code}
\caption{\harmonylink{code/cssynch.hny} Using a lock to implement a
critical section}
\label{fig:cssynch}
\end{figure}

\begin{figure}
\begin{code}
<{:input:../code/UpLock.hny}>
\end{code}
\caption{\harmonylink{code/UpLock.hny} \autoref{fig:inc} fixed with a lock}
\label{fig:incfixed}
\end{figure}

So far, we have used Harmony to \emph{implement} various algorithms.
But Harmony can also be used to \emph{specify} what an algorithm is
supposed to do.
For example, \autoref{fig:lockspec} specifies the intended behavior
of a lock.
In this case, a lock is a boolean, initially <{False}>,
with two operations, \texttt{acquire()} and \texttt{release()}.
The \texttt{acquire()} operation waits until the lock is <{False}>
and then sets it to <{True}> in an atomic operation.
The \texttt{release()} operation sets the lock back to <{False}>.
The code is similar to \autoref{fig:naivelock}, except that waiting
for the lock to become available and taking it is executed as an
atomic operation.

The code in \autoref{fig:lockspec} is similar to the code in
Harmony's <{synch}> module.
(The module generalizes locks to \emph{binary semaphores}
(\autoref{ch:sbs}), but the lock interface is the same.)
\autoref{fig:cssynch} shows how locks may be used to implement
a critical section.
\autoref{fig:incfixed} gives an example of how locks may be used
to fix the program of \autoref{fig:inc}.

Note that the code of \autoref{fig:lockspec} is executable in Harmony.
However, the <{atomically}> keyword is not available in general
programming languages and should not be used for implementation.
Peterson's algorithm is an implementation of a lock, although only for
two processes.  In the following chapters, we will look at more general
ways of implementing locks using atomic constructions that are usually
available in the underlying hardware.

In Harmony, any statement can be preceded by the <{atomically}>
keyword.  It means that statement as a whole is to be executed atomically.
The <{atomically}> keyword can be used to specify the behavior of
methods such as <{acquire}> and <{release}>.  But
an actual executable program---such as the one in
\autoref{fig:cssynch}---should not use the <{atomically}> keyword
because---on a normal machine---it cannot be directly compiled into
machine code.
If we want to make the program executable on hardware,
we have to show how <{Lock}>, <{acquire}>, and <{release}>
are implemented, not just how they are specified.
\autoref{ch:spinlock} presents such an implementation.

The code in \autoref{fig:lockspec} also uses the Harmony <{when}>
statement.  A <{when}> statement waits until a time in which
condition holds (not necessarily the first time) and then executes the
statement block.  The ``<{await condition}>'' statement is
the same as ``<{when condition: pass}>''.
Combined with the <{atomically}> keyword, the entire statement
is executed atomically at a time that the condition holds.

It is important to appreciate the difference between an
\emph{atomic section} (the statements executed within an
atomic block of statements) and a \emph{critical section}
(protected by a lock of some sort).
The former ensures that while the
statements are executing no other thread can execute.
The latter allows multiple threads to run concurrently,
just not within the critical section.
The former is rarely available to a programmer (e.g., none of
Python, C, or Java support it), while the latter
is very common.

% In Harmony, atomic statements allow you to \emph{implement} your own
% atomic primitives such as test-and-set.  Other common examples
% include compare-and swap and fetch-and-add.
Atomic statements
are not intended to replace locks or other synchonization primitives.
When implementing synchronization solutions you should not directly use
atomic statements but use the synchronization primitives that are available
to you.  But if you want to \emph{specify} a synchronization primitive,
then use <{atomically}> by all means.
You can also use atomic statements in your test code.
In fact, as mentioned before, <{assert}> statements are included to
test if certain conditions hold in every execution and are executed
atomically.

\chapter{Spinlock}
\label{ch:spinlock}
\index{spinlock}%

<{:const:test_and_set}>
<{:const:clear}>
<{:const:atomic_inc}>
<{:const:fetch_and_increment}>

\glsadd{spinlock}%

\begin{figure}
\begin{code}
<{:input:../code/spinlock.hny}>
\end{code}
\caption{\harmonylink{code/spinlock.hny} Mutual Exclusion using a ``spinlock'' based on test-and-set}
\label{fig:tas}
\end{figure}

Peterson's algorithm implements locks, but it is not efficient,
especially if generalized to multiple threads.
Worse, Peterson relies on load and store operations to be executed
atomically, but this may not be the case.
There are a variety of possible reasons for this.

\begin{itemize}
\item Variables may have more bits than the processor's data bus.
For example, variables may have 32 bits, but the data bus may only
have 16 bits.  Thus to store or load a variable takes two 16-bit
operations each.  Take, for example, a variable that has value
0xFFFFFFFF, and consider a concurrent load and store operation on
the variable.
The store operation wants to clear the variable, but because it
takes two store operations on the bus, the load operation may
return either 0xFFFF0000 or 0x0000FFFF, a value that the variable
never was supposed to have.
This is the case even if the processor supports a 32-bit load or
store machine instruction: on the data bus it is still two
operations.
\item Modern processors sometimes re-orders load and store operations
(out-of-order execution) for improved performance.  On a sequential processor,
the re-ordering is not a problem as the processor only re-orders
operations on independent memory locations.  However, as \autoref{ex:reorder}
showed, Peterson's algorithm breaks down if such seemingly independent
operations are re-ordered.
Some memory caches can also cause non-atomic behavior of memory when shared
among multiple cores.
\item Even compilers, in their code generation, may make optimizations
that can reorder operations, or even eliminate operations, on variables.
For example, a compiler may decide that it is unnecessary to read the same
variable more than once, because how could it possibly change if there
are no store operations in between?
\end{itemize}

Peterson's algorithm relies on a \emph{sequential consistent memory model}
and hence the <{sequential}> statement: without it Harmony will
complain about data races.
More precisely, the <{sequential}> statement says that the
program relies on memory load and store instructions operating on
the indicated variables to be performed sequentially, and that this
order should be consistent with the order of operations invoked on each
thread.
The default memory models of C and Java are not sequentially
consistent.
The unfortunately named \textbf{volatile} keyword in Java has
a similar function as Harmony's <{sequential}> keyword.
Like many constructions in Java, its \texttt{volatile} keyword
was borrowed from C and C++.
However, in C and C++, they do \emph{not} provide sequential
consistency, and one cannot implement Peterson's algorithm in
C or C++ directly.

\glsadd{atomic instruction}%
For proper synchronization, multi-core processors provide so-called
\emph{atomic instructions}: \index{atomic instruction}%
special machine instructions
that can read memory and then write it in an indivisible step.
%
While the HVM does not have any specific built-in atomic instructions
besides loading and storing variables,
it does have support for executing multiple instructions atomically.
Any Harmony statement can be made atomic by placing either a label in front
of it or the keyword <{atomically}>.
We can use atomic statements to implement a wide variety of
atomic operations.
For example, we could fix the program in \autoref{fig:inc} by
constructing an atomic increment operation for a counter, like so:
\begin{code}
<{:input:../code/atomicinc.hny}>
\end{code}

To support implementing locks,
many CPUs have an atomic ``test-and-set'' (TAS)
\index{test-and-set}%
\index{TAS}%
operation.
Method <{test_and_set}> in \autoref{fig:tas} shows its specification.
Here <{s}> points to a shared boolean variable and <{p}>
to a private boolean variable, belonging to some thread.
The operation copies the value of the shared variable to the
private variable (the ``test'')
and then sets the shared variable to <{True}> (``set'').

\autoref{fig:tas} goes on to implement mutual exclusion for
a set of <{N}> threads.
The approach is called \emph{spinlock},
\index{spinlock}%
because each thread is ``spinning'' (executing a tight loop) until
it can acquire the lock.
The program uses <{N + 1}> boolean variables.
Variable <{shared}> is initialized to <{False}> while
<{private}[i]}> for each thread <{i}> is initialized to <{True}>.

An important invariant, $\mathcal{I}_1$, of the program is that at any time at most
one of these variables is <{False}>.
Another invariant, $\mathcal{I}_2(i)$, is that if thread <{i}> is
in the critical section, then <{private}[i] = False}>.
Between the two (i.e., $\mathcal{I}_1 \land \forall i: \mathcal{I}_2(i)$),
it is clear that only one thread can be in the
critical section at the same time.
% For those who read through \autoref{ch:peterson}
% $\mathcal{I}_1 \land \forall i: \mathcal{I}_2(i)$ is an inductive invariant.

To see that invariant $\mathcal{I}_1$ is maintained, note that
<{!p = True}> upon entry of <{test_and_set}>
(because of the condition on the <{while}> loop that the
<{test_and_set}> method is invoked in).
There are two cases:
\begin{enumerate}
\item <{!s}> is <{False}> upon entry to <{test_and_set}>.
Then upon exit <{!p = False}> and <{!s = True}>,
maintaining the invariant.
\item <{!s}> is <{True}> upon entry to <{test_and_set}>.
Then upon exit nothing has changed, maintaining the invariant.
\end{enumerate}
Invariant $\mathcal{I}_1$ is also easy to verify for exiting the critical section
because we can assume, by the induction hypothesis, that <{private[i]}> is
<{True}> just before exiting the critical section.
Invariant $\mathcal{I}_2(i)$ is obvious as (i) thread <{i}> only proceeds to the critical
section if <{private}>[<{i}>] is <{False}>, and (ii) no other thread modifies
<{private}>[<{i}>].

Harmony can check these invariants as well.
$\mathcal{I}_2(i)$ is checked by the <{assert}> statement.
But how would one go about checking an
invariant like $\mathcal{I}_1$?  Invariants must hold for every state.
For $\mathcal{I}_2$ we only need an assertion at label <{cs}> because the
premise is that there is a thread at that label.  However, we would
like to check $\mathcal{I}_1$ in \emph{every state} (after the variables have
been initialized).
Harmony supports checking such invariants using the \texttt{invariant}
keyword.
The expression counts the number of <{False}> values and checks that
the result is less than or equal to 1.
Harmony checks the expression in every reachable state.

\section*{Exercises}
\begin{problems}
\item Implement an atomic swap operation.  It should take two pointer arguments
and swap the values.
\item \label{ex:swap} Implement a spinlock using the atomic swap operation.
\item For the solution to \autoref{ex:swap},
write out the invariants that need to hold and check them using Harmony.
\end{problems}

\chapter{Lock Implementations}
\label{ch:synch}
\index{lock}%
\index{synch module}%

\begin{figure}
\begin{code}
<{:input:../code/taslock.hny}>
\end{code}
\caption{\harmonylink{code/taslock.hny} Implementation of the lock
specification in \autoref{fig:lockspec} using a spinlock based on
test-and-set}
\label{fig:tas2}
\end{figure}

\begin{figure}
\begin{code}
<{:input:../code/ticket.hny}>
\end{code}
\caption{\harmonylink{code/ticket.hny} Implementation of the lock
specification in \autoref{fig:lockspec} using a ticket lock}
\label{fig:ticket}
\end{figure}

Locks are probably the most prevalent and basic form of synchronization
in concurrent programs.  Typically, whenever you have a shared data
structure, you want to protect the data structure with a lock and
acquire the lock before access and release it immediately afterward.
In other words, you want the access to the data structure to be a
critical section.
That way, when a thread makes modifications to the data structure that take
multiple steps, other threads will not see the intermediate inconsistent
states of the data structure.

\index{data race}%
\glsadd{data race}%
When there is a bug in a program because some code omitted obtaining
a lock before accessing a shared data structure, that is known as a
\emph{data race}.
More precisely, a data race happens when there is a state in which multiple
threads are trying to access the same variable, and at least one of those
accesses updates the variable.
In many environments, including C and Java programs, the behavior of
concurrent load and store operations have tricky or even undefined
semantics.  One should therefore avoid data races, which is why Harmony
reports them even though Harmony has sequentially consistent memory.

Harmony does not report data races in two cases.
First, using the <{sequential}> statement, you can specify that
concurrent access to the specified variables is intended.
Second, if the accesses are within an atomic statement block, then they
are not considered part of a data race.

\autoref{fig:tas} shows a lock implementation based on a shared
variable and a private variable for each thread.   The private
variables themselves are actually implemented as shared variables,
but they are accessed only by their respective threads.
A thread usually does not keep explicit track of whether it has a lock
or not, because it is implied by the control flow of the program---a
thread implicitly \emph{knows} that when it is executing in a critical
section it has the lock.
There is no need to keep <{private}> as a shared
variable---we only did so to be able to show and check the invariants.
\autoref{fig:tas2} shows a more straightforward implementation of a spinlock.
% The solution is similar to the na\"{i}ve solution of \autoref{fig:naivelock},
% but uses test-and-set to check and set the lock variable atomically.
The lock is also cleared in an atomic statement to prevent a data race.
This approach is general for any number of threads.

You can test the spinlock with the program in \autoref{fig:cssynch}
using the command \texttt{harmony -m synch=taslock code/cssynch.hny}.
The \texttt{-m} flag tells Harmony to use the \texttt{taslock.hny} file
for the <{synch}> module rather than the standard <{synch}> module
(which contains only a specification of the lock methods).

\index{starvation}%
The spinlock implementation suffers potentially from \emph{starvation}:
an unlucky thread may never be able to get the lock while other threads
successfully acquire the lock one after another.  It could even happen
with just two threads: one thread might successfully acquire the lock
repeatedly in a loop, while another thread is never lucky enough to
acquire the lock in between.
% \autoref{ch:starvation} will talk more about starvation and how
% to prevent it.

A \emph{ticket lock} (\autoref{fig:ticket} is an implementation of a
lock that prevents starvation using an atomic \emph{fetch-and-increment}
operator.  It is inspired by European bakeries.  A European bakery often has a
clearly displayed counter (usually just two digits) and a ticket dispenser.
Tickets are numbered 0 through 99 and repeat over and over again
(in the case of a two digit counter).
When a customer walks into the bakery, they draw a number from the dispenser
and wait until their number comes up.
Every time a customer has been helped, the counter is incremented.
(Note that this only works if there can be no more than 100 customers in
the bakery at a time.)

\autoref{fig:ticket} similarly uses two variables for a lock,
<{counter}> and <{dispenser}>.  When a thread acquires the
lock, it fetches the current dispenser value and increments it
modulo <{MAX_THREADS}>, all in one atomic operation.
In practice, <{MAX_THREADS}> would
be a number like $2^{32}$ or $2^{64}$, but since the Harmony model checker
checks every possible state, limiting <{MAX_THREADS}>
to a small number
significantly reduces the time to model check a Harmony program.
Plus it is easier to check that it fails when you run it with more than
<{MAX_THREADS}> threads.
You can test the implementation using the command
\texttt{harmony -m synch=ticket code/cssynch.hny}.
To see it fail, try
\texttt{harmony -c NTHREADS=10 -m synch=ticket code/cssynch.hny}.

\begin{comment}
For the same reason that you should not use atomic
statements in your ordinary synchronization code, you should not use
<{sequential}> statements either.  Neither is supported by regular
programming languages.  They exist in Harmony for the purpose of
defining atomic instructions and for testing.
The statements should only appear in modules that define synchronization
primitives or in test programs.
\end{comment}

\begin{comment}
\index{binary semaphore}
Locks are a special case of \emph{binary semaphores}.
Like locks, binary semaphores are either in an \emph{acquired} state
or a \emph{released} state.
Threads trying to acquire an already acquired binary semaphore
have to wait until the binary semaphore is released.
It is illegal to release a binary semaphore that is in a released
state.
A lock is a binary semaphore that, by convention, is initialized to a
released state, and is always released by the same thread that acquired it.
A binary semaphore can be initialized to an acquired state and can be
released by threads other than the thread that last acquired the
binary semaphore.
\end{comment}

\glsadd{blocked thread}%

We now turn to a radically different way of implementing locks, one
that is commonly provided by operating systems to user processes.
We call a thread \emph{blocked}
\index{blocked thread}%
if a thread cannot change the state or terminate unless
another thread changes the state first.
A thread trying to acquire a lock held by another thread is a good example
of a thread being blocked.
The only way forward is if the other thread releases the lock.
A thread that is in an infinite loop is also considered blocked.

\begin{figure}
\begin{code}
<{:input:../code/locksusp.hny}>
\end{code}
\caption{\harmonylink{modules/synchS.hny} Lock implementation using suspension}
\label{fig:suspension}
\end{figure}

In most operating systems, threads are virtual (as opposed to ``raw CPU cores'')
and can be suspended until some condition changes.
For example, a thread that is trying to acquire a lock can be suspended until the lock is
available.
In Harmony, a thread can suspend itself and save its context (state) in a
shared variable.  Recall that the context of a thread contains
its program counter, stack, and register (containing the current
method's variables).
A context is a regular (if complex) Harmony value.
The syntax of the expression that a thread executes to suspend itself
is as follows:

\begin{code}
<{stop s}>
\end{code}

This causes the context of the thread to be saved in <{s}> and
the thread to be no longer running.
Another thread can revive the thread using the <{go}>
\index{go statement}%
statement:

\begin{code}
<{go c r}>
\end{code}

Here <{c}> is a context and <{r}> is a Harmony value.
It causes a thread with context <{c}> to be added to the state that has
just executed the <{stop}>
\index{stop expression}%
expression.  The <{stop}> expression returns the value <{r}>.

\autoref{fig:suspension} shows the lock interface using suspension.
It is implemented as follows:
\begin{itemize}
\item A lock maintains both a boolean indicating whether the
lock is currently acquired and a list of contexts of threads that want to
acquire the lock.
\item
<{acquire()}>
\index{acquire}%
acquires the lock if available and suspends the invoking thread if not.
In the latter case, the context of the thread is added to the end of the list of contexts.
Note that <{stop}> is called within an atomic statement block---this is
the only exception to such an atomic statement block running to completion.
While the
thread is running no other threads can run, but when the thread suspends itself
other threads can run.
\item
<{release()}>
\index{release}%
checks to see if any threads are waiting to acquire the lock.
If so, it uses the <{head}> and <{tail}>
methods from the \texttt{list} module (see \autoref{ap:module})
to resume the first thread that got
suspended and to remove its context from the list.
\end{itemize}
Selecting the first thread is a design choice.  Another implementation could
have picked the last one, and yet another implementation could have used
<{choose}> to pick an arbitrary one.  Selecting the first is a common
choice in lock implementations as it prevents starvation.

You will find that using the \emph{implementation} of a lock instead
of the \emph{specification} of a lock (in the <{synch}> module)
often leads to the model checker searching a
significantly larger state space.
Thus it makes sense to model check larger programs in a modular fashion:
model check one module implementation at a time, using
specifications for the other modules.

<{:const:tryAcquire}>

\section*{Exercises}
\begin{problems}
\item
Run \autoref{fig:incfixed} using (i) <{synch}> and (ii) <{synchS}>.
Report how many states were explored by Harmony for each module.
\item \label{ex:xy} \autoref{fig:xy} shows a Harmony program with two variables <{x}>
(initially 0) and <{y}> (initially 100) that can be accessed through methods
\texttt{setX} and \texttt{getXY}.  An application invariant is that \texttt{getXY}
should return a pair that sums to 100.  Add the necessary synchronization code.
\item \label{ex:trylock} Implement <{tryAcquire(b)}> as an additional
interface for both the <{synch}> and <{synchS}> modules.
This interface is like <{acquire(b)}> but never blocks.  It
returns <{True}> if the lock was available (and now acquired) or <{False}>
if the lock was already acquired.
Hint: you do not have to change the existing code.
\item People who use an ATM often first check their balance and then withdraw
a certain amount of money not exceeding their balance.  A negative balance
is not allowed.  \autoref{fig:atm} shows two operations on bank accounts:
one to check the balance and one to withdraw money.
Note that all operations on accounts are carefully protected by a lock
(i.e., there are no data races).
The \texttt{customer}
method models going to a particular ATM and withdrawing money not exceeding
the balance.
Running the code through Harmony reveals that there is a bug.
It is a common type of concurrency bug known as \emph{Time Of Check Time Of
Execution} (TOCTOE).
\index{Time Of Check Time Of Execution}
\index{TOCTOE}
In this case, by the time the withdraw operation is performed,
the balance can have changed.
Fix the code in \autoref{fig:atm}.  Note, you should leave the
customer code the same. You are only allowed to change the
\texttt{atm\_} methods, and you cannot use the <{atomically}>
keyword.
\end{problems}

<{:const:setX}>
<{:const:getXY}>
<{:const:checker}>

\begin{figure}
\begin{code}
<{:input:../code/xy.hny}>
\end{code}
\caption{\harmonylink{code/xy.hny} Incomplete code for \autoref{ex:xy} with desired invariant $x + y = 100$}
\label{fig:xy}
\end{figure}

<{:const:atm_check_balance}>
<{:const:atm_withdraw}>
<{:const:customer}>

\begin{figure}
\begin{code}
<{:input:../code/atm.hny}>
\end{code}
\caption{\harmonylink{code/atm.hny} Withdrawing money from an ATM}
\label{fig:atm}
\end{figure}

\chapter{Concurrent Data Structures}
\label{ch:cds}

<{:const:sender}>
<{:const:receiver}>

\begin{figure}[h]
\begin{center}
\begin{tabular}{cc}
\begin{tcolorbox}[width=0.42\linewidth]
<{:input:../code/queuespec.hny}>
\end{tcolorbox}
&
\begin{tcolorbox}[width=0.53\linewidth]
<{:input:../code/queue.hny}>
\end{tcolorbox}
\\
(a) \harmonylink{code/queuespec.hny} Sequential & (b) \harmonylink{code/queue.hny} Concurrent
\end{tabular}
\end{center}
\caption{A sequential and a concurrent specification of a queue}
\label{fig:queues}
\end{figure}

\begin{figure}
\begin{code}
<{:input:../code/queuedemo.hny}>
\end{code}
\caption{\harmonylink{code/queuedemo.hny} Using a concurrent queue}
\label{fig:queuedemo}
\end{figure}

The most common use for locks is in building concurrent data structures.
By way of example, we will first demonstrate how to build a concurrent queue.
The \texttt{queue} module can be used as follows:
\begin{itemize}
\item <{x = Queue()}>: initialize a new queue <{x}>;
\item <{put(?x, v)}>: add <{v}> to the tail of <{x}>;
\item <{r = get(?x)}>: returns <{r = None}>
if <{x}> is empty or <{r = v}> if <{v}> was at the head of <{x}>.
\end{itemize}

\noindent
\autoref{fig:queues}(a) shows a sequential specification for such a
queue in Harmony (exploiting some methods from the \texttt{list}
module described in \autoref{ap:list}).
It is a credible queue implementation,
but it cannot be used with threads concurrently accessing this queue.
\autoref{fig:queues}(b) shows the corresponding concurrent specification.
It cannot be used as an implementation for a queue, as processors generally
do not have atomic operations on lists, but it will work well as a
specification.
See \autoref{fig:queuedemo} for a simple demonstration program that uses
a concurrent queue.

We will first implement the queue as a linked list.
The implementation in \autoref{fig:queueconc}
uses the <{alloc}> module for dynamic allocation
\index{dynamic allocation}%
of nodes in the list using <{malloc()}> and <{free()}>.
<{malloc(v)}> returns a new memory location initialized to <{v}>,
which should be released with <{free()}> when it is no longer in use.
The queue maintains a <{head}> pointer to the first element in the list
and a <{tail}> pointer to the last element in the list.
The <{head}> pointer is <{None}> if and only if the queue is empty.
(<{None}> is a special address value that is not the address of any
memory location.)

<{Queue()}> returns the initial value for a queue object
consisting of a <{None}> head and tail pointer and a lock.
The <{put(q, v)}> and <{get(q)}> methods both take a pointer <{q}> to the
queue object because both may modify the queue.
Before they access the value of the head or tail of the queue they first obtain
the lock.
When they are done, they release the lock.

An important thing to note in \autoref{fig:queuedemo}
is Lines~7 and~8.
It would be incorrect to replace these by:

\begin{code}
<{assert queue.get(q) in { None, 1, 2 }}>
\end{code}

The reason is that \texttt{queue.get()} changes the state by
acquiring a lock, but the expressions in <{assert}>
statements (or <{invariant}> statements)
are not allowed to change the state.

\autoref{fig:queueMS} shows another
concurrent queue implementation~\cite{MS96}.
It is well-known, but what is not often realized is that
it requires sequentially consistent memory, which is not
said explicitly in the paper.
As a result, the algorithm must be coded very carefully to work
correctly with modern programming languages and
computer hardware.
The implementation uses separate
locks for the head and the tail,
allowing a <{put}> and a <{get}> operation
to proceed concurrently.  To avoid contention between the head and the tail,
the queue uses a dummy node at the head of the linked list.
Except initially, the dummy node is the last node that was dequeued.
Note that neither the <{head}> nor <{tail}> pointer are
ever <{None}>.
The problem is when the queue is empty and there are concurrent
<{get}> and <{put}> operations.
They obtain separate locks and then concurrently access the
<{next}> field in the dummy node---a data race with
undefined semantics in most environments.

\begin{figure}
\begin{code}
<{:input:../code/queueconc.hny}>
\end{code}
\caption{\harmonylink{code/queueconc.hny} An implementation of a concurrent queue data structure}
\label{fig:queueconc}
\end{figure}

\begin{figure}
\begin{code}
<{:input:../code/queueMS.hny}>
\end{code}
\caption{\harmonylink{code/queueMS.hny} A queue with separate locks for enqueuing and dequeuing items}
\label{fig:queueMS}
\end{figure}

<{:const:contains}>
<{:const:check}>
<{:const:length}>

\section*{Exercises}
\begin{problems}
\item \label{ex:qcontains} Add a method <{contains(q, v)}> to
\autoref{fig:queues}(b) that checks to see if <{v}> is in queue <{q}>.
\item Add a method <{length(q)}> to \autoref{fig:queueconc} that returns the length of the given queue.
The complexity of the method should be $O(1)$, which is to say that you should maintain
the length of the queue as a field member and update it in <{put}> and <{get}>.
\item \label{ex:qlength} Write a method <{check(q)}>
that checks the integrity of the queue in \autoref{fig:queueconc}.
In particular, it should check the following integrity properties:
\begin{itemize}
\item If the list is empty, <{q->tail}> should be <{None}>.
Otherwise, the last element in the linked list starting from <{q->head}>
should equal <{q->head}>. Moreover,
<{q->tail->next}> should be <{None}>;
\item The length field that you added in \autoref{ex:qlength} should equal the length
of the list.
\end{itemize}
Method <{check(q)}> should not obtain a lock; instead add the following line
just before releasing the lock in <{put}> and <{get}>:
\begin{code}
<{assert check()}>
\end{code}
\item \label{ex:qremove} Add a method $\mathtt{remove}(q, v)$ to \autoref{fig:queueconc}
that removes all occurrences of <{v}>, if any, from queue <{q}>.
\item The test program in \autoref{fig:queuedemo} is not a thorough test program.
Design and implement a test program for \autoref{fig:queuedemo}.
Make sure you \emph{test} the test program by trying it out against some buggy
queue implementations.  (You will learn more about testing concurrent programs in \autoref{ch:testing}.)
\end{problems}

\chapter{Fine-Grained Locking}
\label{ch:finegrained}

<{:module:setobj}>
<{:const:SetObject}>
<{:const:insert}>
<{:const:remove}>
<{:const:contains}>
<{:const:_find}>
<{:const:_node}>
<{:const:thread1}>
<{:const:thread2}>

\begin{figure}
\begin{code}
<{:input:../code/setobj.hny}>
\end{code}
\caption{\harmonylink{code/setobj.hny} Specification of a concurrent
set object}
\label{fig:setobj}
\end{figure}

\begin{figure}
\begin{code}
<{:input:../code/setobjtest.hny}>
\end{code}
\caption{\harmonylink{code/setobjtest.hny} Test code for set objects}
\label{fig:setobjtest}
\end{figure}

\begin{figure}
\begin{code}
<{:input:../code/linkedlist.hny}>
\end{code}
\caption{\harmonylink{code/linkedlist.hny} Implementation of a set of values using a linked list with fine-grained locking}
\label{fig:linkedlist}
\end{figure}

\index{big lock}%
\index{lock granularity}%
\index{fine-grained lock}%
\index{coarse-grained lock}%
A queue has the nice property that usually only the head or the tail is accessed.
However, in many data structures it is necessary to ``walk'' the data structure,
an operation that can take significant time.
In such a case, a single lock (known as a ``big lock'')
for the entire data structure might restrict concurrency to an unacceptable level.
To reduce the granularity of locking, each node in the data structure must be
endowed with its own lock instead.

\autoref{fig:setobj} gives the specification of a concurrent set object.
\texttt{SetObject()} returns a pointer to a variable that
contains an empty set, rather than returning an empty set \emph{value}.
As such, it is more like an object in an object-oriented language than
like a value in its own right.
Values can be added to the set object using
<{insert()}> or deleted using <{remove()}>.
Method <{contains()}> checks if a particular value is in the list.
\autoref{fig:setobjtest} contains a simple (although not very thorough)
test program to demonstrate the use of set objects.

\autoref{fig:linkedlist} implements a concurrent set object using
an ordered linked list without duplicates.
The list has two dummy ``book-end'' nodes with values <{(-1, None)}> and
<{(1, None)}>.  A value <{v}> is stored as <{(0, v)}>---note that for
any value <{v}>, <{(-1, None) < (0, v) < (1, None)}>.
An invariant of the algorithm is that at any point in time the
list is ``valid,'' starting with a <{(-1, None)}> node and ending
with an <{(1, None)}> node.

\index{hand-over-hand locking}%
Each node has a lock, a value, and <{next}>, a pointer to the next node
(which is <{None}> for the <{(1, None)}> node to mark the end of the list).
The <{_find(lst, v)}> helper method first
finds and locks two consecutive nodes <{before}> and <{after}>
such that <{before->data.value < (0, v) <= after->data.value}>.
It does so by performing something called \emph{hand-over-hand locking}.
It first locks the first node, which is the <{(-1, None)}> node.
Then, iteratively, it obtains a lock on the next node and release the
lock on the last one, and so on, similar to climbing a rope
hand-over-hand.
Using \texttt{\_find}, the <{insert}>, <{remove}>, and \texttt{contains}
methods are fairly straightforward to implement.

\begin{comment}
\glsadd{linearizable}%
Like the queue in \autoref{fig:queues}(b), the implementation of the list is
\emph{linearizable}~\cite{HW90},
\index{linearizable}%
a strong notion of consistency that
makes it appear as if each of the operations executes atomically at
some point between their invocation and return.
Determining if an implementation of a concurrent data structure
is linearizable involves finding what are known as the
\emph{linearization points}
\index{linearization point}%
of the operations in an execution.  These are the unique
points in time at which an operation appears to execute atomically.
The linearization point for the <{insert}> operation coincides exactly with the update
of the <{before.next}> pointer.
The linearization point of a \texttt{contains} method
execution depends on whether the value is found or not.
If found, it coincides with retrieving the pointer to the node
that has the value.
If not found, it coincides with retrieving the pointer to the
<{(1, None)}> node.
\end{comment}

\section*{Exercises}
\begin{problems}
\item Add methods to the data structure in \autoref{fig:linkedlist}
that report the size of the list, the minimum value in the
list, the maximum value in the list, and the sum of the values in the list.
(All these should ignore the two end nodes.)
% Are they linearizable?  If so, what are their linearization points?
\item Create a thread-safe sorted binary tree.  Implement a module \texttt{bintree}
with methods
$\mathtt{BinTree}()$ to create a new binary tree, $\mathtt{insert}(t, v)$ that inserts <{v}> into
tree <{t}>, and $\mathtt{contains}(t, v)$ that checks if <{v}> is in tree <{t}>.  Use a single
lock per binary tree.
\item Create a binary tree that uses, instead of a single lock per tree,
a lock for each node in the tree.
\end{problems}

\chapter{Testing: Checking Behaviors}
\label{ch:testing}
<{:module:queueconc}>

\begin{comment}
\begin{figure}
\begin{code}
<{:input:../code/cslock.hny}>
\end{code}
\caption{\harmonylink{code/cslock.hny} Critical section testing without labels}
\label{fig:cslock}
\end{figure}
\end{comment}

\begin{figure}
\begin{code}
<{:input:../code/qtestseq.hny}>
\end{code}
\caption{\harmonylink{code/qtestseq.hny} Sequential queue test}
\label{fig:qtestseq}
\end{figure}

Testing is a way to increase confidence in the correctness
of an implementation.
\autoref{fig:queuedemo} demonstrates how concurrent queues
may be used, but it is not a very thorough test program
for an implementation such as the one in \autoref{fig:queueconc}
and does little to increase our confidence in its correctness.
To wit, if <{get()}> always returned 1, the program
would find no problems.
Similarly, \autoref{fig:setobjtest} is not a good test program
for something as complicated as \autoref{fig:linkedlist}.
In this chapter, we will look at approaches to testing
concurrent code.

As with critical sections---when testing a concurrent data structure---we
need a specification.
For example, \autoref{fig:queues}(a) shows a sequential specification of a
queue in Harmony.
First, we can check if the queue implementation
in \autoref{fig:queueconc} meets the sequential
queue specification in \autoref{fig:queues}(a).
To check if the queue implementation meets the specification,
we need to see if any sequence of queue operations in the
implementation matches a corresponding sequence in the
specification.
We say that the implementation and the specification
have the same \emph{behaviors} or are
\emph{behaviorally equivalent}.

Behaviors say something about how we got to a state.
The same state can be reaching by multiple behaviors, and the behaviors
are often an integral part of whether a program is correct or not.
Just because a state satisfies some invariant---however important---does
not mean that the state is valid given the sequence of operations.
For example, a state in which the queue is empty is certainly a valid state in
its own right, but if the last operation to get there was an enqueue operation,
there must be a bug in the program.
It can therefore be important to capture the behaviors.
We could store behaviors in the state itself by adding what is
known as a \emph{history variable} that keeps track of all the operations.
While this can be useful for correctness proofs, for model checking this approach
presents a problem: introducing this
additional state can lead to state explosion or even turn a finite model
(a model with a finite number of states) into an infinite one.
We therefore use a different approach: composing an implementation with
its specification to ensure that accept the same behaviors.

\autoref{fig:qtestseq} presents a test program that does
exactly this, for sequences of up to <{NOPS}>
queue operations.
It maintains two queues:
\begin{itemize}
\item[] <{specq}>: the queue of the specification;
\item[] <{implq}>: the queue of the implementation.
\end{itemize}
For each operation, the code first chooses whether to
perform a <{get}> or <{put}> operation.
In the case of a <{put}> operation, the code also
chooses which value to append to the queue.
All operations are performed on both the queue implementation
and the queue specification.
In the case of <{get}>, the results of the operation
on both the implementation and specification are checked against one another.

\emph{Test programs themselves should be tested}.
Just because a test program works with a particular implementation
does not mean the implementation is correct---it may be that the implementation
is incorrect but the test program does not have enough coverage to find any
bugs in the implementation.
So, run a test program like this with a variety of queue implementations that
have known bugs in them and make sure that the test program finds them.
Conversely, a test program may be broken in that it finds bugs that do not exist.
In my experience, it is often harder to implement the test program than
the algorithm that the test program tests.

As with any other test program,
\autoref{fig:qtestseq} may not trigger extant bugs, but
it nonetheless inspires reasonable confidence that the
queue implementation is correct, at least sequentially.
The higher <{NOPS}>, the higher the confidence.
It is possible to write similar programs in other languages
such as Python, but the <{choose}> expression in Harmony
makes it relatively easy to explore all corner cases.
%
For example, a common programming mistake is to forget to
update the <{tail}> pointer in <{get()}> in case
the queue becomes empty.  Normally, it is a surprisingly
tricky bug to find.  You can comment out those lines
in \autoref{fig:queueconc} and run the test program---it should
easily find the bug and explain exactly how
the bug manifests itself, adding confidence that the test program
is reasonably thorough.

The test program also finds some common mistakes in using
locks, such as forgetting to release a lock when the queue
is empty, but it is not designed to find concurrency bugs
in general.  If you remove all \texttt{acquire()} and
\texttt{release()} calls from \autoref{fig:queueconc},
the test program will not (and should not)
find any errors, but it would be an incorrect implementation
of a concurrent queue.

\begin{figure}
\begin{center}
\includegraphics[width=\textwidth]{figures/qtestpar.png}
\end{center}
\begin{code}
<{:input:../code/qtestpar.hny}>
\end{code}
\caption{\harmonylink{code/qtestpar.hny} Concurrent queue test.  The
behavior DFA is for $\mathtt{NOPS} = 2$.}
\label{fig:qtestpar}
\end{figure}

\begin{figure}
\begin{code}
<{:input:../code/queueseq.hny}>
\end{code}
\caption{\harmonylink{code/queueseq.hny} Sequential but not a concurrent
queue implementation}
\label{fig:queueseq}
\end{figure}

The next step is to test if the queue implementation
meets the \emph{concurrent} queue specification or not.
\autoref{fig:queues}(b) shows the concurrent queue specification.
It is similar to the sequential specification in \autoref{fig:queues}(a)
but makes all operations (except instantiation itself) atomic.
Testing the implementation of a concurrent queue specification is
trickier than testing the implementation of a sequential one because
there are many more scenarios to check.

We would like a way that---similar to the sequential test---systematically
compares behaviors of the
concurrent queue implementation with behaviors of the concurrent
queue specification.  But we cannot do this by composing the specification
and the implementation and simply run the same test operations on both as we
did before---concurrency make the operations non-determistic and thus
the specification and implementation of a single execution might produce
different results, even if both are correct.
Instead, we will create a test program that tries various concurrent
combinations of queue operations, and run it twice: once against the
specification of the concurrent queue and once against the
implementation.  We will then check if the behaviors obtained from
running the implementation are also behaviors obtained
from the specification.

We will start with a test program that tries concurrent combinations
of various queue operations.
\autoref{fig:qtestpar} shows the test program.  It starts
<{NOPS}> threads doing either a <{put}>
or a <{get}> operation.  It selects the fraction of <{put}>
over <{get}> operations nondetermistically, although avoiding the
uninteresting case in which there are none of one of them.
In case of a <{put}> operation,
the thread enqueues its own name (which is provided as an argument
to the thread).  In order to capture the behaviors,
each thread prints what operation it is about to perform,
and afterwards it prints that the operation has
completed (including the return value if any).
This is probably much like you would do if you were trying to find a
bug in a program.

\autoref{fig:qtestpar} also shows the deterministic finite automaton
that describes the possible outputs when the test
program is run against the specification in the case
<{NOPS = 2}>---for <{NOPS = 4}> it would be much
too large to print here.  Since there are no cycles in the DFA, you
can follow some paths through this DFA and see that they are valid
interleavings of the threads.
You can obtain this output yourself by running

\begin{code}
\begin{verbatim}
$ harmony -c NOPS=2 -o spec.png code/qtestpar.hny
\end{verbatim}
\end{code}

If you run the same test program against the implementation
of \autoref{fig:queueconc}, you will get the same output:

\begin{code}
\begin{verbatim}
$ harmony -c NOPS=2 -o impl.png -m queue=queueconc code/qtestpar.hny
\end{verbatim}
\end{code}

You can
try this for various <{NOPS}>, although it gets increasingly
harder to check by hand that the generated DFAs are the same as
<{NOPS}> increases.
Now run the test program against \autoref{fig:queueseq}, which is
clearly an incorrect implementation of the concurrent queue specification
because it contains no synchronization code.
However, Harmony does not immediately detect
any problems.  In fact, for $\mathtt{NOPS} = 2$ it even generates
the same set of behaviors.
This is because the test program only outputs the behaviors---it does
not check if they are correct.

Harmony does have a way to check the behaviors of one program against
the behaviors of another.  In particular, we want to check if the
behaviors of the implementations we have match behaviors of the
specification.  The following shows, for example, how to check the
\texttt{queueconc.hny} implementation on the command line:

\begin{code}
\begin{verbatim}
$ harmony -o queue4.hfa code/qtestpar.hny
$ harmony -B queue4.hfa -m queue=queueconc code/qtestpar.hny
\end{verbatim}
\end{code}

The first command runs the \texttt{code/qtestpar.hny} program (with the
default 4 threads)
and writes a representation of the output DFA in the file \texttt{queue4.hfa}.
The second command runs the same test program, but using the queue
implementation in the file \texttt{code/queueconc.hny}.  Moreover, it reads
the DFA in \texttt{queue4.hfa} to check if every behavior of the second
run of the test program is also a behavior of the first run.
You can try the same using the \texttt{code/queueseq.hny} implementation
and find that this implementation has behaviors that are not allowed by
the specification.

\section*{Exercises}
\begin{problems}
\item \autoref{fig:lockspec} shows a specification of a lock.  Write a program
that checks the behaviors of lock implementations such as \autoref{fig:tas2}
and \autoref{fig:ticket}.  That is, it should not rely on assertions such as
in \autoref{fig:cs}.
\item Write a Harmony program that checks if
\autoref{fig:linkedlist} satisfies the specification
of \autoref{fig:setobj} \emph{sequentially}.
\item Write a Harmony program that checks if
\autoref{fig:linkedlist} satisfies the specification
of \autoref{fig:setobj} \emph{concurrently}.
% \item Extend \autoref{fig:linkedlist} with linearization points and
% check if the implementation is linearizable.
% \item Check if the extended queue implementation of \autoref{ex:qremove}
% is linearizable.
\item Rewrite \autoref{fig:qtestseq} so it only imports \texttt{queue}
and runs <{NOPS}> nondeterministically chosen operations against
it (similar in style to \autoref{fig:qtestpar} but without threads).
Then use behaviors to check that \autoref{fig:queueconc} and
\autoref{fig:queueseq} are correct sequential implementations of
the queue.  Check your test program by also trying it on one or two
buggy queue implementations.
\end{problems}

\chapter{Debugging}
\label{ch:debugging}

\begin{figure}
\begin{code}
<{:input:../code/queuebroken.hny}>
\end{code}
\caption{\harmonylink{code/queuebroken.hny} Another buggy queue implementation}
\label{fig:queuebroken}
\end{figure}

\begin{figure}
\begin{center}
\includegraphics[width=\textwidth]{figures/queuebroken1.png}
\end{center}
\caption{\harmonyref{queuebug.html}{Harmony output of running
\autoref{fig:qtestpar} against \autoref{fig:queuebroken}}}
\label{fig:queuebroken1}
\end{figure}

So, you wrote a Harmony program and Harmony reports a problem.
Often you may just be able to figure it out by staring at the code and
going through some easy scenarios, but what if you don't?
The output of Harmony can be helpful in that case.

\autoref{fig:queuebroken} contains an attempt at a queue implementation
where the queue is implemented by a linked list, with the first node
being a \texttt{dummy} node to prevent data races.  Each node in the
list contains a lock.  The <{put()}> method walks the list until
it gets to the last node, each time acquiring the lock to access the
node's fields.  When <{put()}> gets to the last node in the list,
it appends a new one.  The <{get()}> method locks the first (dummy)
node, removes the second from the list and frees it.  The method returns
the value from the removed node.

Let us run the code through the test programs in the last
chapter.  Harmony does not detect any issues with the sequential test
in \autoref{fig:qtestseq}.
(Run this using the \texttt{-m} flag like this:
\texttt{harmony -m queue=queuebroken code/qtestseq.hny})
However, when we run
the new queue code through the test in \autoref{fig:qtestpar}, Harmony
reports a safety violation (even without specifying a behavior).
The command line to reproduce this is:

\begin{code}
\begin{verbatim}
harmony -m queue=queuebroken code/qtestpar.hny
\end{verbatim}
\end{code}

Before we go look at the details of what went wrong, we want to make
sure that we generate the simplest scenario.  So, first we want to explore
what the smallest <{NOPS}> (number of operations or number of
threads) that causes the bug to occur.  With some experimentation,
we find that <{NOPS = 2}> does not find a problem, but
<{NOPS = 3}> does
(\texttt{harmony -m queue=queuebroken -c NOPS=3 code/qtestpar.hny})).
\autoref{fig:queuebroken1} shows the Harmony output.

There is quite a bit of information in the Harmony output, and while
it may seem intimidating, we have to learn to navigate through it
step-by-step.
Let's start with looking at the red text.  Harmony found a safety
violation (something bad happened during one of the possible executions),
and in particular <{thread}>(2) (thread T2) was trying to dereference
the address <{?alloc["pool"][0]["lock"]}> (aka <{?alloc.pool[0].lock}>).

The <{alloc}> module maintains a shared array <{pool}> that
it uses for dynamic allocation.  Apparently T2 tried to access
<{pool[0]}>, but it does not exist, meaning that either it was not
yet allocated, or it had been freed since it was allocated.
When we look at the top half of the figure, we see that in fact thread
T1 allocated <{pool[0]}> in turn 2, but T3 freed it in turn 4.
Looking back down, we see that T1 executed <{thread(1)}> and has
since terminated, while T3 is executing <{thread(3)}>.

Looking further at the stack traces, we can see that
T3 was in the process of executing
<{release(?q.lock)}> within <{get(?q}>).
T1 is currently executing <{acquire(?alloc.pool[0].lock)}>
within <{put(?q, 2)}>, but 
<{alloc.pool[0]}> does not exist.
The corresponding line of Harmony code is
<{atomically when not !binsema}>
in line 25 of the \texttt{sync} module.

So, how did we get there?  In the top we can see that the order of
events was the following:
\begin{enumerate}
\item[0:] initialization completed, with <{q}> being
<{{ .lock: False, .next: None, .value: None }}>;
\item[1:] thread T1 (<{thread(1)}>) ran and finished executing
<{put(1)}> (see the output column for that clue: the thread printed that).
We can see that <{q.next}> now points to <{alloc.pool[0]}>,
which the thread must have allocated.  The contents is 
<{{ .lock: False, .next: None, .value: 1 }}>, as expected;
\item[2:] thread T2 (<{thread(1)}>) started running, calling
<{put(?q, 2)}>.  We can see it got as far as putting 2 on the queue,
but it is not yet done.  It is currently trying to acquire
<{alloc.pool[0].lock}>;
\item[3:] thread T3 (<{thread(1)}>) started running, calling
<{get(?q)}>.  We can also see that it freed <{pool[0]}>,
and is now releasing <{q.lock}>;
\item[4:] thread T2 resumes and tries to access <{pool[0]}>, which
no longer exists (because T3 just freed it).
\end{enumerate}

Clearly there was a race in which T2 was trying to lock
<{pool[0].lock}> (which contained the node with the value 1)
while T3 was freeing that very same node, and T2 lost the race.
More precisely, T2 was executing <{put(?q, 2)}>, when T3
preempted it with <{get(?q)}> and removed the node that T2
was trying to access.  But why did the locks not prevent this?

\index{reserve debugging}%
It is time to start stepping through the code that has been executed
before this happened.  This is sometimes known as
\emph{reverse debugging}.  In fact, Harmony allows you to step through
an execution forwards and backwards.
In this case, we first want to see what
T2 is doing.  You can click on its first (top-left) orange box to
time-travel to that part in the execution.
Now by hitting $\langle\mathtt{return}\rangle$ repeatedly,
we can quickly skip through the code.
T2 first calls <{put(?q, 1)}> and then allocates a new
node initialized with a lock.  Keep stepping until it executes <{nq = q}>.
Hit $\langle\mathtt{return}\rangle$ once more and inspect the
state of T2 in the lower-right corner.  You can see that variable
<{nq}> is initialized to~<{?q}>.  T2 then enters into the
<{while}> loop and tries to acquire <{nq->lock}>.
This succeeds, and next T2 executes <{let n = nq->next}>.
Now <{n = ?alloc.pool[0]}>, which is not <{None}>.
It then releases <{nq->lock}>
(<{nq}> points to <{q}>).  It then sets <{nq}> to $n$, which
is still <{alloc.pool[0]}>.  Finally, it calls <{acquire(?nq->lock)}>.
But before it can complete that operation, T3 runs next.

T3 chooses <{"get"}> and then goes on to invoke <{get(?q)}>.
This first successfully acquires <{q}->lock}>.
T3 then finds out that <{q->next}> points to <{alloc.pool[0]}>.
T3 sets <{node}> to <{alloc.pool[0]}> as well and sets
<{q->next}> to <{node->next}>.
T3 sets <{result}> to <{node->value}> (which is 1)
and then frees <{node}>.  This is where the problem is---T2 is
about to acquire the lock in that same node.

To fix the code without changing the data structure, we can use
hand-over-hand locking (\autoref{ch:finegrained}).
\autoref{fig:queuefix} shows an implementation
that uses hand-over-hand locking
both for <{put()}> and for <{get()}>.  It passes all tests.

\begin{figure}
\begin{code}
<{:input:../code/queuefix.hny}>
\end{code}
\caption{\harmonylink{code/queuefix.hny} Queue implementation with hand-over-hand locking}
\label{fig:queuefix}
\end{figure}

\chapter{Conditional Waiting}
\label{ch:condwait}

<{:module:RW}>
<{:const:RWlock}>
<{:const:read_acquire}>
<{:const:read_release}>
<{:const:write_acquire}>
<{:const:write_release}>
<{:const:BoundedBuffer}>

Critical sections enable multiple threads
to easily share data structures whose modification
requires multiple steps.
A critical section only allows one thread to execute the code
of the critical section at a time.
Therefore, when a thread arrives at a critical section,
the thread blocks until there is no other thread in the critical section.

\glsadd{busy waiting}%
\index{busy waiting}%
Sometimes it is useful for a thread to block waiting for additional
conditions.
For example, when dequeuing from an empty shared queue,
it may be useful for the thread to block until the queue is non-empty
instead of returning an error.
The alternative would be \emph{busy waiting} (aka \emph{spin-waiting}),
where the thread repeatedly tries to dequeue an item until it is successful.
Doing so wastes CPU cycles and adds contention to queue access.
%
A thread that is busy waiting until the queue is non-empty cannot
make progress until another thread enqueues an item.
However, the thread is not considered blocked because it is
changing the shared state by repeatedly acquiring and releasing the
lock.
A process that is waiting for a condition without changing the state
(like in a spinlock) is \emph{blocked}.
A process that is waiting for a condition while changing the state
(such as repeatedly trying to dequeue an item, which requires
acquiring a lock) is \emph{actively busy waiting}.

We would like to find a solution to \emph{conditional waiting}
so that a thread blocks until the condition holds---or at least most
of the time.
Before we do so, we will give two classic examples of synchronization
problems that involve conditional waiting: \emph{reader/writer locks}
and \emph{bounded buffers}.

\begin{figure}
\begin{code}
<{:input:../code/RW.hny}>
\end{code}
\caption{\harmonylink{code/RW.hny} Specification of reader/writer locks}
\label{fig:rwspec}
\end{figure}

\begin{figure}
\begin{code}
<{:input:../code/RWtest.hny}>
\end{code}
\caption{\harmonylink{code/RWtest.hny} Test code for reader/writer locks}
\label{fig:rwtest}
\end{figure}

\section{Reader/Writer Locks}
\index{reader/writer lock}%
\glsadd{reader/writer lock}%

Locks are useful when accessing a shared data structure.  By preventing
more than one thread from accessing the data structure at the same
time, conflicting accesses are avoided.  However, not all concurrent
accesses conflict, and opportunities for concurrency may be lost,
hurting performance.  One important case is when multiple threads
are simply reading the data structure.
In many applications, reads are the majority of all accesses,
and read operations do not conflict with one another.
Allowing reads to proceed concurrently can significantly improve performance.

What we want is a special kind of lock that allows either (i) one writer
or (ii) one or more readers to acquire the lock.  This is called
a \emph{reader/writer lock}~\cite{CHP71}.
%
A reader/writer lock is an object whose abstract (and opaque)
state contains two integer counters (see \autoref{fig:rwspec}):
\begin{enumerate}
\item <{nreaders}>: the number of readers
\item <{nwriters}>: the number of writers
\end{enumerate}
satisfying the following invariant:
\begin{itemize}
\item [] $(\mathit{nreaders} \ge 0 \land \mathit{nwriters} = 0) \lor
    (\mathit{nreaders} = 0 \land 0 \le \mathit{nwriters} \le 1)$
\end{itemize}

There are four operations on a reader/writer lock <{rw}>:
\begin{itemize}
\item <{read_acquire(rw)}>: waits until <{nwriters = 0}>
and then increments <{nreaders}>;
\item <{read_release(rw)}>: decrements <{nreaders}>;
\item <{write_acquire(rw)}>: waits until <{nreaders = nwriters = 0}>
and then sets <{nwriters}> to 1;
\item <{write_release(rw)}>: sets <{nwriters}> to 0.
\end{itemize}

\autoref{fig:rwtest} shows how reader/writer locks operations
may be tested.
Similar to ordinary locks, a thread is restricted in how it is allowed to
invoke these operations.
In particular, a thread can only release a reader/writer lock for reading
if it acquired the lock for reading and the same for writing.

\begin{figure}
\begin{code}
<{:input:../code/RWcheat.hny}>
\end{code}
\caption{\harmonylink{code/RWcheat.hny} "Cheating" reader/writer lock}
\label{fig:rwcheat}
\end{figure}

\begin{figure}
\begin{code}
<{:input:../code/RWbtest.hny}>
\end{code}
\caption{\harmonylink{code/RWbtest.hny} A behavioral test of reader/writer locks}
\label{fig:rwbtest}
\end{figure}

\begin{figure}
\begin{code}
<{:input:../code/RWbusy.hny}>
\end{code}
\caption{\harmonylink{code/RWbusy.hny} Busy waiting reader/writer lock}
\label{fig:rwbusy}
\end{figure}

A problem with this test is that it does not find a problem
with an implementation like the one in \autoref{fig:rwcheat}.
This implementation implements a reader/writer lock as an ordinary
lock, and thus lets only one thread in the critical section at a time.
In some sense, the implementation is correct because it satisfies
the requirements, but it is clearly not a desirable implementation.
For a case like this one, it is better to compare behaviors between
the specification and the implementation.

\autoref{fig:rwbtest} is the same test as \autoref{fig:rwtest} but
prints identifying information before and every lock operation.
Now we can compare behaviors as follows:

\begin{code}
\begin{verbatim}
$ harmony -o rw.hfa -o rwspec.png -cNOPS=2 code/RWbtest.hny
$ harmony -B rw.hfa -o rwimpl.png -cNOPS=2 -m RW=RWcheat code/RWbtest.hny
\end{verbatim}
\end{code}

The second command will print a warning that there are behaviors in the
specification that are not achieved by the implementation.
We set <{NOPS}> to 2 to make the behaviors relatively small and easier
to compare.
It is now possible to compare the outputs in \texttt{rwspec.png}
and \texttt{rwimpl.png} and see what behaviors are allowed by the
specification that are not allowed by the implementation.
(Harmony does not yet have a mechanism to do this automatically.)

\autoref{fig:rwbusy} illustrates an implementation of a reader/writer lock
that uses active busy waiting.  This is an undesirable solution, as it wastes
CPU cycles.  Harmony complains about this solution.

\begin{figure}
\begin{code}
<{:input:../code/boundedbuffer.hny}>
\end{code}
\caption{\harmonylink{code/boundedbuffer.hny} Bounded buffer specification}
\label{fig:boundedbuffer}
\end{figure}

\section{Bounded Buffer}
\index{bounded buffer}%
\index{producer/consumer problem}%
\glsadd{producer/consumer problem}%

\begin{comment}
\begin{figure}
\begin{center}
\includegraphics[width=2.5in]{figures/pc-crop.pdf}
\end{center}
\caption{High-level state diagram specification of producers/consumers}
\label{fig:pc}
\end{figure}

\begin{figure}
\begin{code}
<{:input:../code/BBsema.hny}>
\end{code}
\caption{\harmonylink{code/BBsema.hny} Bounded Buffer implementation using semaphores}
\label{fig:boundedbuffer}
\end{figure}

\begin{figure}
\begin{code}
<{:input:../code/BBsematest.hny}>
\end{code}
\caption{\harmonylink{code/BBsematest.hny} Test program for \autoref{fig:boundedbuffer}}
\label{fig:bbtest}
\end{figure}

\begin{figure}
\begin{code}
\begin{verbatim}
harmony -b -c NSLOTS=0 -c NPRODS=1 -c NCONSS=1 BBsematest.hny
harmony -b -c NSLOTS=1 -c NPRODS=0 -c NCONSS=1 BBsematest.hny
harmony    -c NSLOTS=1 -c NPRODS=1 -c NCONSS=0 BBsematest.hny
harmony    -c NSLOTS=1 -c NPRODS=1 -c NCONSS=1 BBsematest.hny
harmony -b -c NSLOTS=1 -c NPRODS=1 -c NCONSS=2 BBsematest.hny
harmony -b -c NSLOTS=1 -c NPRODS=2 -c NCONSS=0 BBsematest.hny
harmony    -c NSLOTS=1 -c NPRODS=2 -c NCONSS=1 BBsematest.hny
harmony    -c NSLOTS=1 -c NPRODS=2 -c NCONSS=2 BBsematest.hny
harmony -b -c NSLOTS=1 -c NPRODS=2 -c NCONSS=3 BBsematest.hny
harmony    -c NSLOTS=2 -c NPRODS=1 -c NCONSS=0 BBsematest.hny
harmony    -c NSLOTS=2 -c NPRODS=1 -c NCONSS=1 BBsematest.hny
harmony -b -c NSLOTS=2 -c NPRODS=1 -c NCONSS=2 BBsematest.hny
harmony    -c NSLOTS=2 -c NPRODS=2 -c NCONSS=0 BBsematest.hny
harmony    -c NSLOTS=2 -c NPRODS=2 -c NCONSS=1 BBsematest.hny
harmony    -c NSLOTS=2 -c NPRODS=2 -c NCONSS=2 BBsematest.hny
harmony -b -c NSLOTS=2 -c NPRODS=2 -c NCONSS=3 BBsematest.hny
harmony -b -c NSLOTS=2 -c NPRODS=3 -c NCONSS=0 BBsematest.hny
harmony    -c NSLOTS=2 -c NPRODS=3 -c NCONSS=1 BBsematest.hny
harmony    -c NSLOTS=2 -c NPRODS=3 -c NCONSS=2 BBsematest.hny
harmony    -c NSLOTS=2 -c NPRODS=3 -c NCONSS=3 BBsematest.hny
\end{verbatim}
\end{code}
\caption{Script for testing producer/consumer synchronization}
\label{fig:pcscript}
\end{figure}
\end{comment}

A \emph{bounded buffer} is
a queue with the usual \texttt{put/get} interface,
but implemented using a buffer
of a certain maximum length.
If the buffer is full, an enqueuer must wait; if the buffer is empty,
a dequeuer must wait.
\autoref{fig:boundedbuffer} specifies a bounded buffer.
It is similar to the implementation in \autoref{fig:queues}(b) but adds
checking for bounds.
Coming up with a good implementation is known as the
``Producer/Consumer Problem'' and was
proposed by Dijkstra~\cite{EWD329}.
Multiple producers and multiple consumers may all share
the same bounded buffer.

The producer/consumer pattern is common.  Threads may be arranged
in \emph{pipelines},
\index{pipeline}%
where each upstream thread is a producer and each downstream
thread is a consumer.
Or threads may be arranged in a manager/worker pattern, with a manager
producing jobs and workers consuming and executing them in parallel.
Or, in the client/server model,
\index{client/server model}%
some thread may act as a \emph{server} that clients can send requests to
and receive responses from.  In that case, there is a bounded buffer
for each client/server pair. Clients produce requests and
consume responses, while the server consumes requests and produces responses.

\index{flow control}%
Unlike an ordinary queue, where queues can grow arbitrarily, bounded buffers
provide \emph{flow control}: if the consumer runs faster than the producer
(or producers), it will automatically block until there are new requests.
Similarly, if the producers add requests at a rate that is higher than the
consumers can deal with, the producers are blocked.  While a buffer of size 1
already provides those properties, a larger buffer is able to deal with short
spikes without blocking anybody.

\chapter{Split Binary Semaphores}
\label{ch:sbs}
\index{split binary semaphore}%

<{:const:release_one}>

\begin{figure}
\begin{code}
<{:input:../code/RWsbs.hny}>
\end{code}
\caption{\harmonylink{code/RWsbs.hny} Reader/Writer Lock using Split Binary Semaphores}
\label{fig:RWsplitsema}
\end{figure}

\glsadd{conditional critical section}%

The Split Binary Semaphore (SBS) approach is a general technique for
implementing conditional waiting.  It was originally proposed by
Tony Hoare and popularized by Edsger Dijkstra~\cite{EWD703}.
A \emph{binary semaphore} is a generalization of a lock.  While a lock
is always initialized in the released state, a binary semaphore---if so
desired---can be initialized in the acquired state.
SBS is an extension of a critical section that is protected by a lock.
If there are $n$ \emph{waiting conditions},
then SBS uses $n+1$ binary semaphores to protect the critical section.
An ordinary critical section has no waiting conditions and therefore
uses just one binary semaphore (because $n = 0$).
But, for example, a bounded buffer has two waiting conditions:
\begin{enumerate}
\item consumers waiting for the buffer to be non-empty;
\item producers waiting for an empty slot in the buffer.
\end{enumerate}
So, it will require 3 binary semaphores if the SBS technique is applied.

Think of each of these binary semaphores as a gate that a thread must go
through in order to enter the critical section.  A gate is either open
or closed.  Initially, exactly one gate, the main gate, is open.
Each of the other gates, the \emph{waiting gates}, is associated with a
waiting condition.
When a gate is open, one thread can enter the critical section,
closing the gate behind it.

When leaving the critical section, the thread must open exactly one
of the gates, but it does not have to be the gate that it used to enter
the critical section.
In particular, when a thread leaves the critical section, it should
check for each waiting gate if its waiting condition holds and if there are
threads trying to get through the gate.  If there is such a gate, then
it must select one and open that gate.  If there is no such gate, then
it must open the main gate.

Finally, if a thread is executing in the critical section and needs to
wait for a particular condition, then it leaves the critical section and
waits for the gate associated with that condition to open.

The following invariants hold:
\begin{itemize}
\item At any time, at most one gate is open;
\item If some gate is open, then no thread is in the critical section.  Equivalently, if some thread is in the critical section, then all gates are closed;
\item At any time, at most one thread is in the critical section.
\end{itemize}

The main gate is implemented by a binary semaphore, initialized in the
released state (signifying that the gate is open).
The waiting gates each consist of a pair: a counter that counts how many
threads are waiting behind the gate and a binary semaphore initialized
in the acquired state (signifying that the gate is closed).

We will illustrate the technique using the reader/writer problem.
\autoref{fig:RWsplitsema} shows code.
The first step is to enumerate all waiting conditions.
In the case of the reader/writer
problem, there are two: a thread that wants to read may have to wait for a
writer to leave the critical section, while a thread that wants to write may
have to wait until all readers have left the critical section or until a writer has left.
%
The state of a reader/writer lock thus consists of the following:
\begin{itemize}
\item <{nreaders}>: the number of readers in the critical section;
\item <{nwriters}>: the number of writers in the critical section (0 or 1);
\item <{mutex}>: the main gate binary semaphore;
\item <{r_gate}>: the waiting gate used by readers, consisting of a binary semaphore and the number of readers waiting to enter;
\item <{w_gate}>: the waiting gate used by writers, similar to the readers' gate.
\end{itemize}

Each of the
<{read_acquire}>, <{read_release}>,
<{write_acquire}>, and <{write_release}> methods must maintain
this state.
First they have to acquire the <{mutex}>
(i.e., enter the main gate).
After acquiring the <{mutex}>,
<{read_acquire}> and <{write_acquire}> each must check to see
if the thread has to wait.
If so, it increments the count associated with its respective gate,
opens a gate (using method \texttt{release\_one}), and then blocks until
its waiting gate opens up.

<{release_one()}> is the function that a thread uses when leaving
the critical section.  It must check to see if there is a waiting gate
that has threads waiting behind it and whose condition is met.
If so, it selects one and opens that gate.  In the given code,
<{release_one()}> first checks the readers' gate and then the
writers' gate, but the other way around works as well.
If neither waiting gate qualifies, then <{release_one()}> 
has to open the main gate (i.e., release <{mutex}>).

Let us examine <{read_acquire}> more carefully.
First, the method acquires <{mutex}>.
Then, in the case that the thread
finds that there is a writer in the critical section
($\mathit{nwriters > 0}$), it increments the counter associated with
the readers' gate, leaves the critical section (\texttt{release\_one}), and
then tries to acquire the binary semaphore associated with the waiting gate.
This causes the thread to block until some other thread opens that gate.

Now consider the case where there is a writer in the critical
section and there are two readers waiting.  Let us see what happens when
the writer calls <{write_release}>:
\begin{enumerate}
\item After acquiring <{mutex}>, the writer decrements
<{nwriters}>, which must be 1 at this time, and thus becomes 0.
\item It then calls <{release_one()}>.
<{release_one()}> finds that there are no writers in the critical section
and there are two readers waiting.  It therefore releases not
<{mutex}> but the readers' gate's binary semaphore.
\item One of the waiting readers can now re-enter the critical section.
When it does, the reader decrements the gate's counter (from 2 to 1)
and increments <{nreaders}> (from~0 to~1).
The reader finally calls <{release_one()}>.
\item Again, <{release_one()}> finds that there are no writers and
that there are readers waiting, so again it releases the readers' semaphore.
\item The second reader can now enter the critical section.
It decrements the gate's count from 1 to 0 and increments <{nreaders}>
from~1 to~2.
\item Finally, the second reader  calls <{release_one()}>.
This time <{release_one()}> does not find any threads waiting,
and so it releases <{mutex}>.
There are now two reader threads that are holding the reader/writer lock.
\end{enumerate}

<{:const:gpuAlloc}>
<{:const:gpuRelease}>
<{:const:acquire_bound_lock}>
<{:const:release_bound_lock}>
<{:const:nb_enter}>
<{:const:nb_leave}>
<{:const:sb_enter}>
<{:const:sb_leave}>

\section*{Exercises}
\begin{problems}
% \item Assume that you have only binary semaphores.
% Implement counting semaphores using the split binary semaphores technique.
\item Several of the calls to <{release_one()}> in
\autoref{fig:RWsplitsema} can be replaced by simply releasing <{mutex}>.
Which ones?
\item Optimize your solutions to \autoref{ex:qcontains} to use reader/writer locks.
\item \label{ex:bbsbs} Implement a solution to the producer/consumer problem
using split binary semaphores.
\item \label{ex:boundlock} Using busy waiting, implement a ``bound lock'' that allows
up to <{M}> threads to acquire it at the same time.\footnote{A bound lock is a restricted version of a \emph{counting} semaphore.}
A bound lock
with \texttt{M = 1} is an ordinary lock.
You should define a constant <{M}> and two methods:
<{acquire_bound_lock()}> and <{release_bound_lock()}>.
(Bound locks are useful for situations where too many threads working
at the same time might exhaust some resource such as a cache.)
\item Write a test program for your bound lock
that checks that no more than <{M}> threads can acquire the
bound lock.
\item Write a test program for bound locks
that checks that up to <{M}> threads
can acquire the bound lock at the same time.
% \item Implement a \emph{bounded stack}.  Method <{push(item)}>
% should block if the stack is full.  Method \texttt{pop()} should block
% until the stack is non-empty and then return an item.
% Also implement test programs for your solution.
\item \label{ex:gpu} Implement a thread-safe \emph{GPU allocator} by modifying
\autoref{fig:gpu}.
There are <{N}> GPUs identified by the numbers
1 through <{N}>.  Method <{gpuAlloc()}> returns the identifier
of an available GPU, blocking if there is currently no GPU available.
Method <{gpuRelease(gpu)}> releases the given GPU.  It never needs
to block.
\item With reader/writer locks,
concurrency can be improved if a thread \emph{downgrades} its write lock
to a read lock when its done writing but not done reading.  Add
a <{downgrade}> method to the code in \autoref{fig:RWsplitsema}.
(Similarly, you may want to try to implement an \emph{upgrade} of a
read lock to a write lock.  Why is this problematic?)
% How easy or hard would it be to do the same for the code in
% \autoref{fig:rw2lock}?
% Note, you cannot simply release the
% write lock and then obtain the read lock, because the thread needs
% to remain in the critical section.
\item \label{ex:onelane} Cornell's campus features some one-lane bridges.
On a one-lane bridge,
cars can only go in one direction at a time. Consider northbound
and southbound cars wanting to cross a one-lane bridge.
The bridge allows arbitrary many cars, as long as they're going in the
same direction.
Implement a lock that observes this requirement using SBS.
Write methods \texttt{OLBlock()} to create a new ``one lane bridge'' lock,
<{nb_enter()}> that a car must invoke before going northbound on
the bridge and <{nb_leave()}> that the car must invoke after leaving
the bridge.  Similarly write <{sb_enter()}> and <{sb_leave()}>
for southbound cars.
\item Extend the solution to \autoref{ex:onelane} by implementing the
requirement that at most $n$ cars are allowed on the bridge.  Add $n$
as an argument to \texttt{OLBlock}.

\end{problems}

\begin{figure}
\begin{code}
<{:input:../code/gpu.hny}>
\end{code}
\caption{\harmonylink{code/gpu.hny} A thread-unsafe GPU allocator}
\label{fig:gpu}
\end{figure}

\chapter{Starvation}
\label{ch:starvation}
\index{starvation}%

\glsadd{starvation}%

\begin{figure}
\begin{code}
{\small
<{:input:../code/RWfair.hny}>
}
\end{code}
\caption{\harmonylink{code/RWfair.hny} Reader/Writer Lock SBS implementation addressing fairness}
\label{fig:RWfair}
\end{figure}

\glsadd{property}%

A \emph{property}
\index{property}%
is a set of traces.
If a program has a certain property, that means that the traces that that
program allows are a subset of the traces in the property.
So far, we have pursued two properties: \emph{mutual exclusion}
and \emph{progress}.  The former is an example of a
\emph{safety property}---it prevents something ``bad'' from
happening, like a reader and writer thread both acquiring a
reader/writer lock.
The \emph{progress} property is an example
of a \emph{liveness property}---guaranteeing that something good
eventually happens.
Informally (and inexactly), progress states that if no threads
are in the critical section, then some thread that wants to enter
can.

Progress is a weak form of liveness.  It says that \emph{some}
thread can enter, but it does not prevent a scenario such as
the following.  There are three threads repeatedly trying to
enter a critical section using a spinlock.  Two of
the threads successfully keep entering, alternating, but the third
thread never gets a turn.  This is an example of
\emph{starvation}.  With a spinlock, this scenario could
even happen with two threads.  Initially both threads
try to acquire the spinlock.  One of the threads is
successful and enters.  After the thread leaves, it immediately
tries to re-enter.  This state is identical to the initial
state, and there is nothing that prevents the same thread
from acquiring the lock yet again.

Peterson's Algorithm (\autoref{fig:peterson})
does not suffer from starvation, thanks to the \texttt{turn} variable
that alternates between 0 and 1 when two threads are contending for
the critical section.
Ticket locks (\autoref{fig:ticket}) are also free from starvation.

While spinlocks suffer from starvation, it is a uniform random
process and each thread has an equal chance of entering the critical
section.  Thus the probability of starvation is exponentially vanishing.
We shall call such a solution \emph{fair}
\index{fairness}%
(although it does not quite
match the usual formal nor vernacular concepts of fairness).

\glsadd{fairness}%

Unfortunately, such is not the case for the
reader/writer solution that we presented in~\autoref{ch:sbs}.
Consider this scenario: there are two readers and one writer.  One reader
is in the critical section while the writer is waiting.  Now the
second reader tries to enter and is able to.  The first reader leaves.
We are now in a similar situation as the initial state with one reader
in the critical section and the writer waiting, but it is not the same
reader.  Unfortunately for the writer, this scenario can repeat itself
indefinitely.  So, even if neither reader was in the critical section
all of the time, and the second reader arrived well after the writer,
the writer never had a chance.

SBSs allow much control over which type of thread runs next and is therefore
a good starting point for developing fair synchronization algorithms.
\autoref{fig:RWfair} is based on \autoref{fig:RWsplitsema}, but there
are two important differences:

\begin{enumerate}
\item When a reader tries to enter the critical section, it yields not only
if there are writers in the critical section, but also if there are writers
waiting to enter the critical section;
\item Instead of a one-size-fits-all \texttt{release\_one} method, each
method has a custom way of selecting which gate to open.  In particular,
<{read_release}> prefers the write gate, while <{write_release}>
prefers the read gate.
\end{enumerate}

The net effect of this is that if there is contention between readers and
writers, then readers and writers end up alternating entering the critical
section.  While readers can still starve other readers and writers can still
starve other writers, readers can no longer starve writers nor vice versa.
Other fairness is based on the fairness of semaphores themselves.

\begin{comment}
\autoref{fig:RWqueue} and \autoref{fig:RWqtest} present a different approach
in which threads are allowed into the critical section in a purely First
Come First Served manner.  When a reader arrives, it is allowed in only if
there is no writer in the critical section or waiting to enter.  When a writer
arrives, it is allowed in only if there is no reader or writer in the
critical section (and therefore also not waiting to enter).  To maintain the
arrival order, the solution uses a semaphore per thread and a queue.
The \texttt{acquire\_} methods take a pointer to
the semaphore of the thread as argument.
Each entry in the queue is a pair consisting of a type of access
(<{.read}> or <{.write}>) and a pointer to the semaphore of the
thread that is waiting.  Method \texttt{release\_one} considers semaphores
to release in the order in which they appear in the queue.

\begin{figure}
\begin{code}
{\small
<{:input:../code/RWqueue.hny}>
}
\end{code}
\caption{\harmonylink{code/RWqueue.hny} Reader/Writer Lock SBS implementation using a queue}
\label{fig:RWqueue}
\end{figure}

\begin{figure}
\begin{code}
<{:input:../code/RWqtest.hny}>
\end{code}
\caption{\harmonylink{code/RWqtest.hny} Test program for \autoref{fig:RWqueue}}
\label{fig:RWqtest}
\end{figure}
\end{comment}

\section*{Exercises}
\begin{problems}
\item Write a fair solution to the one-lane bridge problem of
\autoref{ex:onelane}.
% If you want to use the queue method, you can change the signature of the
% methods to enter the bridge, adding an argument that contains a pointer to a
% semaphore.
\end{problems}

\chapter{Monitors}
\label{ch:monitors}

<{:module:hoare}>
<{:const:Monitor}>
<{:const:Condition}>
<{:const:enter}>
<{:const:exit}>

\glsadd{monitor}%
\glsadd{condition variable}%

\begin{figure}
\begin{code}
<{:input:../code/hoare.hny}>
\end{code}
\caption{\harmonylink{modules/hoare.hny} Implementation of Hoare monitors}
\label{fig:hoare}
\end{figure}

\begin{figure}
\begin{code}
<{:input:../code/BBhoare.hny}>
\end{code}
\caption{\harmonylink{code/BBhoare.hny} Bounded Buffer implemented using
a Hoare monitor}
\label{fig:hoaretest}
\end{figure}

Tony Hoare, who came up with the concept of split binary semaphores (SBS),
devised an abstraction of the concept in a programming language paradigm
called \emph{monitors}~\cite{Hoare74}.
\index{monitor}%
(A similar construct was independently invented by Per Brinch Hansen~\cite{BH73}.)
A monitor is a special version of an object-oriented \emph{class}, comprising
a set of variables and methods that operate on those variables.
A monitor also has special variables called \emph{condition variables},
one per waiting condition.
There are two operations on condition variables: <{wait}>
\index{wait}%
and
<{signal}>.
\index{signal}%

Harmony does not have language support for monitors, but it
has a module called \texttt{hoare}.
\autoref{fig:hoare} shows its implementation.
A Hoare monitor uses a hidden split binary semaphore.
The mutex semaphore is acquired when entering a monitor and released
upon exit.
Each condition variable maintains a binary semaphore and a counter for
the number of threads waiting on the condition.
Method <{wait}> increments the condition's counter, releases the monitor mutex,
blocks while trying to acquire the condition's semaphore, and upon resuming
decrements the counter---in much the same way as we have seen for SBS.
Method <{signal}> checks to see if the condition's count is non-zero, if so
releases the condition's semaphore,
and then blocks by trying to acquire the mutex again.

\autoref{fig:hoaretest} presents a bounded buffer implemented using
Hoare monitors.
It is written in much the same way you would if using
the SBS technique (see \autoref{ex:bbsbs}).
However, there is no \texttt{release\_one} method.
Instead, one can conclude
that <{put}> guarantees that the queue will be non-empty, and
<{signal}> will check if there are any threads waiting for
this event.  If so, <{signal}> will pass control to one such thread
and, unlike \texttt{release\_one}, re-enter the critical
section afterwards by acquiring the <{mutex}>.

Implementing a reader/writer lock with Hoare monitors is not quite so
straightforward, unfortunately.  When a writer releases the lock, it
has to choose whether to signal a reader or another writer.  For that
it needs to know if there is a reader or writer waiting.  The simplest
solution would be to peek at the counters inside the respective condition
variables, but that breaks the abstraction.  The alternative is for the
reader/writer implementation to keep track of that state explicitly,
which complicates the code.  Also, it requires a deep understanding of
the SBS method to remember to place a call to <{signal}> in the
<{read_acquire}> method that releases additional readers that
may be waiting to acquire the lock.

In the late 70s, researchers at Xerox PARC,
where among others the desktop and Ethernet
were invented, developed a new programming language called
Mesa~\cite{LR80}.
\index{Mesa}%
Mesa introduced various important concepts to programming languages,
including software exceptions and incremental compilation.  Mesa also
incorporated a version of monitors.
However, there are some subtle but important differences with Hoare
monitors that make Mesa monitors quite unlike split binary semaphores
and mostly easier to use in practice.

As in Hoare monitors, there is a hidden mutex associated with each Mesa monitor,
and the mutex must be acquired upon entry to a method and released
upon exit.
Mesa monitors also have condition variables that a thread can wait on.
Like in Hoare monitors, the <{wait}> operation releases the mutex.
The most important difference is in what <{signal}> does.
To make the distinction more clear, we shall call the corresponding Mesa
operation <{notify}> rather than <{signal}>.
\index{notify}%
Unlike <{signal}>, when a thread <{p}> invokes <{notify}>
it does not immediately pass 
control to a thread that is waiting on the corresponding condition (if there
is such a thread).  Instead, <{p}> continues executing in the critical section
until it leaves the monitor (by calling <{release}>) or
releases the monitor (by calling <{wait}>).
Either way, any thread that was notified will now have a chance to enter
the critical section, but they compete
with other threads trying to enter the critical section.

\begin{comment}
\begin{figure}
\begin{center}
\includegraphics[width=6in]{figures/monitor-crop.pdf}
\end{center}
\caption{High-level depictions of Hoare and Mesa monitors.  The hall is
where threads wait to enter the bathroom (the critical section).  The
bedrooms illustrate two condition variables.  The circles are threads.}
\label{fig:monitors}
\end{figure}

\autoref{fig:monitors} illustrates the difference with a drawing.
Here a bathroom represents the critical section, allowing only one
thread at a time.  The bedrooms represent condition variables.
There is some condition associated with each bedroom.
In the hall are threads waiting to enter the critical section.

On the left is a Hoare monitor.
When some thread <{p}> is in the bathroom, it can invoke <{signal}>
on some non-empty bedroom associated with a condition that holds.
This select a thread <{q}> in that bedroom.
As a result of invoking <{signal}>, <{p}> goes back into the hall
and <{q}> enters the bathroom.\footnote{Per Brinch Hansen' monitors have
a \textbf{continue} operation instead of <{signal}>.  The difference
is that threads that invoke \textbf{continue} leave the monitor rather
than returning to the hall.}
Importantly, when <{q}> enters the bathroom, the condition that <{q}> was
waiting for is guaranteed to hold.

On the right is a Mesa monitor.  The only way into the bathroom is through
the hall.  When thread <{p}> invokes <{notify}> on a bedroom, it
selects a thread <{q}> in that bedroom, if any.
Thread <{q}> goes into the hall,
joining any other threads that are also waiting to
enter the bathroom.
If there are no threads in that bedroom, <{notify}> is a no-op.
Importantly, in either case <{p}> remains in the bathroom.
Finally, when <{p}> leaves the bathroom, one of the
threads in the hall can enter the bathroom.  But that may not be <{q}>.
Assuming every thread eventually leaves the bathroom and the system is
fair, eventually <{q}> will enter the bathroom.  However, it is no longer
guaranteed that the condition it was waiting for still holds.
Therefore, the first thing <{q}> must
do is check, again, to see if the condition holds.  If not, it should go back
into the bedroom corresponding to the condition.
\end{comment}

Basically, there is just one gate to enter the critical section, instead
of a main gate and a gate per waiting condition.
This is a very important difference.  In Hoare monitors, when a thread
enters through a waiting gate, it can assume that the condition associated
with the waiting gate still holds because no other thread can run in between.
Not so with Mesa monitors: by the time a thread that was notified enters
through the main gate, other threads may have entered first and falsified
the condition.  So, in Mesa, threads always have to check the condition
again after resuming from the <{wait}> operation.  This is accomplished
by wrapping each <{wait}> operation in a <{while}> statement that
loops until the condition of interest becomes valid.
A Mesa monitor therefore is more closely related to busy waiting
than to split binary semaphores.

Mesa monitors also allow notifying multiple threads.
For example, a thread can invoke <{notify}> twice---if there are
two or more threads waiting on the condition variable, two will be resumed.
Operation <{notifyAll}>
\index{notifyAll}%
(aka \texttt{broadcast)})
\index{broadcast}%
notifies \emph{all} threads that are waiting
on a condition.
Signaling multiple threads is not possible with Hoare monitors because with
Hoare monitors control
must be passed immediately to a thread that has been signaled, and that
can only be done if there is just one such thread.

The so-called
``Mesa monitor semantics'' or ``Mesa condition variable semantics''
have become more popular than Hoare monitor semantics and have been
adopted by all major programming languages.
That said, few programming languages provide full syntactical support
for monitors, instead opting to support monitor semantics through library
calls.
In Java, each object has a hidden lock \emph{and} a hidden condition variable
associated with it.
Methods declared with the \texttt{synchronized} keyword automatically
obtain the lock.  Java objects also support <{wait}>, <{notify}>,
and <{notifyAll}>.
In addition, Java supports explicit allocations of locks
and condition variables.
In Python, locks and condition variables must be explicitly declared.
The \texttt{with} statement makes it easy to acquire and release a lock
for a section of code.
In C and C++, support for locks and condition variables is entirely
through libraries.

% \chapter{Mesa Condition Variables in Harmony}
% \label{ch:mesa}

\begin{figure}
\begin{code}
<{:input:../code/mesa.hny}>
\end{code}
\caption{\harmonylink{modules/synch.hny}
Implementation of condition variables in the <{synch}> module}
\label{fig:cv}
\end{figure}

\begin{figure}
\begin{code}
<{:input:../code/RWcv.hny}>
\end{code}
\caption{\harmonylink{code/RWcv.hny} Reader/Writer Lock using Mesa-style condition variables}
\label{fig:RWcv}
\end{figure}

Harmony provides support for Mesa monitors
through the Harmony <{synch}> module.
\autoref{fig:cv} shows the implementation of
condition variables in the <{synch}> module.
<{Condition()}> creates a new condition variable.
It is represented by a dictionary containing
a bag of contexts of threads waiting on the condition variable.
(The <{synchS}> library instead uses a list of contexts.)

In Harmony, a bag is usually represented by a dictionary that maps
the elements of the bag to their multiplicities.
For example, the value <{{ .a: 2, .b: 3 }}> represents a bag
with two copies of <{.a}> and three copies of <{.b}>.
The <{bag}> module (\autoref{ap:bag}) contains a variety of handy
functions on bags.

Method <{wait}> adds the context of the thread to the bag.
This increments the number of threads in the bag with the same context.
<{wait}> then loops until that count is restored to the
value that it had upon entry to <{wait}>.
Method <{notify}> removes an arbitrary context from
the bag, allowing one of the threads with that context to
resume and re-acquire the lock associated with the monitor.
<{notifyAll}> empties out the entire bag, allowing all threads
in the bag to resume.

To illustrate how Mesa condition variables are used in practice, we demonstrate using an implementation of reader/writer locks.
\autoref{fig:RWcv} shows the code.  <{mutex}> is the shared lock
that protects the critical region.
There are two condition variables: readers wait on <{r_cond}> and
writers wait on <{w_cond}>.
The implementation also keeps track of the number of
readers and writers in the critical section.

Note that <{wait}> is always invoked within a <{while}>
loop that checks for the condition that the thread is waiting for.
It is \emph{imperative} that there is always a <{while}> loop
around any invocation of <{wait}> containing the negation of
the condition that the thread is waiting for.  Many implementation
of Mesa condition variables depend on this, and optimized implementations
of condition variables often allow so-called ``spurious wakeups,''
where <{wait}> may sometimes return even if the conditon
variable has not been notified.
As a rule of thumb, one should always be able to replace <{wait}>
by <{release}> followed by <{acquire}>.
This turns the solution into a busy-waiting one, inefficient but still
correct.

In <{read_release}>, notice that <{notify(?w_cond)}>
is invoked when there are no readers left, \emph{without} checking
if there are writers waiting to enter.  This is
ok, because calling <{notify}> is a no-op if no thread is
waiting.

<{write_release}> executes <{notifyAll(?r_cond)}>
as well as <{notify(?w_cond)}>.  Because we
do not keep track of the number of waiting readers or writers, we
have to conservatively assume that all waiting readers can enter,
or, alternatively, up to one waiting writer can enter.  So
<{write_release}> wakes up all potential candidates.  There
are two things to note here.  First, unlike split binary semaphores
or Hoare monitors, where multiple waiting readers would have to be
signaled one at a time in a baton-passing fashion (see
\autoref{fig:RWsplitsema}), with Mesa monitors all readers are
awakened in one fell swoop using <{notifyAll}>.  Second, both
readers and writers are awakened---this is ok because both execute
<{wait}> within a <{while}> loop, re-checking the condition
that they are waiting for.  So, if both type of threads are waiting,
either all the readers get to enter next or one of the writers gets
to enter next.  (If you want to prevent waking up both readers and
a writer, then you can keep track of how many threads are waiting
in the code.)

% While Hoare moniters embody the split binary semaphore approach,
% Mesa monitors are much closer to the busy-waiting approach.
When using Mesa condition variables, you have to be careful to invoke
<{notify}> or <{notifyAll}> in the right places.
Much of the complexity of programming with Mesa condition variables
is in figuring out when to invoke <{notify}> and when to invoke
<{notifyAll}>.  As a rule of thumb: be conservative---it is
better to wake up too many threads than too few.
In case of doubt, use <{notifyAll}>.
Waking up too
many threads may lead to some inefficiency, but waking up too few
may cause the application to get stuck.  Harmony can be particularly
helpful here, as it examines each and every corner case.
You can try to replace each <{notifyAll}> with <{notify}> and see
if every possible execution of the application still terminates.

Andrew Birrell's paper on Programming with Threads gives an excellent
introduction to working with Mesa-style condition variables~\cite{Birrell89}.

<{:const:TryLock}>
<{:module:qsort}>
<{:const:Qsort}>
<{:const:swap}>
<{:const:partition}>
<{:const:sortrange}>
<{:const:sort}>
<{:const:main}>

\section*{Exercises}
\begin{problems}
\item \label{ex:bbmesa} Implement a solution to the bounded buffer problem using Mesa condition
variables.
\item Implement a ``try lock'' module using Mesa condition variables
(see also \autoref{ex:trylock}).  It should
have the following API:
\begin{enumerate}
\item <{tl = TryLock()}> \# \emph{create a try lock}
\item <{acquire(?tl}>) \# \emph{acquire a try lock}
\item <{tryAcquire(?tl}>) \# \emph{attempt to acquire a try lock}
\item <{release(?tl}>) \# \emph{release a try lock}
\end{enumerate}
\noindent
<{tryAcquire}> should not wait.
Instead it should return <{True}> if the lock was successfully
acquired and <{False}> if the lock was not available.
% \item Implement semaphores using Mesa condition variables.
\item Write a new version of the GPU allocator in \autoref{ex:gpu}
using Mesa condition variables.
In this version,
a thread is allowed to allocate a set of GPUs and release a set of GPUs that it
has allocated.  Method \texttt{gpuAllocSet(n)} should block until $n$ GPUs are
available, but it should grant them as soon as they are available.
It returns a set of $n$ GPU identifiers.
Method \texttt{gpuReleaseSet(s)} takes a set of GPU identifiers as argument.
A thread does not have to return all the GPUs it allocated at once.
(You may want to try implementing this with Split Binary Semaphores.  It is not as easy.)
\item The specification in the previous question makes the solution unfair.
Explain why this is so.  Then change the specification and the solution so that
it is fair.
\item \label{ex:qsort}
Bonus problem: \autoref{fig:qsort} shows an iterative implementation of the Qsort
algorithm, and \autoref{fig:qsorttest} an accompanying test program.
The array to be sorted is stored in shared variable <{testqs.arr}>.
Another shared variable, <{testqs.todo}>, contains the ranges of the
array that need to be sorted (initially the entire array).
Re-using as much of this code as you can, implement a parallel version of
this.  You should not have to change the methods <{swap}>, <{partition}>,
or <{sortrange}> for this.  Create <{NWORKERS}> ``worker threads''
that should replace the <{qsort}> code.
Each worker loops until <{todo}>
is empty and sorts the ranges that it finds until then.  The <{main}>
thread needs to wait until all workers are done.
\end{problems}

\begin{figure}
\begin{code}
<{:input:../code/qsort.hny}>
\end{code}
\caption{\harmonylink{code/qsort.hny} Iterative qsort() implementation}
\label{fig:qsort}
\end{figure}

\begin{figure}
\begin{code}
<{:input:../code/qsorttest.hny}>
\end{code}
\caption{\harmonylink{code/qsorttest.hny} Test program for \autoref{fig:qsort}}
\label{fig:qsorttest}
\end{figure}

\chapter{Deadlock}
\label{ch:deadlock}
\index{deadlock}%

<{:const:diner}>

\glsadd{deadlock}%

\begin{figure}
\begin{code}
<{:input:../code/Diners.hny}>
\end{code}
\caption{\harmonylink{code/Diners.hny} Dining Philosophers}
\label{fig:diners}
\end{figure}

When multiple threads are synchronizing access to shared resources, they
may end up in a \emph{deadlock} situation where one or more of the threads
end up being blocked indefinitely because each is waiting for another to give
up a resource.
The famous Dutch computer scientist Edsger W.~Dijkstra illustrated this using
a scenario he called ``Dining Philosophers.''
\index{dining philosopher}%

Imagine five philosopers sitting around a table, each with a plate of food in
front of them and a fork between every two plates.  Each philosopher requires
two forks to eat.  To start eating, a philosopher first picks up the fork on
the left, then the fork on the right.  Each philosopher likes to take breaks
from eating to think for a while.  To do so, the philosopher puts down both
forks.  Each philosopher repeats this procedure.  Dijkstra had them repeating
this for ever, but for the purposes of this book,
philosophers can---if they wish---leave the table when they are
not using any forks.

\autoref{fig:diners} implements the dining philosophers in Harmony, using a
thread for each philosopher and a lock for each fork.  If you
run it, Harmony complains that the execution may not be able to terminate,
with all five threads being blocked trying to acquire the lock.

\begin{quote}
\begin{itemize}
\item Do you see what the problem is?
\item Does it depend on <{N}>, the number of philosophers?
\item Does it matter in what order the philosophers lay down their forks?
\end{itemize}
\end{quote}

% \chapter{Deadlock Prevention}
% \label{ch:deadlockprevention}
% \index{deadlock prevention}

\begin{figure}
\begin{code}
<{:input:../code/DinersCV.hny}>
\end{code}
\caption{\harmonylink{code/DinersCV.hny} Dining Philosophers that grab both forks at the same time}
\label{fig:dinerscv}
\end{figure}

\noindent
There are four conditions that must hold for deadlock to occur~\cite{CES71}:
\begin{enumerate}
\item \emph{Mutual Exclusion}: each resource can only be used by one thread at a time:
\item \emph{Hold and Wait}: each thread holds resources it already allocated while it
waits for other resources that it needs;
\item \emph{No Preemption}: resources cannot be forcibly taken away from threads that
allocated them;
\item \emph{Circular Wait}: there exists a directed circular chain of threads, each waiting
to allocate a resource held by the next.
\end{enumerate}

Preventing deadlock thus means preventing that one of these conditions occurs.
However, mutual exclusion is not easily prevented in general
(although, for some resources it is
possible, as demonstrated in \autoref{ch:nonblocking}).
Havender proposed the following techniques that avoid the remaining
three conditions~\cite{Havender68}:

\begin{itemize}
\item \emph{No Hold and Wait}: a thread must request all resources it is going to
need at the same time;
\item \emph{Preemption}: if a thread is denied a request for a resource, it must
release all resources that it has already acquired and start over;
\item \emph{No Circular Wait}: define an ordering on all resources and allocate
resources in a particular order.
\end{itemize}

To implement a \emph{No Hold and Wait} solution, a philosopher would need a
way to lock both the left and right forks at the same time.  Locks do not
have such an ability, and neither do semaphores. so we re-implement the
Dining Philosophers using condition variables that allow one to wait for
arbitrary application-specific conditions.
%
\autoref{fig:dinerscv} demonstrates how this might be done.
We use a single mutex for the diners, and, for each fork, a boolean
and a condition variable.  The boolean indicates if the fork has been
taken.
Each diner waits if either the left or right fork is already taken.
But which condition variable to wait on?
The code demonstrates an important technique to use when waiting for
multiple conditions.
\index{multiple conditions, waiting on}%
The condition in the <{while}> statement is the negation of the
condition that the diner is waiting for and consists of two disjuncts.
Within the <{while}> statement,
there is an <{if}> statement for each disjunct.
The code waits for either or both forks if necessary.  After that, it goes
back to the top of the <{while}> loop.

A common mistake is to write the following code instead:

\begin{code}
<{:inline:}>
while forks[left]:
    synch.wait(?conds[left], ?mutex)
while forks[right]:
    synch.wait(?conds[right], ?mutex)
<{:end:}>
\end{code}

\begin{quote}
\begin{itemize}
\item Can you see why this does not work?  What can go wrong?
\item Run it through Harmony in case you are not sure!
\end{itemize}
\end{quote}

The \emph{Preemption} approach suggested by Havender is to allow threads to back out.
While this could be done, this invariably leads to a busy waiting solution
where a thread keeps obtaining locks and releasing them again until it
finally is able to get all of them.

The \emph{No Circular Waiting} approach
is to prevent a cycle from forming, with each
thread waiting for the next thread on the cycle.
We can do this by establishing an ordering among the
resources (in this case the forks) and, when needing more than one
resource, always acquiring them in order.  In the case of the philosopers,
they could prevent deadlock by always picking up the lower numbered fork
before the higher numbered fork, like so:

\vspace{1em}
\begin{code}
<{:inline:}>
if left < right:
    synch.acquire(?forks[left])
    synch.acquire(?forks[right])
else:
    synch.acquire(?forks[right])
    synch.acquire(?forks[left])
<{:end:}>
\end{code}
\vspace{1em}

or like so:

\vspace{1em}
\begin{code}
<{:inline:}>
synch.acquire(?forks[min(left, right)])
synch.acquire(?forks[max(left, right)])
<{:end:}>
\end{code}
\vspace{1em}

This completes all the Havender methods.
There is, however, another approach, which is sometimes called deadlock
\emph{avoidance}
\index{deadlock avoidance}%
instead of deadlock \emph{prevention}.
In the case of the Dining Philosophers, we want to avoid the situation where each
diner picks up a fork.  If we can prevent more than four diners from starting to
eat at the same time, then we can avoid the conditions for deadlock from ever
happening.
\autoref{fig:dinersavoid} demonstrates this concept.  It uses a
\emph{counting semaphore} to restrict the number of diners at any time to
four.  A counting semaphore is like a binary semaphore, but can be
acquired a given number of times.  It is supported by the <{synch}>
module.  The <{P}> or ``procure'' operation acquires a counting
semaphore.  That is, it tries to decrement the semaphore, blocking while
the semaphore has a value of 0.  The <{V}> or ``vacate'' operation
increments the semaphore.

This avoidance technique can be generalized using something called the
Banker's Algorithm~\cite{EWD108}, but it is outside the scope of this book.
The problem with these kinds of schemes is that one needs to know ahead of time
the set of threads and what the maximum number of resources is that each thread
wants to allocate, making them generally quite impractical.

\begin{figure}
\begin{code}
<{:input:../code/DinersAvoid.hny}>
\end{code}
\caption{\harmonylink{code/DinersAvoid.hny} Dining Philosophers that carefully avoid getting into a deadlock
scenario}
\label{fig:dinersavoid}
\end{figure}

<{:const:transfer}>
<{:const:total}>

\section*{Exercises}
\begin{problems}
\item The solution in \autoref{fig:dinerscv} can be simplified by, instead
of having a condition variable per fork, having a condition variable per
diner.  It uses the same number of condition variables, but you will not
need to have <{if}> statements nested inside the <{while}> loop
waiting for the forks.  See if you can figure it out.
\item \label{ex:bank} \autoref{fig:bank} shows an implementation of a bank with various
accounts and transfers between those accounts.
Unfortunately, running the test reveals that it sometimes leaves unterminated
threads.  Can you fix the problem?
\item Add a method <{total()}> to the solution of the previous question
that computes the total over all balances.
It needs to obtain a lock on all accounts.  Make sure that
it cannot cause deadlock.
\item Add an invariant that checks that the total of the balances never
changes.  Note that the invariant only holds if none of the locks are
held.
\end{problems}

\begin{figure}
\begin{code}
<{:input:../code/bank.hny}>
\end{code}
\caption{\harmonylink{code/bank.hny} Bank accounts}
\label{fig:bank}
\end{figure}

\chapter{Actors and Message Passing}
\label{ch:actor}
\index{actor model}%
\index{message passing}%

<{:const:server}>
<{:const:client}>

\glsadd{actor model}%

\begin{figure}
\begin{center}
\includegraphics[width=4in]{figures/actor-crop.pdf}
\end{center}
\caption{Depiction of three actors.  The producer does not receive messages.}
\label{fig:actorpic}
\end{figure}

\begin{figure}
\begin{code}
<{:input:../code/counter.hny}>
\end{code}
\caption{\harmonylink{code/counter.hny} An illustration of the actor approach}
\label{fig:actor}
\end{figure}

Some programming languages favor a different way of implementing
synchronization using so-called \emph{actors}~\cite{HBS73,Agha86}.  Actors are
threads that have only private memory and communicate through
\emph{message passing}.
See \autoref{fig:actorpic} for an illustration.
Given that there is no shared memory in the actor model (other than the message
queues, which have built-in synchronization), there is no need
for critical sections.  Instead, some sequential thread owns a particular
piece of data and other threads access it by sending request messages
to the thread and optionally waiting for response messages.  Each thread
handles one message at a time, serializing all access to the data it owns.
As message queues are FIFO (First-In-First-Out), starvation is prevented.

The actor synchronization model is popular in a variety of programming
languages, including Erlang and Scala.  Actor support is also available
through popular libraries such as Akka, which is available for various
programming languages.  In Python, Java, and C/C++,
actors can be easily emulated using threads and \emph{synchronized queues}
\index{synchronized queue}%
(aka \emph{blocking queues})
\index{blocking queue}%
for messaging.
Each thread would have one such queue for receiving messages.
Dequeuing from an empty synchronized queue blocks the thread until
another thread enqueues a message on the queue.

The <{synch}> library supports a synchronized message queue,
similar to the <{Queue}> object in Python.
Its interface is as follows:
\begin{itemize}
\item <{Queue()}> returns an empty queue;
\item <{put(q, item)}> adds <{item}> to the queue pointed to by <{q}>;
\item <{get(q)}> waits for and returns an item on the queue pointed to by <{q}>.
\end{itemize}

For those familiar with counting semaphores: note that a <{Queue}>
behaves much like a zero-initialized counting semaphore.
<{put}> is much like <{V}>, except that it is accompanied by data.
<{get}> is much like <{P}>, except that it also returns data.
Thus, synchronized queues can be considered a generalization of
counting semaphores.

\autoref{fig:actor} illustrates the actor approach.
There are three client threads that each want to be assigned
a unique identifier from the set $\{ 0, 1, 2 \}$.
Normally one would use a shared 0-initialized counter and a lock.
Each client would acquire the lock, get the value of the counter
and increment it, and release the lock.
Instead, in the actor approach the counter is managed by a
separate server thread.
The server never terminates, so it is spawned with the keyword
<{eternal}> to suppress non-terminating state warnings.
Each client sends a request to the server, consisting in this case
of simply the queue to which the server must send the response.
The server maintains a local, zero-initialized counter variable.
Upon receiving a request, it returns a response with the value of
the counter and increments the counter.  No lock is required.

This illustration is an example of the \emph{client/server} model.
Here a single actor implements some service, and clients send request
messages and receive response messages.  The model is particularly
popular in distributed systems, where each actor runs on a separate
machine and the queues are message channels.  For example, the server
can be a web server, and its clients are web browsers.

\section*{Exercises}
\begin{problems}
\item Actors and message queues are good for building pipelines.
Develop a pipeline that computes Mersenne primes (primes that are one less
than a power of two).  Write four actors:
\begin{enumerate}
\item an actor that generates a sequence of integers 1 through <{N}>;
\item an actor that receives integers and forwards only those that are prime;
\item an actor that receives integers and forwards only those that are one
less than a power of two;
\item an actor that receives integers but otherwise ignores them.
\end{enumerate}
Configure two versions of the pipeline, one that first checks if a number
is prime and then if it is one less than a power of two, the other
in the opposite order.  Which do you think is better?
\end{problems}

\chapter{Barrier Synchronization}
\label{ch:barrier}
\index{barrier synchronization}%

<{:const:Barrier}>
<{:const:bwait}>

\begin{figure}
\begin{code}
<{:input:../code/barriertest.hny}>
\end{code}
\caption{\harmonylink{code/barriertest.hny} Test program for \autoref{fig:genbarrier}}
\label{fig:barriertest}
\end{figure}

\begin{figure}
\begin{code}
<{:input:../code/barrier.hny}>
\end{code}
\caption{\harmonylink{code/barrier.hny} Barrier implementation}
\label{fig:genbarrier}
\end{figure}

\begin{figure}
\begin{code}
<{:input:../code/barriertest2.hny}>
\end{code}
\caption{\harmonylink{code/barriertest2.hny} Demonstrating the double-barrier pattern}
\label{fig:barriertest2}
\end{figure}

\glsadd{barrier synchronization}%

Barrier synchronization is a problem that comes up in high-performance
parallel computing.
The Harmony model checker uses it.
A barrier is almost the opposite of a critical section:
the intention is to get a group of threads to run some code at the
same time, instead of having them execute it one at a time.
More precisely, with barrier synchronization, the threads execute in rounds.
Between each round, there is a so-called \emph{barrier} where threads wait
until all threads have completed the previous round and reached the
barrier---before they start the next round.
For example, in an iterative matrix algorithm, the matrix may be
cut up into fragments.  During a round, the threads run concurrently,
one for each fragment.  The next round is not allowed to start
until all threads have completed processing their fragment.

A barrier is used as follows:
\begin{itemize}
\item <{b = Barrier(n)}>: initialize a barrier <{b}> for a collection of
<{n}> threads;
\item <{bwait(?b)}>: wait until all threads have reached the barrier
\end{itemize}

\autoref{fig:barriertest} is a test program for barriers.
It uses an integer array <{round}> with one entry per thread.
Each thread, in a loop, waits for all threads to get to the barrier
before incrementing its round number.  If the barrier works as
advertised, two threads should never be more than one round apart.

When implementing a barrier, a complication to worry about is that
a barrier can be used over and over again.  If this were not the
case, then a solution based on a lock, a condition variable,
and a counter initialized to the number of threads could be used.
The threads would decrement the counter and wait on the condition
variable until the counter reaches 0.

\autoref{fig:genbarrier} shows how one might implement a reusable barrier.
Besides a counter <{.left}> that counts how many threads still have to
reach the barrier, it uses a counter <{.cycle}> that is incremented
after each use of the barrier---to deal with the complication above.
The last thread that reaches the barrier restores
<{.left}> to the number of threads
(<{.required}>) and increments the cycle counter.
The other threads are waiting for the cycle counter to be incremented.
The cycle counter is allowed to wrap around---in fact, a single bit
suffices for the counter.

A common design pattern with barriers in parallel programs,
demonstrated in \autoref{fig:barriertest2}, is to use the barrier
twice in each round.  Before a round starts, one of the threads---let's
call it the coordinator---sets up the work that needs to be done
while the other threads wait.  Then all threads do the work and go
on until they reach a second barrier.  The second barrier is used
so the coordinator can wait for all threads to be done before setting
up the work for the next round.

\section*{Exercises}
\begin{problems}
\item Implement barrier synchronization for <{N}> threads
with just three binary semaphores.  Busy waiting is not allowed.
Can you implement barrier synchronization with two binary semaphores?
(As always, the Little Book of Semaphores~\cite{Downey09} is a good resource
for solving synchronization problems with semaphores.
Look for the \emph{double turnstile}
\index{double turnstile}%
solution.)
\item Imagine a pool hall with <{N}> tables.  A table is \emph{full}
from the time there are two players until both players have left.
When someone arrives, they can join a table that is not full, preferably
one that has a player ready to start playing.
Implement a simulation of such a pool hall.
\end{problems}

\chapter{Interrupts}
\label{ch:interrupts}
\index{interrupt}

<{:const:handler}>
<{:const:main}>
<{:const:increment}>

\begin{figure}
\begin{code}
<{:input:../code/trap.hny}>
\end{code}
\caption{\harmonylink{code/trap.hny} How to use <{trap}>}
\label{fig:trap}
\end{figure}

\begin{figure}
\begin{code}
<{:input:../code/trap2.hny}>
\end{code}
\caption{\harmonylink{code/trap2.hny} A race condition with interrupts}
\label{fig:trap2}
\end{figure}

\begin{figure}
\begin{code}
<{:input:../code/trap3.hny}>
\end{code}
\caption{\harmonylink{code/trap3.hny} Locks do not work with interrupts}
\label{fig:trap3}
\end{figure}

\begin{figure}
\begin{code}
<{:input:../code/trap4.hny}>
\end{code}
\caption{\harmonylink{code/trap4.hny} Disabling and enabling interrupts}
\label{fig:trap4}
\end{figure}

Threads can be \emph{interrupted}.  An interrupt is a notification
of some event such as a keystroke, a timer expiring, the reception
of a network packet, the completion of a disk operation, and so on.
We distinguish \emph{interrupts} and \emph{exceptions}.  An exception
is caused by the thread executing an invalid machine instruction
such as divide-by-zero.  An interrupt is caused by some peripheral
device and can be handled in Harmony.  In other words: an interrupt
is a notification, while an exception is an error.  \index{exception}

Harmony allows modeling interrupts using the \texttt{trap} statement:
\begin{code}
<{trap handler argument}>
\end{code}
invokes <{handler argument}> at some later, unspecified time.
Thus you can think of <{trap}> as setting a timer.
Only one of these asynchronous events can be outstanding at a time;
a new call to <{trap}> overwrites any outstanding one.
\autoref{fig:trap} gives an example of how <{trap}> might be used.
Here, the <{main()}> thread loops until the interrupt has occurred and
the <{done}> flag has been set.

But now consider \autoref{fig:trap2}.  The difference with \autoref{fig:trap} is
that both the <{main()}> and <{handler()}> methods increment <{count}>.
This is not unlike the example we gave in \autoref{fig:inc}, except that only a single
thread is involved now.  And, indeed, it suffers from a similar race condition; run
it through Harmony to see for yourself.
If the interrupt occurs after <{main()}>
reads <{count}> (and thus still has value 0) but before <{main()}> writes the
updated value~1, then the interrupt handler will also read value~0 and write value~1.
We say that the code in \autoref{fig:trap2} is not \emph{interrupt-safe} (as opposed
to not being \emph{thread-safe}).
\index{interrupt-safety}

You would be excused if you wanted to solve the problem using locks,
similar to \autoref{fig:incfixed}.  \autoref{fig:trap3} shows how
one might go about this.  But locks are intended to solve synchronization
issues between multiple threads.  But an interrupt handler is not
run by another thread---it is run by the same thread that experienced
the interrupt.  If you run the code through Harmony, you will find
that the code may not terminate.  The issue is that a thread can
only acquire a lock once.  If the interrupt happens after <{main()}>
acquires the lock but before <{main()}> releases it, the <{handler}>()
method will block trying to acquire the lock, even though it is
being acquired by the same thread that already holds the lock.

Instead, the way one fixes interrupt-safety issues is through disabling interrupts
temporarily.  In Harmony, this can be done by setting the \emph{interrupt level}
of a thread to <{True}> using the <{setintlevel}> interface.
\autoref{fig:trap4} illustrates how this is done.
Note that it is not necessary to change the interrupt level during servicing an
interrupt, because it is automatically set to <{True}> upon entry to the interrupt
handler and restored to <{False}> upon exit.
It is important that the <{main()}> code re-enables interrupts after incrementing
<{count}>.  What would happen if <{main()}> left interrupts disabled?

<{setintlevel(il)}> sets the interrupt level to <{il}> and returns
the prior interrupt level.  Returning the old level is handy when writing interrupt-safe
methods that can be called from ordinary code as well as from an interrupt handler.
\autoref{fig:trap5} shows how one might write a interrupt-safe method
to increment the counter.

\begin{figure}
\begin{code}
<{:input:../code/trap5.hny}>
\end{code}
\caption{\harmonylink{code/trap5.hny} Example of an interrupt-safe method}
\label{fig:trap5}
\end{figure}

\begin{figure}
\begin{code}
<{:input:../code/trap6.hny}>
\end{code}
\caption{\harmonylink{code/trap6.hny} Code that is both interrupt-safe and thread-safe}
\label{fig:trap6}
\end{figure}

It will often be necessary to write code that is both interrupt-safe \emph{and}
thread-safe.  As you might expect, this involves both managing locks and
interrupt levels.
To increment <{count}>, the interrupt level must be <{True}> and
<{countlock}> must be held.
\autoref{fig:trap6} gives an example of how this might be done.
One important rule to remember is that a thread should disable interrupts \emph{before}
attempting to acquire a lock.

Try moving <{lock()}> to the beginning of the <{increment}> method
and <{unlock()}> to the end of <{increment}> and see what happens.
While Harmony will only report one faulty run, this incorrect code can lead to
the assertion failing as well as threads getting blocked indefinitely.

(Another option is to use synchronization techniques that do not use locks.
See \autoref{ch:nonblocking} for more information.)

There is another important rule to keep in mind.  Just like locks should never be held
for long, interrupts should never be disabled for long.  With locks the issue is to
maximize concurrent performance.  For interrupts the issue is fast response to
asynchronous events.  Because interrupts may be disabled only briefly, interrupt
handlers must run quickly and cannot wait for other events.
\begin{comment}
It is ok to invoke
non-blocking synchronization calls such as <{notify}>, but calls such as
<{acquire}> and <{wait}> should only be used if it is certain that they will not
block for long.  Informally, interrupt handlers can be
\emph{producers} but not \emph{consumers} of synchronization events.
\end{comment}

<{:const:i_put}>

\section*{Exercises}
\begin{problems}
\item The <{put}> method you implemented in \autoref{ex:bbmesa} cannot be used
in interrupt handlers for two reasons: (1) it is not interrupt-safe, and (2)
it may block for a long time if the buffer is full.  Yet, it would be useful if,
say, a keyboard interrupt handler could place an event on a shared queue.
Implement a new method <{i_put(item)}> that does not
block.  Instead, it should return <{False}> if the buffer is full and <{True}>
if the item was successfully enqueued.
The method also needs to be interrupt-safe.
\end{problems}

\chapter{Non-Blocking Synchronization}
\label{ch:nonblocking}
\index{non-blocking synchronization}%

<{:const:inc}>
<{:const:exch}>
<{:const:produce}>
<{:const:consume}>

\glsadd{non-blocking synchronization}%

\begin{figure}
\begin{code}
<{:input:../code/hw.hny}>
\end{code}
\caption{\harmonylink{code/hw.hny} Non-blocking queue}
\label{fig:hw}
\end{figure}

So far, we have concentrated on critical sections to synchronize multiple
threads.  Certainly, preventing multiple threads from accessing
certain code at the same time simplifies how to think about synchronization.
However, it can lead to starvation.  Even in the absence of starvation,
if some thread is slow for some reason while being in the critical section,
the other threads have to wait for it to finish executing the critical section.
Also, using synchronization primitives in interrupt handlers is tricky
to get right (\autoref{ch:interrupts}) and might be too slow.
In this chapter, we will have a look at how one can develop concurrent
code in which threads do not have to wait for other threads (or interrupt
handlers) to complete their ongoing operations.

As an example, we will revisit the producer/consumer problem.
The code in \autoref{fig:hw} is based on code developed by Herlihy and
Wing~\cite{HW87}.
The code is a ``proof of existence'' for non-blocking synchronization; it
is not necessarily practical.
There are two variables.  <{items}> is an unbounded array with each
entry initialized to <{None}>.  <{back}> is an index into the
array and points to the next slot where a new value is inserted.
The code uses two atomic operations:
\begin{itemize}
\item <{inc(p)}>: atomically increments <{!p}> and returns
the old value;
\item <{exch(p)}>: sets <{!p}> to <{None}> and returns the old value.
\end{itemize}

Method <{produce(item)}> uses <{inc(?back)}> to allocate
the next available slot in the <{items}> array.
It stores the item as a singleton tuple.
Method <{consume()}> repeatedly scans the array, up to the
<{back}> index, trying to find an item to return.
To check an entry, it uses <{exch()}>
to atomically remove an item from a slot if there is one.
This way, if two or more threads attempt to extract an item from
the same slot, at most one will succeed.

There is no critical section.  If one thread is executing instructions
very slowly, this does not negatively impact the other threads, as it
would with solutions based on critical sections.
On the contrary, it helps them because it creates less contention.
Unfortunately, the solution is not practical for the following reasons:
\begin{itemize}
\item The <{items}> array must be of infinite size if an unbounded number
of items may be produced;
\item Each slot in the array is only used once, which is inefficient;
\item the <{inc}> and <{exch}> atomic operations are not
universally available on existing processors.
\end{itemize}
However, in the literature you can find examples of practical
non-blocking (aka \emph{wait-free})
\index{wait-free synchronization}%
synchronization algorithms.
% TODO~\cite{}.

\begin{comment}
There are also various algorithms where read-only access is wait-free
but updates do require a lock---these are useful in situations where
most accesses are read-only and the performance of updates is less
critical. %~\cite{}.
\end{comment}

\section*{Exercises}
\begin{problems}
\item A \emph{seqlock}
\index{seqlock}%
consists of a lock and a version number.
An update operation acquires the lock, increments the version number, makes the
changes to the data structure, and then releases the lock.  A read-only operation
does not use the lock.  Instead, it retrieves the version number,
reads the data structure, and then checks if the
version number has changed.  If so, the read-only operation is retried.
Use a seqlock to implement a bank much like \autoref{ex:bank}, with
one seqlock for the entire bank (i.e., no locks on individual accounts).
Method \texttt{transfer} is an update operation; method \texttt{total} is a
read-only operation.  Explain how a seqlock can lead to starvation.
\end{problems}

\chapter{Alternating Bit Protocol}
\label{ch:abp}
\index{alternating bit protocol}%
\index{protocol}%
\index{distributed system}%

<{:module:abp}>
<{:const:net_send}>
<{:const:net_recv}>
<{:const:app_send}>
<{:const:app_recv}>
<{:const:send}>
<{:const:receive}>
<{:const:processor}>
<{:const:broadcast}>

\begin{figure}
\begin{code}
<{:input:../code/abp.hny}>
\end{code}
\caption{\harmonylink{code/abp.hny} Alternating Bit Protocol}
\label{fig:abp}
\end{figure}

\begin{figure}
\begin{code}
<{:input:../code/abptest.hny}>
\end{code}
\caption{\harmonylink{code/abptest.hny} Test code for alternating bit protocol}
\label{fig:abptest}
\end{figure}

A
\emph{distributed system}
\index{distributed system}%
is a concurrent system in which a collection
of threads communicate by message passing, much the same as
in the actor model.
The most important difference between distributed and concurrent
systems is that the former takes \emph{failures}
\index{failure}%
into account,
including failures of threads and failures of shared memory.
In this chapter, we will consider two actors, Alice and Bob.
Alice wants to send a sequence of application messages to Bob,
but the underlying network may lose messages.
\index{network}%
The network does not re-order messages: when sending messages
$m_1$ and $m_2$ in that order, then if both messages are received,
$m_1$ is received before $m_2$.
Also, the network does not create messages out of nothing: if
message <{m}> is received, then message <{m}> was sent.

It is useful to create an abstract network that reliably sends messages
between threads, much like the FIFO queue in the <{synch}> module.
For this, we need a network protocol that Alice and Bob can run.
In particular, it has to be the case that if Alice sends application
messages $m_1, ..., m_n$ in that order, then if Bob receives an
application message
<{m}>, then $m = m_i$ for some <{i}> and, unless $m$ is the very first
message, Bob will already have received
application messages $m_1, ..., m_{i-1}$ (safety).
Also, if the network is fair and Alice sends application message
<{m}>, then eventually Bob should deliver <{m}> (liveness).

The \emph{Alternating Bit Protocol} is suitable for our purposes.
We assume that there are two unreliable network channels: one from Alice
to Bob and one from Bob to Alice.
Alice and Bob each maintain a zero-initialized
\emph{sequence number},
\index{sequence number}%
<{s_seq}> and <{r_seq}> resp.
Alice sends a network message to Bob containing an
application message as \emph{payload} and Alice's sequence number
as \emph{header}.
When Bob receives such a network message, Bob returns an
\emph{acknowledgment}
\index{acknowledgment}%
to Alice, which is a network message
containing the same sequence number as in the message that Bob received.

In the protocol, Alice keeps sending the same network message until she
receives an acknowledgment with the same sequence number.
This is called \emph{retransmission}.
\index{retransmission}%
When she receives the desired sequence number, Alice increments her sequence number.
She is now ready to send the next message she wants to send to Bob.
Bob, on the other hand, waits until he receives a message matching
Bob's sequence number.  If so, Bob \emph{delivers} the payload in the
message and increments his sequence number.
Because of the network properties,  a one-bit sequence number suffices.

We can model each
channel as a variable that either contains a network message or nothing
(we use <{()}> in the model).  Let <{s_chan}> be the channel
from Alice to Bob and <{r_chan}> the channel from Bob to Alice.
<{net_send(pchan, m, reliable)}> models sending a message <{m}> to
<{!pchan}>, where <{pchan}> is either <{?s_chan}> or <{?r_chan}>.
The method places either <{m}> (to model a successful send)
or <{()}> (to model loss) in <{!pchan}>.
The use of the <{reliable}> flag will be explained later.
\texttt{net\_recv}(<{pchan}>) models checking <{!pchan}> for
the next message.

Method <{app_send(m)}> retransmits <{m}> until
an acknowledgment is received.
Method <{app_recv(reliable)}> returns the next successfully received
message.
\autoref{fig:abptest} shows how the methods may be used to send and receive
a stream of \texttt{NMSGS} messages reliably.
It has to be bounded, because model checking requires a finite model.

Only the last invocation of <{app_recv(reliable)}> is invoked with
<{reliable = True}>.  It causes the last acknowledgment to be sent
reliably.  It allows the receiver (Bob) to stop, as well as the sender (Alice)
once the last acknowledgment has been received.
Without something like this, either the sender may be left hanging waiting
for the last acknowledgment, or the receiver waiting for the last message.

\section*{Exercises}
\begin{problems}
\item \autoref{ch:actor} explored the \emph{client/server model}.  It is popular
in distributed systems as well.
Develop a protocol for a single client and server using the same network
model as for the ABP protocol.
Hint: the response to a request can contain the same sequence number as the
request.
\item Generalize the solution in the previous exercise to multiple clients.
Each client is uniquely identified.  You may either use separate channel pairs
for each client, or solve the problem using a single pair of channels.
\end{problems}

\chapter{Leader Election}
\label{ch:leader}

\begin{figure}
\begin{code}
<{:input:../code/leader.hny}>
\end{code}
\caption{\harmonylink{code/leader.hny} A leader election protocol on a ring}
\label{fig:leader}
\end{figure}

Leader election is the problem of electing a unique leader in a
network of processors.  Typically this is challenging because the
processors have only limited information.  In the version that we
present, each processor has a unique identifier.  The processors
are organized in a ring, but each processor only knows its own
identifier and the identifier of its successor on the ring.  Having
already looked into the problem of how to make the network reliable,
we assume here that each processor can reliably send messages to
its successor.

The protocol that we present elects as leader the processor with
the highest identifier~\cite{CR79} and works in two phases: in the
first phase, each processor sends its identifier to its successor.
When a processor receives an identifier that is larger than its own
identifier, it forwards that identifier to its successor as well.
If a processor receives its own identifier, it discovers that it
is the leader.  That processor then starts the second phase by
sending a message around the ring notifying the other processors
of the leader's identifier.

\autoref{fig:leader} describes the protocol and its test cases in
Harmony.  In Harmony, processors can be modeled by threads and there
are a variety of ways in which one can model a network using shared
variables.  Here, we model the network as a set of messages.  The
\texttt{send} method atomically adds a message to this set.  Messages
are tuples with three fields: (<{dst}>, <{id}>, <{found}>).  <{dst}>
is the identifier of the destination processor; <{id}> is the
identifier that is being forwarded; and <{found}> is a boolean
indicating the second phase of the protocol.  The <{receive}>(<{self}>)
method looks for all messages destined for the processor with
identifier <{self}>.

To test the protocol, the code first chooses the number of processors
and generates an identifier for each
processor, chosen non-deterministically from a set of \texttt{NIDS}
identifiers.  It also keeps track in the variable <{leader}> of
what the highest identifier is, so it can later be checked.

Method <{processor(self, succ)}> is the code for a processor with
identifier <{self}> and successor <{succ}>.
It starts simply by sending its own identifier to its successor.
The processor then loops until it discovers the identifier of the
leader in the second phase of the protocol.
A processor waits for a message using the Harmony
<{atomically when exists}> statement.
This statement takes the form
\begin{code}
<{atomically when exists v in s}>: \emph{statement block}
\end{code}
where <{s}> is a set and <{v}> is variable that is bound to an element of <{s}>.
The properties of the statement are as follows:
\begin{itemize}
\item it waits until <{s}> is non-empty;
\item it is executed atomically;
\item <{v}> is selected non-deterministically, like in the <{choose}> operator.
\end{itemize}

If a processor receives its own identifier, it knows its the leader.
The Harmony code checks this using an assertion.
In real code the processor could not do this as it does not know
the identifier of the leader, but assertions are only there to check
correctness.
The processor then sends a message to its successor that the leader
has been found.
If the processor receives an identifier higher than its own, the
processor knows that it cannot be the leader.
In that case, it simply forwards the message.
A processor stops when it receives a message that indicates that
the leader has been identified.

Note that there is a lot of non-determinism in the specification, leading
to a lot of executions that must be checked.
First, every possible permutation of identifiers for the processors
is tried.  When there are multiple messages to receive by a processor,
every possible order is tried (including receiving the same message
multiple times).  Fortunately, the \texttt{atomically when exists} statement
is executed
atomically, otherwise the body of the statement could lead to additional
thread interleavings.  Because in practice the different processors do
not share memory, it is not necessary to check those interleavings.

\section*{Exercises}
\begin{problems}
\item Check if the code finds a unique leader if identifiers are not unique.
\item Messages are added atomically to the network.  Is this necessary?
What happens if you remove the <{atomically}> keyword?  Explain what happens.
\end{problems}

\chapter{Transactions and Two Phase Commit}
\label{ch:2pc}

<{:const:bank}>

\begin{figure}
\begin{code}
<{:input:../code/2pc1.hny}>
\end{code}
\caption{\harmonylink{code/2pc.hny} Two Phase Commit protocol: code for banks}
\label{fig:2pc1}
\end{figure}

\begin{figure}
\begin{code}
<{:input:../code/2pc2.hny}>
\end{code}
\caption{\harmonylink{code/2pc.hny} Two Phase Commit protocol: code for transaction coordinators}
\label{fig:2pc2}
\end{figure}

Modern databases support multiple clients concurrently accessing the data.
They store data on disk, but we will ignore that in this book.
(If you want to model a disk, this is probably best done as a separate
thread that maintains the contents of the disk.)
The complication we address here is that databases may be \emph{sharded},
where different parts of the data are stored on different servers.
The different servers may even be under different
authoritive domains, such as multiple banks maintaining the accounts of their
clients.

In database terminology, a \emph{transaction} is an operation on a database.
The operation can be quite complex, and the execution of a transaction
should have the following two properties:
\begin{itemize}
\item \emph{all-or-nothing}: a transaction should either complete, or it should
be a no-op.  It should never partially execute and then give up because of
some kind of error or something.  Database
people call this \emph{atomicity}, but it is not the same kind of atomicity that
we have been discussing in this book.
\item \emph{serialized}: any two concurrent transactions should appear to
execute in some order.  Database people call this \emph{isolation}: one transaction
should not be able to witness the intermediate state of another transaction
in execution.
\end{itemize}

We will use as an example a distributed database that maintains bank accounts.
For simplicity, we will model this as a collection of banks,
each maintaining a single account.
There are two kinds of transactions: \emph{transfer}
(similar to \autoref{ex:bank}) and \emph{check}.  In this example, a transfer
is a transaction that moves some funds between two accounts.
A check is a transaction over all accounts and checks that the sum of the
balances across the accounts remains the same.

Executing such transactions must be done with care.  Consider what
would happen if transactions are not all-or-nothing or are not
serialized.  A transfer consists of two operations: withdrawing
funds from one account and depositing the same amount of funds in
the other.  These two operations can be done concurrently, but if
the withdrawal fails (for example, because there are not sufficient
funds in the source account) then the whole transaction should fail
and become a no-op.  Even if this is not the case, a concurrent
check transaction may accidentally witness a state in which either
the withdrawal or the deposit happened, but not both.  And matters
get more complicated with multiple concurrent transfers.

The Two-Phase Commit protocol~\cite{Gray78} is a protocol that can be
used to implement transactions across multiple database servers---banks
in this case.
Each transaction has a \emph{coordinator} that sends a <{PREPARE}>
message to each of the servers involved in the transaction, asking them
to prepare to commit to their part in a particular transaction.
A server can either respond with
<{YES}> if it is ready to commit and will avoid doing anything
that might jeopardize this (like committing a conflicting transaction),
or with <{NO}> if it does not want to participate in the transaction.
If all servers respond with <{YES}>, then the coordinator can
decide to \emph{commit} the transaction.  Otherwise the coordinator
must decide to \emph{abort} the transaction.  In the second phase, the
servers that responded with <{YES}> (if any) must be notified
to inform them of the coordinator's decision.

Different transactions can have different coordinators.  In our
implementation, each bank and each coordinator is a thread.
\autoref{fig:2pc1} shows the code for a bank.
The state of a bank consists of the following local variables:
\begin{itemize}
\item <{self}>: the bank's identifier;
\item <{balance}>: the current balance in the account;
\item <{status}>: either contains () if the bank is not involved in an
ongoing transaction or contains the balance
just before the transaction started;
\item <{received}>: the set of messages received and handled so far.
\end{itemize}

\noindent
Messages sent to a bank are dictionaries with the following fields:
\begin{itemize}
\item <{.dst}>: identifier of the bank;
\item <{.src}>: identifier of the coordinator that sent the message;
\item <{.request}>: request type, which is either
<{.withdraw}>, <{.deposit}>, <{.commit}>, or <{.abort}>;
\item <{.amount}>: amount to withdraw or deposit.
\end{itemize}

\noindent
A bank waits for a message destined to itself that it has not yet received.
In case of a withdrawal when the bank is idle and there are sufficient
funds, the bank saves the current balance in <{status}> to indicate
an ongoing transaction and what its original balance was.
The bank then responds with a <{.yes}> message to the coordinator,
including the new balance.
Otherwise, the bank responds with a <{.no}> message.
Deposits are similar, except that it is not necessary to check for
sufficient funds.
In case of a <{.commit}> message, the bank changes its status
to (), indicating that there is no ongoing transaction.  In case of
a <{.abort}> message, the bank restores <{balance}> first.

\autoref{fig:2pc2} contains the code for transfers and inquiries, as well
as tests.
The <{receive()}> method is used by coordinators in an
<{atomically when exists}>
statement to wait for a response from each bank involved in a transaction.
Argument \texttt{self} is the
identifier of the coordinator and \texttt{sources} is the set of banks.
It returns the empty set if there not yet responses from all banks.
Otherwise it returns a singleton set containing the set of responses,
one for each source.

The \texttt{transfer}() method contains the code for the transfer
transaction.  Argument <{self}> is the identifier of the coordinator,
<{b1}> is the source bank, <{b2}> is the destination bank,
and <{amt}> is the amount to transfer.
The coordinator sends a <{PREPARE}> message containing a
<{.withdraw}> request to <{b1}> and a <{PREPARE}>
message containing a <{.deposit}> request to <{b2}>.
It then waits for responses from each.  If both responses are
<{.yes}>, then it commits the transaction, otherwise it aborts
the transaction.

The \texttt{check}() method checks if the sum of the balances equals
<{total}>, the sum of the initial balances.
The code is similar to <{transfer}>, except that it always
aborts the transaction---there is no need to ever commit it.
As a code-saving hack: the balance inquiry is done by withdrawing \$0.

As for testing, the initial balances are picked arbitrarily between
0 and \texttt{MAX\_BALANCE} (and Harmony as always will try every
possible set of choices).
Each coordinator chooses whether to do a transfer or a check.  In
case of a transfer, it also chooses the source bank and the destination
bank.

While the protocol perhaps seems simple enough, there are a lot of
<{if}> statements in the code, making it hard to reason about
correctness.
Model checking is useful to see if there are corner
cases where the code does not work.
While confidence increases by
increasing the number of banks or the number of coordinators, doing so
quickly increases the number of possible states so that model checking
may become infeasible.

\section*{Exercises}
\begin{problems}
\item In \autoref{ex:bank} the code ran into a deadlock.  Can the code
in this chapter run into a deadlock?  Explain.
\item Transactions can fail for two reasons: a transfer transaction can
fail because of insufficient funds, but in general transaction can fail
if there is a conflict with another transaction.  The latter can be
fixed by retrying the transaction until it commits.  Implement this.
\item One way to reduce the number of conflicts between transactions
is to distinguish read and write operations.  Two read operations
(in our case, operations that withdraw \$0) do not conflict,
so a bank could have multiple ongoing read operations
for different transactions.  Implement this.
\item Two-phase commit can tolerate servers failing.  If a server does not
respond within some reasonable amount of time, the coordinator can abort
the transaction.  Implement this.
\end{problems}

\chapter{Chain Replication}
\label{ch:chain}

<{:const:replica}>

\begin{figure}
\begin{code}
<{:input:../code/rsmspec.hny}>
\end{code}
\caption{\harmonylink{code/rsmspec.hny} Replicated State Machine}
\label{fig:rsmspec}
\end{figure}

\begin{figure}
\begin{code}
<{:input:../code/chain.hny}>
\end{code}
\caption{\harmonylink{code/chain.hny} Chain Replication}
\label{fig:chain}
\end{figure}

\glsadd{replication}%
\index{replication}%
As you have probably experienced, computers can crash.
If you are running a web service, you may not be able to afford
a long outage.  If you are running software that flies a plane,
then an outage for any length of time could lead to a disaster.
To deal with service outages caused by computers crashing, you may want
to \emph{replicate} the service onto multiple computers.  As long as
one of the computers survives, the service remains available.

\glsadd{state machine replication}%
\index{state machine replication}%
\index{determinism}%
Besides availability, it is usually important that the replicated
service acts as if it were a single one.  This requires that the
replicas of the service coordinate their actions.
The \emph{Replicated State Machine Approach}~\cite{Lam78,S90} is a
general approach to do just this.
First, you model your service as a deterministic state
machine.  The replicas each run a copy of the state machine, started
in the same state.  As long as the replicas handle the same inputs
in the same order, determinism guarantees that they produce the same
outputs in the same order.

\autoref{fig:rsmspec} presents a Harmony specification of state machine
replication.
We model the state machine as a \emph{history}: a sequence of operations.
Each replica has a local copy of the history.
The network is modeled as an ordered queue of messages.
<{NOPS}> clients each place an operation on the network.
All but one of the replicas is allowed to crash.
The model chooses one of the replicas that is not allowed to crash.
Of course, a replica does not know whether it is immortal
or not in practice---it should just assume that it is.
The immortality of one of the replicas is only used for modeling
the assumptions we make about the system.
A replica loops until either it fails or it has received all operations.
<{choose({ immortal, True })}> can only
evaluate to <{False}> in case <{immortal = False}>; otherwise
it will always evaluate to <{True}>.
After a replica has received all <{NOPS}> operations, the replica
finishes and prints its history.
All replicas will print the same history (which should be the same
as the network).

But in reality the network is not an ordered queue and better modeled
as a set of messages.
The trick now is to ensure that all replicas handle the
same requests in the same order and to do so in a way that continues
to work even if some strict subset of replicas crash.
\emph{Chain Replication}~\cite{vRS04} is such a replication protocol.
In Chain Replication, the replicas are organized in a linear chain.
Each replica monitors its direct predecessor in the chain.  If a replica has
no predecessors, we call it the \emph{head}.  The head may change over
time, as a head may crash and replaced by another, but at any point in
time there is only one head
(and only one \emph{tail}, possibly the same replica).

Only the head is allowed to accept new updates from clients.
When it does so, it adds the update to the end of its history
and sends the history to its successor on the chain.
When the direct successor receives such a history, it makes sure
that the history is an extension of its own and, if so, replaces its own
history with the one received.
It then sends the history on to its successor, if any.

So, when a replica fails, its successors should find out about it.
In practice, one server can detect the failure of another server by
pinging it.  If a server does not receive a response to its ping within
some maximum amount of time, then the server considers its peer crashed.
Note that this, in general, is not a safe thing to do---the network or
the peer may be temporarily slow but the peer is not necessarily crashed
when the timer expires.
Nonetheless, we will assume here that failure detection does not make
mistakes and that eventually every failure is eventually detected.
This is called the \emph{Fail-Stop} failure model~\cite{SS83},
which is distinct from the often more realistic \emph{Crash Failure} model
where processes can crash but accurate detection is not available.
We will consider that more realistic failure model in the upcoming chapters.

\autoref{fig:chain} shows an implemenation of chain replication.
Each replica maintains its history and a set of its predecessors.
What it does within the loop depends on whether it is the head
(has no alive predecessors) or not.
Because failure detection is accurate, at most one replica can think
it is the head at any time (and, if so, it is in fact the head).
Moreover, when it has
detected all its predecessors having failed, eventually some replica
thinks it is the head.

Messages have the format $(\mathit{source}, \mathit{payload})$,
where <{source}> is the identifier of the replica that generated
the message and <{payload}> has information about the state of
the replica.  The payload can take one of two forms.  The first is
<{.crash}>, indicating that the source of the message has
crashed.  The code models a replica crashing by that replica broadcasting
a <{.crash}> message on the network.
The other form is a history of operations.

If a replica thinks it is the head, it adds an operation to its
history.  The head then broadcasts its history, which
is intended for its successor.  Because of failures, it may be that
at different times a replica has different successors, hence the
broadcast.

Otherwise, the replica does not believe it is the head and
awaits a message from its direct predecessor.
If the payload is <{.crash}>, then the replica removes this
predecessor from its set of predecessors.  For example, if there
are initially three replicas numbered 0, 1, and 2, and replica~1
crashes, then replica~2 removes~1 from its set of predecessors, making
replica~0 its direct (and only) predecessor.
Otherwise, the payload must be a history.
The replica only accepts the history if it is an extension of its own
history.
When the replica successfully received all <{NOPS}> updates
without crashing, it prints its history.

The question is whether \autoref{fig:chain} has the same behavior as
the replicated state machine specification of \autoref{fig:rsmspec}.
This can be checked using the following two Harmony commands:
\begin{code}
\begin{verbatim}
$ harmony -o rsm.hfa code/rsmspec.hny
$ harmony -B rsm.hfa code/chain.hny
\end{verbatim}
\end{code}

The first command outputs the behavior DFA of \texttt{code/rsmspec.hny}
in the file \texttt{rsm.hfa}.
The second command checks that the behavior of \texttt{code/chain.hny}
satisfies the DFA in \texttt{rsm.hfa}.
The DFA can also be visualized using the command
\texttt{harmony -o rsm.png code/rsmspec.hny}
(\autoref{fig:rsmdfa}).
It shows all permutations of the operations are possible outputs.
Moreover, each is output at least once, and at most
<{NREPLICAS}> times.

\begin{figure}
\begin{center}
\includegraphics[width=0.8\textwidth]{figures/rsmspec.png}
\end{center}
\caption{The DFA generated by both
\autoref{fig:rsmspec} and \autoref{fig:chain}}
\label{fig:rsmdfa}
\end{figure}

The model has each replica send its entire history each time it extends
its history.  This is fine for modeling, but in practice that would not
scale.  In practice, a predecessor would set up a TCP connection to
its successor and only send updates to its history along the TCP
connection.  Because TCP connections guarantee FIFO order, this would
be identical to the predecessor sending a series of histories, but
much more efficient.

\chapter{Replicated Atomic Read/Write Register}
\label{ch:abd}

<{:module:abd}>
<{:const:read}>
<{:const:write}>
<{:const:reader}>
<{:const:writer}>

\begin{figure}
\begin{code}
<{:input:../code/register.hny}>
\end{code}
\caption{\harmonylink{code/register.hny} An atomic read/write register}
\label{fig:register}
\end{figure}

\begin{figure}
\begin{center}
\includegraphics[width=\textwidth]{figures/abdtest.png}
\end{center}
\begin{code}
<{:input:../code/abdtest.hny}>
\end{code}
\caption{\harmonylink{code/abdtest.hny} Behavioral test for atomic read/write registers and the output for the case that <{NREADERS = NWRITERS = 1}>}
\label{fig:abdtest}
\end{figure}

\begin{figure}
\begin{code}
<{:input:../code/abd.hny}>
\end{code}
\caption{\harmonylink{code/abd.hny} An implementation of a replicated atomic read/write register}
\label{fig:abd}
\end{figure}

A \emph{register} is an object that you can read or write.
In a distributed system, examples include a shared file system
(each file is a register) or a key/value store (each key corresponds
to a register).
A simple shared register implementation
would have its value maintained by a server, and clients can read or write the
shared register by exchanging messages with the server.
We call two operations such that one does not finish before the other starts
\emph{concurrent}.
Since messages are delivered one at a time to the server,
concurrent operations on the shared register appear atomic.
In particular, we have the following three desirable properties:
\begin{enumerate}
\item All write operations are ordered;
\item A read operation returns either the last value written or the value of
a concurrent write operation.
\item If read operation $r_1$ finishes before read operation $r_2$ starts,
then $r_2$ cannot return a value that is older than the value returned
by $r_1$.
\end{enumerate}

It is instructive to look at the test program and its output in
\autoref{fig:abdtest}.  This is for the case when there is only
a single reader thread (identified as ``1'') and a single writer
thread (identified as ``$-1$''), but already
there are many cases to consider.  Each thread prints information
just before and just after doing their single operation.  The output
shows all possible interleavings in the form of a DFA.  Note
that if the read operation starts after the write operation
has completed, then the read operaion must return the new value.
However, if the two operations interleave in some way, then the
read operation can return either the old or the new value.

\index{single point of failure}%
Unfortunately, a server is a \emph{single point of failure}:
if it fails, all its clients suffer.
We would therefore like to find a solution that can survive the crash
of a server.
While we could use Chain Replication to replicate the register, in
this chapter we will use a solution that does not assume that
crashes can be accurately detected.

We will again replicate the register object: maintain multiple copies,
but we will not use the replicated state machine approach.
One could, for example, imagine that clients write to all copies and read
from any single one.
While this solves the single-point-of-failure problem, we lose all the
nice properties above.  For one, it is not guaranteed that all servers
receive and process all write operations in the same order.

\index{logical timestamp}%
We present a protocol preserving these properties that is based on the
work by Hagit Attiya, Amotz Bar-Noy, and Danny Dolev~\cite{ABD95}.
In order to tolerate <{F}> failures,
it uses <{N}> = 2<{F}> + 1 servers.
In other words, the register survives as long as a strict majority of
its copies survive.
All write operation will be ordered by a unique \emph{logical timestamp}
(see also \autoref{ch:testing}).
Each server maintains not only the value of the object, but also the
timestamp of its corresponding write operation.

Each read and write operation consists of two \emph{phases}.  In a phase,
a client broadcasts a request to all servers and waits for responses
from a majority (<{N - F}> or equivalently
<{F + 1}> servers).  Note that because we are assuming that no
more than <{F}> servers can fail, doing so is safe, in that a client
cannot indefinitely block as long as that assumption holds.

In the first phase, a client asks each server for its current
timestamp and value.  After receiving <{N - F}> responses,
the client determines the response with the highest timestamp.
In case of a write operation, the client then computes a new unique
timestamp that is strictly higher than the highest it has seen.
To make this work, timestamps are actually lexicographically ordered
tuples consisting of an integer and the unique identifier of the
client that writes the value.  So, if $(t, c)$ is the highest timestamp
observed by client $c'$, and $c'$  needs to create a new timestamp,
it can select $(t + 1, c')$.
After all $(t + 1, c') > (t, u)$ and no other client
will create the same timestamp.

Suppose client $c'$ is trying to write a value <{v}>.
In phase 2, client $c'$ broadcasts a request containing timestamp $(t+1, c')$
and <{v}>.  Each server that receives the request compares $(t+1, c')$ against
its current timestamp.  If $(t+1, c')$ is larger than its current timestamp,
it adopts the new timestamp and its corresponding value <{v}>.  In either case,
the server responds to the client.
Upon $c'$ receiving a response from <{N - F}> servers,
the write operation completes.
In case of a read operation, client $c'$ simply \emph{writes back} the
highest timestamp it saw in the first phase along with its corresponding value.

\autoref{fig:abd} contains the code for a server, as well as the code
for read and write operations.
For efficiency of model checking, the servers are anonymous---otherwise
we would have to consider every permutation of states of those servers.
Because the servers are anonymous, they may end up sending the same
exact message, but clients are waiting for a particular number of
messages.
Because of this, we will model the network as a bag of messages.

A server initializes its timestamp <{t}> to
$(0, \mathtt{None})$ and its value to <{None}>.
Each server also keeps track of all the requests its already received
so it doesn't handle the same request twice.
The rest of the code is fairly straightforward.

Read and write operations are both invoked with a unique identifier
<{uid}>.  Both start by broadcasting a <{.read}>
request to all servers and then waiting for a response from
<{N - F}> servers.
The <{receive()}> function uses the <{bag.combinations}> method
to find all combinations of subsets of responses of size <{N - F}>.
The second phase of each operation is similar.

\autoref{fig:abdtest} can be used to test this protocol, although
you will notice that the model checker cannot deal with cases involving
more than three client threads.
Three is just enough to check the third property listed above
(using one writer and two readers).
Doing so illustrates the importance of the second phase of the \texttt{read}
operation.  You can comment out Lines~34, 36, and~37 in \autoref{fig:abd}
and to elide the second phase and see what goes wrong.

One may wonder how failures can occur in this model.  They are not
explicitly modeled, but Harmony tries every possible execution.
This includes executions in which the clients terminate before
<{F}> of the servers start executing.  To the clients, this
is indistinguishable from executions in which those
servers have failed.

\chapter{Distributed Consensus}
\label{ch:consensus}

<{:const:multiplicity}>
<{:const:size}>
<{:const:empty}>
<{:const:add}>
<{:const:combinations}>

\begin{figure}
\begin{center}
\includegraphics[width=0.9\textwidth]{figures/consensus.png}
\end{center}
\begin{code}
<{:input:../code/consensus.hny}>
\end{code}
\caption{\harmonylink{code/consensus.hny} Distributed consensus code and behavior DFA}
\label{fig:consensus}
\end{figure}

Distributed consensus is the problem of having a collection of processors agree
on a single value over a network.
For example, in state machine replication, the state machines have to agree
on which operation to apply next.
Without failures, this can be solved using leader election: first elect a leader, then have that leader decide a value.
But consensus often has to be done in adverse circumstances,
for example in the face of processor failures.

Each processor \emph{proposes} a value, which we assume here to be from the
set \{ 0, 1 \}.
By the usual definition of consensus, we want the following three properties:
\begin{enumerate}
\item \emph{Validity}: a processor can only decide a value that has been proposed;
\item \emph{Agreement}: if two processors decide, then they decide the same value.
\item \emph{Termination}: each processor eventually decides.
\end{enumerate}
The consensus problem is impossible to solve in the face of processor
failures and without making assumptions about how long it takes to send
and receive a message~\cite{FLP85}.
Here we will not worry about \emph{Termination}.

\autoref{fig:consensus} presents a specification for binary
consensus---the proposals are from the set <{{0, 2}}>
In this case there are four processors.  The proposal of processor <{i}>
is in <{proposals[i]}>.
The <{decision}> is chosen from the set of proposals.
Each processor may or may not print the decision---capturing the
absence of the \emph{Termination} property.
It may be that no decisions are made, but that does not
violate either Validity or Agreement.
Thus the behavior of the program is to first print the array of
proposals, followed by some subset of processors printing their decision.
Notice the following properties:
\begin{itemize}
\item there are $16 = 2^4$ possible proposal configurations;
\item all processors that decide decide the same value;
\item if all processors propose 0, then all processors that decide decide 0;
\item if all processors propose 1, then all processors that decide decide 1.
\end{itemize}

This is just the specification---in practice we do not have a shared
variable in which we can store the decision a priori.
We will present a simple consensus algorithm that can tolerate
fewer than $1/3^{rd}$ of processors failing by crashing.
More precisely,
constant <{F}> contains the maximum number of failures, and
we will assume there are <{N}> = 3<{F}> + 1 processors.

\begin{figure}
\begin{code}
<{:input:../code/bosco.hny}>
\end{code}
\caption{\harmonylink{code/bosco.hny} A crash-tolerant consensus protocol}
\label{fig:bosco}
\end{figure}

\begin{figure}
\begin{center}
\includegraphics[width=0.95\textwidth]{figures/bosco.png}
\end{center}
\caption{The behavior DFA for \autoref{fig:bosco}}
\label{fig:boscodfa}
\end{figure}

\autoref{fig:bosco} presents our algorithm.  Besides the <{network}>
variable,
it uses a shared list of proposals and a shared set of decisions.
In this particular algorithm, all messages are broadcast to all processors, so they do
not require a destination address.
The <{N}> processors go through a sequence of \emph{rounds} in which they wait for
<{N - F}> messages, update their state based on the messages, and
broadcast messages containing their new state.
The reason that a processor waits for <{N - F}> rather than <{N}>
messages is because of failures: up to <{F}> processors may never send a message
and so it would be unwise to wait for all <{N}>.  You might be tempted to use
a timer and time out on waiting for a particular processor.  But how would you initialize
that timer?  While we will assume that the network is reliable, there is no guarantee
that messages arrive within a particular time.
We call a set of <{N - F}> processors a \emph{quorum}.
A quorum must suffice for the algorithm to make progress.

The state of a processor consists of its current round number (initially 0)
and an estimate (initially the proposal).  Therefore, messages contain
a round number and an estimate. To start things, each processor first
broadcasts its initial round number and initial estimate.
The number of rounds that are necessary to achieve consensus is not bounded.  But
Harmony can only check finite models, so there is a constant \texttt{NROUNDS} that
limits the number of rounds.

In Line~21, a processor waits for <{N - F}> messages using
the Harmony <{atomically when exists}> statement.
Since Harmony has to check all possible executions of the protocol, the
<{receive(round, k)}> method returns all \emph{subbags} of messages
for the given round that have size <{k = N - F}>.  The method uses a
dictionary comprehension to filter out all messages for the given <{round}>
and then uses the <{bag.combinations}> method to find all combinations of size <{k}>.
The <{atomically when exists}> statement waits until there is at least one such combination and
then chooses an element, which is bound to the <{quorum}> variable.
The body of the statement is then executed atomically.
This is usually how distributed algorithms are modeled, because they can only interact
through the network.  There is no need to interleave the different processes other
than when messages are delivered.  By executing the body atomically, a lot of
unnecessary interleavings are avoided and this reduces the state space that must
be explored by the model checker significantly.

The body of the <{atomically when exists}> statement contains the core of the algorithm.
Note that <{N - F}> = 2<{F}> + 1, so that the number of
messages is guaranteed to be odd.  Also, because there are only 0 and 1 values, there
must exist a majority of zeroes or ones.  Variable <{count[0]}> stores the number
of zeroes and <{count[1]}> stores the number of ones received in the round.
The rules of the algorithm are simple:
\begin{itemize}
\item update <{estimate}> to be the majority value;
\item if the quorum is unanimous, decide the value.
\end{itemize}
After that, proceed with the next round.

To check for correct behavior, run the following two commands:
\begin{code}
\begin{verbatim}
$ harmony -o consensus.hfa code/consensus.hny
$ harmony -B consensus.hfa code/bosco.hny
\end{verbatim}
\end{code}

Note that the second command prints a warning:
``\texttt{behavior warning: strict subset of specified behavior}.''
Thus, the set of behaviors that our algorithm generates is a subset
of the behavior that the specification allows.
\autoref{fig:boscodfa} shows the behavior, and indeed it is not the
same as the behavior of \autoref{fig:consensus}.
This is because in our algorithm the outcome is decided a priori if more than
twothirds of the processors have the same proposal, whereas in the
consensus specification the outcome is only decided a priori if the
processors are initially unanimous.  Another difference is that if the
outcome is decided a priori, all processors are guaranteed to decide.

\begin{figure}
\begin{code}
<{:input:../code/bosco2.hny}>
\end{code}
\caption{\harmonylink{code/bosco2.hny} Reducing the state space}
\label{fig:bosco2}
\end{figure}

While one can run this code within little time for <{F = 1}>, for
<{F = 2}> the state space to explore is already quite large.
One way to reduce the state space to explore is the following realization:
each processor only considers messages for the round that it is in.
If a message is for an old round, the processor will ignore it;
if a message is for a future round, the processor will buffer it.
So, one can simplify the model and have each processor wait
for \emph{all} <{N}> messages in a round
instead of <{N - F}>.
It would still have to choose to consider just <{N - F}>
out of those <{N}> messages, but executions in which some processors
are left behind in all rounds are no longer considered.
It still includes executions where some subset of <{N - F}>
processors only choose each other messages and essentially ignore the
messages of the remaining <{F}> processors, so the resulting model
is just as good.

Another way to reduce the state space to explore is to leverage
symmetry.  First of all, it does not matter who proposes a particular
value.  Also, the values 0 and 1 are not important to how the
protocol operates.  So, with 5 processors (<{F = 2}>), say, we only
need to explore the cases where no processors propose 1, where
exactly one processors proposes 1, and where 2 processors proposes 1.

\autoref{fig:bosco2} shows the code for this optimized model.
Running this with <{F = 2}> does not take very long and this approach
is a good blueprint for testing other round-based protocols (of
which there are many).

\section*{Exercises}
\begin{problems}
\item The algorithm as given works in the face of crash failures.
A more challenging class to tolerate are \emph{arbitrary failures} in
which up to <{F}> processors may send arbitrary messages, including
conflicting messages to different peers (equivocation).
The algorithm can tolerate those failures if you use $<{N}> = 5<{F}> - 1$ processors instead of $<{N}> = 3<{F}> - 1$.  Check that.
\item In 1983, Michael Ben-Or presented a randomized algorithm that can
tolerate crash failures with
just $<{N}> = 2<{F}> - 1$ processors~\cite{BenOr83}.
Implement this algorithm.
\end{problems}

\chapter{Paxos}
\label{ch:paxos}

<{:const:leader}>
<{:const:acceptor}>

\begin{figure}
\begin{code}
<{:input:../code/paxos1.hny}>
\end{code}
\caption{\harmonylink{code/paxos.hny} A version of the Paxos protocol, Part 1}
\label{fig:paxos1}
\end{figure}

\begin{figure}
\begin{code}
<{:input:../code/paxos2.hny}>
\end{code}
\caption{\harmonylink{code/paxos.hny} A version of the Paxos protocol, Part 2}
\label{fig:paxos2}
\end{figure}

Paxos~\cite{Paxos} is the most well-known family of consensus protocols for
environments in which few or no assumptions are made about timing.
In this chapter, we present a basic version of a Paxos protocol, one that is
\emph{single-decree} (only tries to make a single decision).
It uses two kinds of processors: \emph{leaders} and \emph{acceptors}.
In order to tolerate <{F}> crash failures, you need at least <{F}> + 1 leaders
and $2<{F}> + 1$ acceptors, but leaders and acceptors can be colocated, so
in total only $2<{F}> + 1$ independently failing processors are needed.
Here we provide only a rudimentary introduction to Paxos; for more detailed
information refer to~\cite{Paxos}.

As in the consensus protocol of \autoref{ch:consensus}, Paxos uses rounds of messaging.
The communication pattern, however, is different.
Similar to the atomic read/write register protocol in \autoref{ch:abd},
Paxos uses two kinds of rounds: ``Phase 1'' and ``Phase 2'' rounds.
Rounds are identified by a so-called
\emph{ballot number} combined with the phase number.
Different leaders are in charge of different ballot numbers.
Leaders broadcast ``Type A''
messages to the acceptors, which respond point-to-point with ``Type B''
messages.

\autoref{fig:paxos1} and \autoref{fig:paxos2} contain the code for
this Paxos protocol.  Paxos is perhaps best understood starting
with the second phase.  At the end of the first phase, the leader
broadcasts a \texttt{2.A} message (Phase 2, Type A) to the acceptors
containing the ballot number and a proposal and then waits for
<{N - F}> matching \texttt{2.B} responses from the
acceptors.  If each response contains the ballot number and the
proposal, then the proposal is deemed decided.  But one or more of
the responses can contain a higher ballot number, in which case the
leader has to try again with an even higher ballot number.  This is
where the first phase comes in.

It is not possible that an acceptor responds with a smaller ballot
number.  This is because acceptors maintain two state variables.
One is <{ballot}>, the highest ballot number they have seen.
Second is a variable called <{last_accepted}> that, if not
<{None}>, contains the last proposal the acceptor has
\emph{accepted} and the corresponding ballot number.  The acceptor
also contains a set \emph{received} that contains (ballot, phase)
tuples identifiying all rounds that the ballot has already participated
in.  An acceptor waits for a message for a round that is not in
\emph{received}.  If its ballot number is higher than what it has
seen before, the acceptor moves into that ballot.  If the phase is~2,
then the acceptor accepts the proposal and remembers when it did
so by saving the (ballot, proposal) tuple in <{last_accepted}>.
In all cases, the acceptor responds with the current values of
<{ballot}> and <{last_accepted}>.

In its first phase, a leader of a ballot must come up with a proposal that
cannot conflict with a proposal of an earlier ballot that may already
have been decided.  To this end, the leader broadcasts a \texttt{2.A}
message to the acceptors and awaits <{N - F}> of their <{last_accepted}>
values.  If all those acceptors responded with <{None}>, then the leader
is free to choose its own proposal.  Otherwise the leader updates
its proposal with the one corresponding to the highest ballot number.
The leader then moves on to the second round.

To run and check the Paxos code, do the following (leveraging the
consensus specification of \autoref{fig:consensus}):
\begin{code}
\begin{verbatim}
$ harmony -o consensus.hfa -cN=2 code/consensus.hny
$ harmony -B consensus.hfa code/paxos.hny
\end{verbatim}
\end{code}

You should get a warning that our implementation of Paxos does not
generate all possible behaviors.
This is because we only run the protocol for a finite number of ballots,
and therefore at least one of the ballots will be successful.
With an unlimited number of ballots, Paxos may never decide unless you
make some liveness assumptions.

\section*{Exercises}
\begin{problems}
\item Perhaps the trickiest detail of the algorithm is that, in Line~8
of \autoref{fig:paxos2}, the leader selects the proposal with the highest
ballot number it receives.  Replace the \texttt{max} operator in that statement
with <{choose}> and see if it finds a problem.  First try with
$\texttt{NBALLOTS} = 2$ and then with $\texttt{NBALLOTS} = 3$.
(Warning, the latter may take a long time.)  If it finds a problem,
analyze the output and see what went wrong.
\item \cite{MWA19} discusses a buggy version of Paxos.  In this version,
the responses to the second phase are matched not by ballot number but
by the value of the proposal.  Implement this version and, using Harmony,
find the problem this causes.
\end{problems}

\chapter{Needham-Schroeder Authentication Protocol}
\label{ch:ns}

<{:const:alice}>
<{:const:bob}>
<{:const:corey}>

\begin{figure}
\begin{code}
<{:input:../code/needhamschroeder.hny}>
\end{code}
\caption{\harmonylink{code/needhamschroeder.hny} Needham-Schroeder protocol and an attack}
\label{fig:ns}
\end{figure}

The Needham-Schroeder protocol~\cite{NS78} is a security protocol in which two parties
authenticate one another by exchanging large and recently created random numbers
called \emph{nonces} that nobody else should be able to read.
The nonces should only be used once for an instantiation of the protocol between
honest participants (i.e., participants that follow the protocol).
The version we describe here uses \emph{public key cryptography}~\cite{DH76}: with public key
cryptography it is possible to create a message for a particular destination that
only that destination can read.  We denote with $\langle m \rangle_p$ a message
<{m}> encrypted for <{p}> so that only <{p}> can decrypt the message and see that it contains <{m}>.

Suppose Alice wants to communicate with Bob.  The three critical steps in the
Needham-Schroeder protocol are as follows:

\begin{enumerate}
\item Alice creates a new nonce $N_A$ and sends $\langle 1, A, N_A \rangle_\mathtt{Bob}$
to Bob;
\item Upon receipt, Bob creates a new nonce $N_B$ and sends
$\langle 2, N_A, N_B \rangle_\mathtt{Alice}$ to Alice;
\item Alice sends $\langle 3, N_B \rangle_\mathtt{Bob}$ to Bob.
\end{enumerate}

When Bob receives $\langle 1, A, N_A \rangle_\mathtt{Bob}$, Bob does not know for sure
that the message came from Alice, and even if it came from Alice, it does not know if
Alice sent the message recently or if it was replayed by some adversary.
When Alice receives $\langle 2, N_A, N_B \rangle_\mathtt{Alice}$, Alice \emph{does}
know that, if Bob is honest, (1) Bob and only Bob could have created this message, and
(2) Bob must have done so recently (since Alice created $N_A$).
When Bob receives $\langle 3, N_B \rangle_\mathtt{Bob}$, Bob decides that it is Alice
that is trying to communicate at this time.  Since Bob created $N_B$ recently and sent it
encrypted to Alice, Bob does not have to worry that the type 3 message was an old message
that was replayed by some adversary.
Also, if Alice is honest, it seems only Alice can have seen the message containing $N_B$.

Thus, the intended security properties of this protocol are symmetric.
Assuming Alice and Bob are both honest:
\begin{itemize}
\item if Alice finishes the protocol with Bob and received $B_N$ from Bob, then
nobody but Alice and Bob can learn $N_B$.
\item if Bob finishes the protocol with Alice and received $A_N$ from Alice, then
nobody but Bob and Alice can learn $N_A$.
\end{itemize}

After the protocol, Alice can include $N_A$ in messages to Bob and Bob can
include $N_B$ in messages to Alice to authenticate the sources of those messages
to one another.

\autoref{fig:ns} shows the protocol implemented in Harmony.
A message $\langle m \rangle_p$ is encoded in Harmony as a dictionary
$\{ \mathtt{.dst}: p, \mathtt{.contents}: m \}$.  The code for Alice and Bob
simply follows the steps listed above.

Unfortunately, the protocol turns out to be incorrect, but it took 17 years before
somebody noticed~\cite{Lowe95}.  Model checking can be used to find the bug~\cite{Lowe96}.
To demonstate the bug, we need to model the environment.
In particular, we introduce a third party, which we will call Corey.
We want to make sure that Corey cannot impersonate Alice or Bob.
However, it is possible that Alice tries to set up an authenticated connection to Corey
using the Needham-Schroeder protocol.  That in itself should not be a problem if the
protocol were correct.

The code in \autoref{fig:ns} has Alice either not do anything, or has Alice try to set
up a connection to either Bob
or Corey.  Bob only accepts connections with Alice.  Corey, when receiving a message
that it can decrypt, will try to find an attack by sending every possible message to
every possible destination.  In particular, it keeps track of every nonce that it has
seen and will try to construct messages with them to send to Alice and Bob.
If Bob finishes the protocol, it checks to see if Alice actually tried to connect
to Bob.  If not, the assertion fails and an attack is found.

Running the code in \autoref{fig:ns} quickly finds a viable attack.  The attack goes
like this:

\begin{enumerate}
\item Alice creates a new nonce $N_A$ and sends $\langle 1, A, N_A \rangle_\mathtt{Corey}$
to Corey;
\item Upon receipt, Corey sends $\langle 1, A, N_A \rangle_\mathtt{Bob}$ to Bob;
\item Upon receipt, Bob, believing it is engaging in the protocol with Alice,
creates a new nonce $N_B$ and sends
$\langle 2, N_A, N_B \rangle_\mathtt{Alice}$ to Alice;
\item Alice thinks the message came from Corey (because it contains $N_A$, which
Alice created for Corey and sent to Corey) and
sends $\langle 3, N_B \rangle_\mathtt{Corey}$ to Corey.
\item Corey learns $N_B$ and sends $\langle 3, N_B \rangle_\mathtt{Bob}$ to Bob.
\item Bob receiving $\langle 3, N_B \rangle_\mathtt{Bob}$ is identical to the
situation in which Alice tried to set up a connection to Bob,
so Bob now thinks it is talking to Alice, even though Alice never tried to
communicate with Bob.
\end{enumerate}
The security property is violated.  In particular, Bob, duped by Corey, finished
the protocol with Alice and received $A_N$, and even though Bob and Alice
are both honest, Corey has a copy of $A_N$.  So, Corey is now able to impersonate
Alice to Bob (but not vice versa because Alice did not try to authenticate Bob).

\section*{Exercises}
\begin{problems}
\item Figure out how to fix the protocol.
\item There were two versions of the Needham-Schroeder protocol: the
Symmetric Key protocol and the Public Key protocol.  In this chapter
we only discussed the latter, but the former also had a problem.  See
if you can find it using Harmony.
\end{problems}

\bibliographystyle{alpha}
\bibliography{paper}

\appendix

\chapter{Harmony Language Details}

\section{Value Types and Operators}
\label{ap:values}

\autoref{ch:harmonymachine} provides an introduction to Harmony values.
Below is a complete list of Harmony value types with examples:

\vspace{1em}
\begin{tabular}{|l|l|}
\hline
Boolean & <{False}>, <{True}> \\
\hline
Integer & <{..., -2, -1, 0, 1, 2, ...}> \\
\hline
String & <{"example"}>, <{.example}> \\
\hline
Program Counter & (method names are program counter constants) \\
\hline
Dictionary & <{{ .account: 12345, .valid: False }}> \\
\hline
Set & <{{}, { 1, 2, 3 }, { False, .id, 3 }}> \\
\hline
Address & <{?lock, ?flags[2], None}> \\
\hline
Context & (generated by <{stop}> expression) \\
\hline
\end{tabular}
\vspace{1em}

Tuples, lists, and bags are all special cases of dictionaries.
Both tuples and lists map indexes (starting at 0) to Harmony values.
Their format is either <{(e, e, ..., e,)}> or <{[e, e, ..., e,]}>.
If the tuple or list has two or more elements, then the final comma
is optional.
A bag or multiset is a dictionary that maps a value to how many
times it occurs in the bag.

All Harmony values are ordered with respect to one another.  First they
are ordered by type according to the table above.
So, for example, <{True < 0 < .xyz < { 0 }}>.
Within types, the following rules apply:

\begin{itemize}
\item <{False < True}>;
\item integers are ordered in the natural way;
\item strings are lexicographically ordered;
\item program counters are ordered by their integer values;
\item dictionaries are first converted into a list of ordered (key, value)
pairs.  Then two dictionaries are lexicographically ordered by this
representation;
\item a set is first converted into an ordered list, then lexicographically
ordered;
\item an address is a list of Harmony values.  <{None}> is the empty list.
Addresses are lexicographically ordered accordingly;
\item contexts (\autoref{ap:context}) are ordered first by name, then by program counter, then by the remaining content in an unspecified way.
\end{itemize}

Generic operators on Harmony values include:

\begin{center}
\begin{tabular}{|l|l|}
\hline
<{e == e}> & equivalence \\
\hline
<{e != e}> & inequivalence \\
\hline
<{e < e, e <= e, e > e, e >= e}> & comparison\\
\hline
\end{tabular}
\end{center}

\subsection*{Boolean}

The boolean type has only two possible values: <{False}> and
<{True}>.  Unlike in Python, in Harmony booleans are distinct
from integers, and in particular $\mathbf{False} < 0$.  In statements
and expressions where booleans are expected, it is not possible to
substitute values of other types.

Operations on booleans include:
\begin{center}
\begin{tabular}{|l|l|}
\hline
<{e and e and ...}> & conjuction \\
\hline
<{e or e or ...}> & disjunction \\
\hline
<{e => e, e not => e}> & implication \\
\hline
<{not e}> & negation \\
\hline
<{v if e else v'}> & <{v}> or <{v'}> depending on <{e}> \\
\hline
<{any s, all s}> & disjunction / conjunction for set or list <{s}> \\
\hline
\end{tabular}
\end{center}

\subsection*{Integer}

The integer type supports any whole number.
In the C-based model checker, integers are currently implemented
by two's complement 61-bit words.  The model checker checks for
overflow on various operations.

Operations on integers include:

\begin{center}
\begin{tabular}{|l|l|}
\hline
<{-e}> & negation \\
\hline
<{abs(e)}> & absolute value \\
\hline
<{e + e + ...}> & sum \\
\hline
<{e - e}> & difference \\
\hline
<{e * e * e ...}> & product \\
\hline
<{e / e, e // e}> & integer division \\
\hline
<{e % e, e mod e}> & integer division remainder \\
\hline
<{e ** e}> & power \\
\hline
<{~e}> & binary inversion \\
\hline
<{e & e & ...}> & binary and \\
\hline
<{e | e | ...}> & binary or \\
\hline
<{e ^ e ^ ...}> & binary exclusive or \\
\hline
<{e << e}> & binary shift left \\
\hline
<{e >> e}> & binary shift right \\
\hline
<{{ e..e' }}> & set of integers from <{e}> to $e'$ inclusive \\
\hline
\end{tabular}
\end{center}

\subsection*{String}

A string is a sequence of zero or more unicode characters.
If it consists entirely of alphanumerical characters or underscore
characters and does not start with a digit,
then a string can be represented by a ``.'' followed by the characters.
For example, <{.example}> is the same as the string <{"example"}>.

Native operations on strings include the following:

\begin{center}
\begin{tabular}{|l|l|}
\hline
<{s k}> & indexing \\
\hline
<{s + s + ...}> & concatenation \\
\hline
<{s * n}> & <{n}> copies of <{s}> concatenated \\
\hline
<{v [not] in s}> & check if <{v}> is [not] a substring in <{s}> \\
\hline
<{len s}> & the length of <{s}> \\
\hline
<{str e}> & string representation of any value <{e}> \\
\hline
\end{tabular}
\end{center}

\subsection*{Set}

In Harmony you can create a set of any collection of Harmony values.
Its syntax is \texttt{\{ $v_0, v_1, ...$ \}}.
Python users: note that in Harmony the empty set is denoted as $\{\}$.

The \texttt{set} module (\autoref{ap:set})
contains various convenient routines that operate on sets.
Native operations on sets include:

\begin{center}
\begin{tabular}{|l|l|}
\hline
<{len s}> & cardinality \\
\hline
<{s - s}> & set difference \\
\hline
<{s & s & ...}> & intersection \\
\hline
<{s | s | ...}> & union \\
\hline
<{s ^ s ^ ...}> & inclusion/exclusion (elements in odd number of sets) \\
\hline
<{choose s}> & select an element (Harmony will try all) \\
\hline
<{min s}> & minimum element \\
\hline
<{max s}> & maximum element \\
\hline
<{any s}> & <{True}> if any value is <{True}> \\
\hline
<{all s}> & <{True}> if all values are <{True}> \\
\hline
\end{tabular}
\end{center}

Harmony also supports \emph{set comprehension}.  In its simplest form,
\texttt{\{ f(<{v}>) for <{v}> in <{s}> \}} returns a set that is constructed
by applying \texttt{f} to all elements in <{s}> (where <{s}> is a set or
a list).
This is known as \emph{mapping}.  But set comprehension is much more
powerful and can include joining multiple sets (using nested for
loops) and filtering (using the \texttt{where} keyword).

For example:
\texttt{\{ <{x}> + <{y}> for <{x}> in <{s}> for <{y}> in <{s}> where $(x * y) == 4$ \}}
returns a set that is constructed by summing pairs of elements from <{s}>
that, when multiplied, have the value 4.

\subsection*{Dictionary}

A dictionary maps a set of values (known as \emph{keys})
to another set of values.
The generic syntax of a dictionary is
$\{ k_0:v_0, k_1:v_1, ... \}$.
Different from Python, the empty dictionary is either <{()}> or <{[]}>
(because <{{}}> is the empty set in Harmony).
If there are duplicate keys in the list, then only the one with
the maximum value survives.
Therefore the order of the keys in the dictionary does not matter.

Dictionaries support comprehension.  The basic form is:
<{{ f(k):g(k) for k in s }}>.

There are various special cases of dictionaries,
including lists, tuples, strings,
and bags (multisets) that are individually described below.

Operations on dictionaries include the following:

\begin{center}
\begin{tabular}{|l|l|}
\hline
<{d k}> & indexing \\
\hline
<{len d}> & the number of keys in <{d}> \\
\hline
<{keys d}> & the set of keys in <{d}> \\
\hline
<{v [not] in keys d}> & check if <{v}> is [not] a key in <{d}> \\
\hline
<{v [not] in d}> & check if <{v}> is [not] a value in <{d}> \\
\hline
<{min d}> & the minimum value in <{d}> \\
\hline
<{max d}> & the maximum value in <{d}> \\
\hline
<{any d}> & <{True}> if any value is <{True}> \\
\hline
<{all d}> & <{True}> if all values are <{True}> \\
\hline
<{d & d & ...}> & dictionary intersection \\
\hline
<{d | d | ...}> & dictionary union \\
\hline
\end{tabular}
\end{center}

Because in Harmony brackets are used for parsing purposes only,
you can write <{d[k]}> (or <{d(k)}>) instead of <{d k}>.
However, if <{k}> is a string like <{.id}>, then you might
prefer the notation <{k.id}>.

Python users beware: the Harmony <{v in d}> operator checks
if there is some key <{k}> such that <{d[k] = v}>.  In Python, the same
syntax checks if <{v}> is a key in <{d}>.  The difference exists because
in Harmony a list is a special case of a dictionary.

Dictionary intersection and dictionary union are defined so that
they work well with bags.  With disjoint dictionaries, intersection
and union work as expected.  If there is a key in the intersection, then
dictionary intersection retains the minimum value while dictionary
union retains the maximum value.  Unlike Python, Harmony
dictionary intersection and union are commutative and associative.

\subsection*{List or Tuple}

In Harmony, there is no distinction between a list or a tuple.
Both are a special case of dictionary.  In particular, a list of
$n$ values is represented by a dictionary that maps the integers
$0, ..., n-1$ to those values.  Hence, if <{t}> is a list or tuple,
then the notation $t[0]$ returns the first element of the list.

You can denote a list by a sequence of values, each value terminated
by a comma.  As per usual, you can use brackets or parentheses
at your discretion.  For Python users, the important thing to note
is that a singleton list in Harmony must contain a comma.  For
example $[1,]$ is a list containing the value $1$, while $[1]$
is simply the value $1$.

The \texttt{list} module (\autoref{ap:list}) contains various
convenient routines that operate on lists or tuples.
Native operations on lists or tuples include the following:

\begin{center}
\begin{tabular}{|l|l|}
\hline
<{t k}> & indexing \\
\hline
<{t + t + ...}> & concatenation \\
\hline
<{t * n}> & <{n}> copies of <{t}> concatenated \\
\hline
<{v [not] in t}> & check if <{v}> is [not] a value in <{t}> \\
\hline
<{len t}> & the length of <{t}> \\
\hline
<{min t}> & the minimum value in <{t}> \\
\hline
<{max t}> & the maximum value in <{t}> \\
\hline
<{any t}> & <{True}> if any value is <{True}> \\
\hline
<{all t}> & <{True}> if all values are <{True}> \\
\hline
<{t & t & ...}> & pairwise list minimum \\
\hline
<{t | t | ...}> & pairwise list maximum \\
\hline
\end{tabular}
\end{center}

Lists and tuples support comprehension as well.
In their most basic form: <{(f(v) for v in s)}>.
For example, to check if any element in a list <{t}> is even, you
can write: <{any((x % 2) == 0 for x in t)}>.

\subsection*{Bag or Multiset}

A bag is represented by a dictionary that maps each element to its
multiplicity, for example: \{ 10:2, 12:1 \}.
The \texttt{bag} module (\autoref{ap:bag}) contains various
convenient routines that operate on lists or tuples.
Native operations on bags include the following:

\begin{center}
\begin{tabular}{|l|l|}
\hline
<{v [not] in keys b}> & check if <{v}> is [not] in <{b}> \\
\hline
<{t & t & ...}> & bag intersection\\
\hline
<{t | t | ...}> & bag union \\
\hline
\end{tabular}
\end{center}

\subsection*{Program Counter}

A program counter is an integer that can be used to index into Harmony
bytecode.  When you define a method, a lambda function, or a label,
you are creating a constant of the program counter type.

Operations on program counters include the following:
\begin{center}
\begin{tabular}{|l|l|}
\hline
<{m a}> & invoke method with program counter <{m}> and argument <{a}>\\
\hline
<{atLabel l}> & return a bag of (method, argument) pairs of threads executing at label <{l}> \\ \hline
<{countLabel l}> & return the number of threads executing at label <{l}> \\
\hline
\end{tabular}
\end{center}

You can create lambda functions similarly to Python, except that the
expression has to end on the keyword <{end}>.  For example:
<{lambda(x,y): x+y end}>.

\subsection*{Address}

In Harmony, each shared variable has an address, which is essentially
a list of Harmony values.
For example, the address of variable <{d.v[3]}> consists of the
list <{.d}>, <{.v}>, and 3.  The only way to construct an
address in Harmony is using the <{?}> operator.
<{?d.v[3]}> returns the address of variable <{d.v[3]}>.
An address can be dereferenced to return the value of the variable.
If <{a}> is an address, then <{!a}> returns the value.
Like C, Harmony supports the shorthand <{a->v}> for the expression <{(!a).v}>.

\subsection*{Context}

A context value captures the state of a thread.
A context is itself composed over various Harmony values.

\begin{comment}
Some of these values can be extracted.  In particular, if <{c}>
is a context, then:

\begin{center}
\begin{tabular}{|l|l|}
\hline
\texttt{\texttt{c}.name} & returns the name of the thread's main method \\
\hline
\texttt{\texttt{c}.entry} & returns the program counter of the thread's main method \\
\hline
\texttt{\texttt{c}.arg} & returns the argument value of the thread's main method \\
\hline
\texttt{\texttt{c}.this} & returns the thread-local state \\
\hline
\texttt{\texttt{c}.mode} & returns the \emph{mode} of the context \\
\hline
\end{tabular}
\end{center}

The possible modes of a context are as follows:

\begin{center}
\begin{tabular}{|l|l|}
\hline
\texttt{normal} & context of a executing thread \\
\hline
\texttt{stopped} & context of a stopped thread \\
\hline
\texttt{terminated} & context of a terminated thread \\
\hline
\texttt{failed} & context of a failed thread \\
\hline
\end{tabular}
\end{center}
\end{comment}

A thread can call <{get_context()}> to retrieve its current
context.

\section{Statements}

Harmony currently supports the following statements
(below, <{S}> is a list of statements):

\vspace{1em}
\begin{tabular}{|l|l|}
\hline
<{e}> & <{e}> is an expression\\
\hline
<{lv = [lv =]... e}> & <{lv}> is an lvalue and <{e}> is an expression\\
\hline
<{lv} [op]= e}> & <{op}> is one of \texttt{+}, \texttt{-},
\texttt{*}, \texttt{/}, \texttt{//}, \texttt{\%},
\texttt{\&}, \texttt{|}, \texttt{\^}, <{and}>, <{or}>\\
\hline
<{l: S}> & <{l}> is a label \\
\hline
<{assert b [, e]}> & <{b}> is a boolean.  Optionally report value of expression <{e}>\\
\hline
<{await b}> & <{b}> is a boolean\\
\hline
<{const a = e}> & <{a}> is a bound variable, <{e}> is a constant expression\\
\hline
<{def m a: S}> & <{m}> is an identifier, <{a}> a bound variable\\
\hline
<{del lv}> & delete <{lv}>\\
\hline
<{for a[:b] in e [where c]: S}> & <{a}> and <{b}> are bound variables, <{e}> is a set, dictionary, or string \\
\hline
<{from m import ...}> & <{m}> identifies a module \\
\hline
<{go c e}> & <{c}> is a context, <{e}> is an expression \\
\hline
<{if b: S else: S}> & <{b}> is a boolean, <{S}> is a list of statements\\
\hline
<{import m, ...}> & <{m}> identifies a module \\
\hline
<{invariant e}> & <{e}> is an invariant\\
\hline
<{let a = e: S}> & <{a}> is a bound variable, <{e}> is an expression\\
\hline
<{pass}> & do nothing\\
\hline
<{print e>}> & <{e}> is an expression \\
\hline
<{sequential v, ...}> & <{v}> has sequential consistency \\
\hline
<{spawn [eternal] m e [, t]}> & <{m}> is a method,
<{e}> is an expression, <{t}> is the thread-local state \\
\hline
<{trap m e}> & <{m}> is a method and <{e}> is an expression \\
\hline
<{var v = e}> & <{v}> is a new variable, <{e}> is an expression\\
\hline
<{when b: S}> & <{b}> is a boolean, <{S}> a list of statements\\
\hline
<{when exists a in e: S}> & <{a}> is a bound variable, <{e}> is an expression\\
\hline
<{while b: S}> & <{b}> is a boolean, <{S}> a list of statements\\
\hline
\end{tabular}

\begin{itemize}
\item Bound variables are read-only.
\item A statement can be preceded by the <{atomically}> keyword to make
the statement atomic.
\item Multiple <{for}> statements can be combined into a single statement.
\item Multiple <{let}> and <{when}> statements can be combined into
a single statement.
\end{itemize}

\subsection*{Single expression evaluation}

Any expression by itself can be used as a statement.  The most common
form of this is a function application, for example: \texttt{f}().
This statement evaluates \texttt{f}() but ignores its result.
It is equivalent to the assignment statement $\_ = \mathtt{f}()$.

\subsection*{Assignment}

The statement <{x = 3}> changes the state by assigning~3 to
variable <{x}> (assuming~<{x}> was not already~3).
<{x}> may be a local variable or a shared variable.
The statement <{x = y = 3}> first updates~<{y}>, then~<{x}>.
The statement <{x[f()] = y[g()] = h()}> first computes
the address of <{x[f()]}>, then computes the address of
<{y[g()]}>, then evaluates <{h()}>,
then assigns the resulting value to <{y[g()]}>
(using its previously computed address),
and finally assigns the same value to <{x[f()]}>
(again using its previously computed address).
The statement <{a,b = c}> assumes that <{c}> is a tuple with two values.
It first evaluates the addresses of <{a}> and <{b}> and first assigns to
the latter and then the former.
If <{c}> is not a tuple with two values, then Harmony will report an error.

Assigning to <{_}> evaluates the righthand side expression but is otherwise
a no-op.

The statement $x~+$$= 3$ loads <{x}>, adds 3, and then stores the
results in <{x}>.  In this case, it is equivalent to $x = x + 3$.
However, in general this is not so.  For example, <{x[f()] += 3}>
only evaluates <{f()}> once.  Unlike Python, however,
<{x += [3,]}> is equivalent to <{x = x + [3,]}> in Harmony.
(In Python, the following two compound statements lead to different results
for <{y}>: <{x = y = []; x += [3]}> and <{x = y = []; x = x + [3]}>.)

\subsection*{<{assert}>}

The statement <{assert b}> evaluates <{b}> and reports an error
if <{b}> is false.  It should be considered a no-op---it is part of the
\emph{specification}, not part of the \emph{implementation} of the algorithm.
In particular, it specifies an invariant: whenever the program counter is
at the location where the <{assert}> statement is, then <{b}> is
always true.

If <{b}> is an expression, then it is evaluated atomically.
Moreover, the expression is not allowed to change the state.
If it does change the state, Harmony will report an error as well.

As in Python, you can specify an additional expression:
<{assert b, e}>.  The value of <{e}> will be reported as part
of the error should <{b}> evaluate to false.

\subsection*{<{atomically}>}

A statement can be preceded by the <{atomically}> keyword to
make the statement atomic.
The statement <{atomically: S1; S2; ...}> evaluates statements
<{S1, S2, ...}> atomically.
This means that the statement runs indivisibly---no other thread can
interleave in the atomic statement.  The only exception
to this is if the atomic block executes a <{stop}> expression.
In this case, another thread can run.  When the original thread
is resumed (using a <{go}> statement), it is once again
atomically executing.

<{atomically}> statements are useful for specification and
implementing synchronization primitives such as test-and-set.
It is also useful for testing.
It is not a replacement for lock/unlock, and should not generally be used
for synchronization otherwise.  Lock/unlock does allow other
threads to run concurrently---just not in the same critical section.

\subsection*{<{await}>}

The statement <{await b}> is equivalent to <{when b: pass}>.
It is intended to improve readability of your code.

\subsection*{<{const}>}

The expression <{const N = 3}> introduces a new constant
<{N}> with the value 3.  Evaluating <{N}> does not lead to
loading from a memory location.  The assignment can be overridden with
the \texttt{-c} flag: \texttt{harmony -cN=4} executes the model checker
with 4 assigned to <{N}> instead of 3.
Harmony also supports <{const N, M = 3, 4}>, which
assigns 3 to <{N}> and 4 to <{M}>.
Harmony has limited support for \emph{constant folding}.  For example,
<{const N = 3 + 4}> assigns value 7 to constant <{N}>.

\subsection*{<{def}>}

The statement <{def m a: S1; S2: ...}>
defines a new program counter constant <{m}> referring to
a method that takes an argument <{a}> and executes the statements
<{S1, S2, ...}>.  The argument <{a}> can be a tuple pattern similar
to those used in <{let}> and <{for}> statements.
Examples include <{()}>, <{(x,)}>, <{(x, y)}>, and <{(x, (y, z))}>.
The given local variable names are assigned upon application and
are read-only.
Each method has a predefined local variable
<{result}>, initialized to <{None}>,
that is returned by the method.  Harmony does
not support a \texttt{return} statement that \emph{breaks out}
of the code before executing the last statement.

\subsection*{<{del}>}

The statement <{del x}> removes variable <{x}> from the
state.  <{x}> can be either a local or a shared variable.  For
example, the statement <{del x.age}> removes
the <{.age}> field from dictionary <{x}>.
Harmony automatically removes top-level local variables that
are no longer in use
from the state in order to attempt to reduce the number of states
that are evaluated during model checking.

Because Harmony lists are dictionaries, deleting from lists is different
from Python:
<{x = [.a, .b]; del x[0]}> results in <{x}> having value
<{{1: .b}}> rather than <{[.b]}> (which is <{{0: .b}}>).

\subsection*{<{for ... in ... [where ...]}>}

The statement <{for x in y: S1; S2; ...}>
iterates over <{y}> and executes for each element the statements
<{S1, S2, ...}>.
<{y}> must be a set, dictionary, or string.  <{y}> is evaluated only once at
the beginning of the evaluation of this statement.  In case of a set,
the result is sorted (using Harmony's global order on all values).
In case of a dictionary, the statement iterates over the values of
the dictionary in the order of the keys.  This makes iterating over
lists intuitive and identical to Python.
For each element, the statements <{S1, S2, ...}> are executed with
local variable <{y}> having the value of the element.
<{x}> can be a pattern such as $(a)$ or $(a, (b, c))$.
If the pattern cannot be matched, Harmony detects and error.
It is allowed, but discouraged, to assign different values to <{x}>
within statements <{S1, S2, ...}>.

If <{y}> is a dictionary, Harmony also supports the form
<{for k:v in y: S1; S2; ...}>.  This works similar,
except that <{k}> is bound to the key and <{v}> is bound to the value.

The statement also supports nesting and filtering.
Nesting is of the form
<{for x1 in y1 for x2 in y2: S1; S2; ...}>,
which is equivalent to the statement
<{for x1 in y1: for x2 in y2: S1; S2; ...}>.
Filtering is of the form
<{for x in y where z: S1; S2; ...}>.
For example,
<{for x in 1 .. 10 where (x % 2) == 0: S1; S2; ...}>
only evaluates statements <{S1, S2, ...}> for even <{x}>,
that is, 2, 4, 6, 8, and 10.

Harmony does not support \textbf{break} or \textbf{continue} statements.

\subsection*{<{from ... import}>}

The statement <{from x import a, b, ...}>
imports module <{x}> and makes its constants <{a, b, ...}> also constants
in the current module.  If a module is imported more than once, its code
is only included the first time.  The constants will typically be the
names of methods (program counter constants) within the module.

You can import all constants from a module <{m}>
(including program counter constants) using the statement
<{from m import *}>.
This, however, excludes constants whose names start with the character
\texttt{\_}: those are considered \emph{private} to the module.

\subsection*{<{go}>}

The statement <{go c e}> starts a thread with context <{c}> that
has executed a <{stop}> expression.  The <{stop}> expression
returns value <{e}>.
The same context can be started multiple times, allowing threads to
\emph{fork}.

\subsection*{<{if ... [elif ...]* [else]}>}

Harmony supports <{if}> statements.
In its most basic form, <{if c: S1; S2; ...}> evaluates <{c}>
and executes statements <{S1, S2, ...}> if and only if boolean expression
<{c}> evaluated to true.
Harmony checks that <{c}> is either <{False}> or <{True}>---if neither
is the case, Harmony reports an error.
The statement <{if c: S1, S2, ... else: T1; T2; ...}>
is similar, but executes statements <{T1, T2, ...}>
if and only if <{c}> evaluated to <{False}>.
You can think of <{elif}> $c:$ as shorthand for <{else: if c:}>.

\subsection*{<{import}>}

The statement <{import m1, m2, ...}> imports modules
<{m1, m2, ...}> in that order.
If a module is imported more than once,
its code is only included the first time.
The constants (including method constants) and shared variables declared 
in that module can subsequently be referenced by prepending ``<{m}>.''.
For example, method <{f()}> in imported module <{m}> is invoked
by calling <{m.f()}>.  If you would prefer to invoke it simply as
<{f()}>, then you have to import using the statement
<{from m import f}>.

\subsection*{<{invariant}>}

The statement <{invariant c}> declares that boolean expression <{c}>
is an invariant.  <{c}> is only allowed to read shared variables and
is evaluated atomically after every state change.
If it ever evaluates to <{False}> Harmony reports and error.  Harmony
also reports an error if the expression evaluates to a value other
than <{False}> or <{True}>.

\subsection*{<{let}>}

You can introduce new bound variables in a method using the
<{let}> statement.
The statement <{let a = b: S1; S2, ...}> evaluates <{b}>, assigns
the result to read-only variable <{a}>, and evaluates statements
<{S1, S2, ...}>.  <{let}> supports pattern matching, so you can
write <{let x, (y, z) = b: S1; S2, ...}>.  This will only work
if <{b}> is a tuple with two elements, the second of which also being a
tuple with two elements---if not, Harmony will report an error.

<{let}> statements may be nested, such as
<{let a1 = b1 let a2 = b2: S1; S2; ...}>.
Doing so can improve readability by reducing indentation
compared to writing them as separate statements.
Compare the following two examples:

\begin{code}
<{:inline:}>
let a = y:
    let b = z:
        ...
<{:end:}>
\end{code}

\begin{code}
<{:inline:}>
let a = y
let b = z:
<{:end:}>
\end{code}

\subsection*{<{pass}>}

The <{pass}> statement does nothing.

\subsection*{<{print}>}

The statement <{print e}> evaluates <{e}>
and adds the result to the print log.  The print log is used to
create an ``external behavior DFA'' for the Harmony program.

\subsection*{<{sequential}>}

In Harmony, shared variable \texttt{Load} and \texttt{Store} operations
are atomic and have \emph{sequential consistency}.
However, Harmony does check for \emph{data races}.  A data race occurs
when two or more threads simultaneously access the same shared variable,
with at least one of the accesses being a \texttt{Store} operation
\emph{outside of an atomic block}.
If so, Harmony will report an error.  This error can be suppressed by
declaring the shared variable as sequential.  In particular, the statement
<{sequential x, y, ...}> specifies that the algorithm assumes
that the given variables have sequential consistency.

Note that few modern processors support sequentially consistent memory
by default, as doing so would lead to high overhead.

\subsection*{<{spawn}>}

The statement <{spawn m a}> starts a new thread that executes
method <{m}> with argument <{a}>. <{m}> must be a program counter constant,
and <{a}> is typically a tuple containing
zero or more parameters to be passed to the method.

The default thread-local state of the thread, called <{self}>,
is the empty dictionary by default.  It can be specified by adding
a parameter: <{spawn m a, e}> specifies that <{e}> should be
the initial value of the thread-local state.

Harmony normally checks that all threads eventually terminate.
If a thread may never terminate, you should spawn it with
<{spawn eternal m a}> to suppress those checks.

\subsection*{<{trap}>}

The statement <{trap m a}> specifies that the current thread
should execute method <{m}> with argument <{a}> and some future, unspecified,
time.  It models a timer interrupt or any kind of asynchronous event to
be handled by the thread.  Such interrupts can be disabled by setting
the interrupt level of the thread to <{True}> using the
<{setintlevel}> operator.

\subsection*{<{var}>}

You can introduce new local variables in a method using the
<{var}> statement.
The statement <{var a = b}> evaluates <{b}> and assigns
the result to local variable <{a}>.
<{var}> supports pattern matching, so you can
write <{var x, (y, z) = b}>.  This will only work
if <{b}> is a tuple with two elements, the second of which also being a
tuple with two elements---if not, Harmony will report an error.

\subsection*{<{when}>}

The statement <{when c: S1; S2; ...}> executes statements
<{S1, S2, ...}> after waiting until <{c}> evaluates to <{True}>.
<{when}> statements are most useful when combined with the
<{atomically}> keyword.
If <{waiting}> is an unused local variable,
then <{atomically when c: S1; S2; ...}> is equivalent to

\begin{code}
<{:inline:}>
var waiting = True
while waiting:
    atomically:
        if c:
            S1
            S2
            ...
            waiting = False
<{:end:}>
\end{code}

Multiple <{let}> and <{when}> statements can be combined.
The expressions before the colon are re-evaluated repeated until all
<{when}> conditions are satisfied.

\subsection*{<{when exists ... in ...}>}

The statement <{when exists} x in y: S1; S2; ...}>
requires that <{y}> evaluates to a set value.
The statement does the following three things:
\begin{itemize}
\item it waits until <{y}> is non-empty;
\item it selects one element of <{y}> non-deterministically (using
a <{choose}> expression);
\item it executes statements <{S1, S2, ...}> with the selected element
bound to read-only variable <{x}>.
\end{itemize}
<{x}> may be a pattern, like in <{let}>, <{for}>, and <{def}>
statements.
Harmony reports an error if <{y}> evaluates to a value that is not a set.

<{when}> statements are most useful when combined with the
<{atomically}> keyword.
If <{waiting}> is an unused local variable,
then <{atomically when exists x in y: S1; S2; ...}> is equivalent to

\begin{code}
<{:inline:}>
var waiting = True:
    while waiting:
        atomically:
            if y != {}:
                let x = choose(y):
                    S1
                    S2
                    ...
                waiting = False
<{:end:}>
\end{code}

The statement is particularly useful in programming network protocols
when having to wait for one or more messages and executing a set
of actions atomically after the desired messages have arrived.

\subsection*{<{while}>}

The statement <{while c: S1; S2; ...}> executes statements
<{S1, S2, ...}> repeatedly as long as <{c}> evaluates to <{True}>.
Harmony does not support \textbf{break} or \textbf{continue} statements.

\section{Harmony is not object-oriented}

Python is object-oriented, but Harmony is not.  For Python programmers,
this can lead to some unexpected differences.
For example, consider the following code:

\begin{code}
<{:inline:}>
x = y = [ 1, 2 ]
x[0] = 3
assert y[0] == 1
<{:end:}>
\end{code}

In Python, lists are objects.  Thus <{x}> and <{y}> point to the same list,
and the assertion would fail if executed by Python.
In Harmony, lists are values.  So, when <{x}> is updated in Line~2, it does
not affect the value of <{y}>.  The assertion succeeds.
Harmony supports references to values (\autoref{ch:method}),
allowing programs to implement shared objects.

Because Harmony does not have objects, it also does not have object methods.
However, Harmony methods and lambdas are program counter constants.
These constants can be added to dictionaries.
For example, in \autoref{fig:petersonmethods}
you can add the \texttt{P\_enter} and
\texttt{P\_exit} methods to the \texttt{P\_mutex} dictionary
like so:
\begin{code}
<{:var:enter}>
<{:var:exit}>
<{:inline:}>
{ .turn: 0, .flags: [ False, False ], .enter: P_enter, .exit: P_exit }
<{:end:}>
\end{code}
That would allow you to simulate object methods.

There are at least two reasons why Harmony is not object-oriented.
First,
object-orientation often adds layers of indirection that would make it
harder to model check and also to interpret the results.  Consider, for example,
a lock.  In Python, a lock is an object.  A lock variable would contain a
reference to a lock object.  In Harmony, a lock variable contains the value
of the lock itself.
Thus, the following statement means something quite different in Python and
Harmony:

\begin{code}
<{:inline:}>
x = y = Lock()
<{:end:}>
\end{code}

In Python, this creates two variables <{x}> and <{y}> referring to the same lock.
In Harmony, the two variables will be two different locks.  If you want two
variables referring to the same lock in Harmony, you might write:

\begin{code}
<{:inline:}>
lock = Lock()
x = y = ?lock
<{:end:}>
\end{code}

The second reason for Harmony not being object-oriented is that
many concurrency solutions in the literature are
expressed in C or some other low-level language that does not support
object-orientation, but instead use <{malloc}> and <{free}>.

\section{Constants, Global and Local Variables}\label{sec:vars}

Each (non-reserved) identifier in a Harmony program refers to either
a global constant, a global shared variable, a local bound variable,
a local mutable variable, or a module.
Constants are declared using <{const}> statements.
Those constants are computed at compile-time.

Local variables all declared.
Bound variables can be declared in
<{def}> statements (i.e., arguments),
<{let}> statements, <{for}> loops, and \texttt{when exists} statements.
Mutable variables can be declared with the <{var}> statement.
Also, each method has an implicitly declared
<{result}> variable, which is initialized to <{None}>.
Each thread has a mutable variable called <{this}> that contains
the thread-local state.
Local variables are tightly scoped and cannot be shared
between threads.
While in theory one method can be declared within another,
they cannot share local variables either.
All other variables are global and must be initialized
before any threads are spawned.

\section{Operator Precedence}

In Harmony, there is no syntactic difference between applying an argument to a function
or an index to a dictionary.  Both use the syntax <{a b c ...}>.
We call this \emph{application}, and application is left-associative.
So, <{a b c}> is interpreted as (<{a b}>) <{c}>: <{b}> is applied to <{a}>,
and then <{c}> is applied to the result.
For readability, it may help to write $a(b)$ for function application and
$a[b]$ for indexing.  In case <{b}> is a simple string,
you can also write $a.b$ for indexing.

There are three levels of precedence.
Application has the highest precedence.  So, <{!a b}> is interpreted as
<{!(a b)}> and <{a b + c d}> is interpreted as <{(a b) + (c d)}>.
Unary operators have the next highest precedence,
and the remaining operators have the lowest precedence.
For example, $-2 + 3$ evaluates to 1, not $-5$.

Associative operators ($+$, $*$, $|$, $\string&$, $\string^$, <{and}>, <{or}>)
are interpreted as general $n$-ary operators, and you are allowed to write
$a + b + c$.  However, $a - b - c$ is illegal, as is any combination of operators with an
arity larger than one, such as $a + b < c$.
In such cases you have to add parentheses or brackets to indicate what
the intended evaluation order is, such as $(a + b) < c$.

In almost all expressions, subexpressions are evaluated left to right.
So, <{a[b] + c}>
first evaluates <{a}>, then <{b}> (and then applies <{b}> to <{a}>), and then <{c}>.  The one
exception is the expression <{a if c else b}>, where <{c}> is evaluated
first.  In that expression, only <{a}> or <{b}> is evaluated depending on the value of <{c}>.
In the expression <{a and b and}> $...$, evaluation is left
to right but stops once one of the subexpressions evaluates to <{False}>.
Similarly for <{or}>, where evaluation stops once one of the subexpressions
evaluates to <{True}>.
A sequence of comparison operations, such as $a < b < c$, is evaluated left to right
but stops as soon as one of the comparisons fails.

As an aside:
the expression <{a not in b}> is equivalent to <{not (a in b)}>.
Harmony generalizes this construct for any pair of a unary (except '$-$') and a binary operator.
In particular, <{a not and b}> is the same as <{not (a and b)}>.  
For those familiar with logic gates, <{not and}> is the equivalent of \texttt{NAND}.
Similarly, <{not =>}> is non-implication.

\section{Tuples, Lists, and Pattern Matching}

Harmony's tuples and, equivalently, lists, are just special cases of dictionaries.
They can be bracketed either by '(' and ')' or by '[' and ']', but
the brackets are often optional.  Importantly, with a singleton list, the
one element must be followed by a comma.
For example, the statement \texttt{<{x}> = 1,;} assigns a singleton tuple (or list) to <{x}>.

Because tuples and lists are dictionaries, the \texttt{del} statement is
different from Python.  For example, if <{x}> = [.a, .b, .c], then
\texttt{del} <{x}>[1] results in <{x}> = \{ 0:.a, 2:.c \}, \emph{not}
<{x}> = [.a, .c].
Harmony also does not support special slicing syntax like Python.
To modify lists, use the \texttt{subseq} method in the \texttt{list} module
(\autoref{ap:list}).

Harmony allows pattern matching against nested tuples in various
language constructs.
\index{pattern matching}%
The following are the same in Python and Harmony:
\begin{itemize}
\item <{x, = 1,}>: assigns 1 to <{x}>;
\item <{x, y = 1, (2, 3)}>: assigns 1 to <{x}> and (2, 3) to <{y}>;
\item <{x, (y, z) = 1, (2, 3)}>: assigns 1 to <{x}>, 2 to <{y}>, and
3 to $z$;
\item <{x, (y, z) = 1, 2}>: generates an runtime error because 2 cannot
be matched with <{(y, z)}>;
\item <{x[0], x[1] = x[1], x[0]}>: swaps the first two elements of list <{x}>.
\end{itemize}

As in Python, pattern matching can also be used in <{for}> statements.
For example:
\begin{code}
<{for key, value in [ (1, 2), (3, 4) ]:}>
    ...
\end{code}

Harmony (but not Python)
also allows pattern matching in defining and invoking methods.
For example, you can write:
\begin{code}
<{def f[a, (b, c)]}>: ...
\end{code}
and then call <{f[1, (2, 3)]}>.
Note that the more familiar: <{def g(a)}> defines a method <{g}> with
a single argument <{a}>.  Invoking <{g(1, 2)}> would assign the tuple (1, 2) to
<{a}>.  This is not consistent with Python syntax.  For single argument methods,
you may want to declare as follows: <{def}> g($a,$).
Calling g(1,) assigns 1 to <{a}>, while calling g(1, 2) would result in a
runtime error as (1, 2) cannot be matched with (<{a}>,).

Pattern matching can also be used in <{const}>, <{let}>,
and <{when exists}> statements.

\begin{comment}
\section{For Loops and Comprehensions}

While Harmony does not support general iterators such as Python does,
Harmony allows iterating over sets and dictionaries (and thus lists
and tuples).  The details are a little different from Python:

\begin{itemize}
\item When iterating over a set, the set is always traversed in order
(see \autoref{ap:values} for how Harmony values are ordered);
\item In case of a dictionary, the iteration is over the \emph{values} of the
dictionary, but in the order of the keys.  In the case of lists, this
works much the same as in Python, but in the case of general dictionaries,
Python iterates over the keys rather than the values;
\item If you want to iterate over the keys of a dictionary <{d}>, use either
\begin{itemize}
\item <{for k}> \texttt{in} \texttt{keys} <{d}>; or
\item <{for}> $k:\_$ \texttt{in} <{d}>
\end{itemize}
\item The \texttt{list} module (\autoref{ap:list}) provides methods \texttt{values}(),
\texttt{items}(), \texttt{enumerate}(), and \texttt{reversed}() for
other types of iteration supported by Python.
\end{itemize}

Harmony supports nesting and filtering in \texttt{for loops}.
For example:
\begin{code}
<{for i in { 1..10 } for j in { 1..10 } where i < j: ...}>
\end{code}

In case of dictionaries, you can access both keys and values (not
supported in Python):
\begin{code}
<{for k:v in .a: 1, .b: 2: ...}>
\end{code}

Harmony also supports set, list, and dictionary comprehensions.
\index{comprehensions}%
Comprehensions are similar to Python, except that filtering uses
the keyword \texttt{where} instead of \texttt{if}.
\end{comment}

\section{Dynamic Allocation}

<{:module:stack}>
<{:const:Stack}>
<{:const:stacktest}>
<{:const:push}>
<{:const:pop}>

\begin{figure}
\begin{code}
<{:input:../code/stacktest.hny}>
\end{code}
\caption{\harmonylink{code/stacktest.hny} Testing a stack implementation.}
\label{fig:stacktest}
\end{figure}

\begin{figure}
\begin{code}
<{:input:../code/stack1.hny}>
\end{code}
\caption{\harmonylink{code/stack1.hny} Stack implemented using a dynamically updated list.}
\label{fig:stack1}
\end{figure}

\begin{figure}
\begin{code}
<{:input:../code/stack2.hny}>
\end{code}
\caption{\harmonylink{code/stack2.hny} Stack implemented using static lists.}
\label{fig:stack2}
\end{figure}

\begin{figure}
\begin{code}
<{:input:../code/stack3.hny}>
\end{code}
\caption{\harmonylink{code/stack3.hny} Stack implemented using a recursive tuple data structure.}
\label{fig:stack3}
\end{figure}

\begin{figure}
\begin{code}
<{:input:../code/stack4.hny}>
\end{code}
\caption{\harmonylink{code/stack4.hny} Stack implemented using a linked list.}
\label{fig:stack4}
\end{figure}

Harmony supports various options for dynamic allocation.
By way of example, consider a stack.
\autoref{fig:stacktest} presents a test program for a stack.
We present four different stack implementations to illustrate
options for dynamic allocation:
\begin{enumerate}
\item[] \autoref{fig:stack1} uses a single list to represent the
stack.  It is updated to perform <{push}> and <{pop}> operations;
\item[] \autoref{fig:stack2} also uses a list but, instead of updating
the list, it replaces the list with a new one for each operation;
\item[] \autoref{fig:stack3} represents a stack as a recursively nested tuple
$(v, f)$, where <{v}> is the element on top of the stack and <{r}> is a stack
that is the remainder;
\item[] \autoref{fig:stack4} implements a stack as a linked list with nodes
allocated using the <{alloc}> module.
\end{enumerate}

While the last option is the most versatile (it allows cyclic
data structures), Harmony does not support garbage collection
for memory allocated this way and so allocated memory that is no
longer in use must be explicitly released using <{free}>.

\section{Comments}

Harmony supports the same commenting conventions as Python.
In addition, Harmony supports nested multi-line comments
of the form \texttt{(* comment *)}.

\chapter{Modules}
\label{ap:module}

\section{The <{alloc}> module}

The <{alloc}> module
\index{alloc module}%
supports thread-safe (but not interrupt-safe) dynamic allocation of
shared memory locations.  There are just two methods:

\vspace{1em}
\begin{tabular}{|l|l|}
\hline
<{malloc(v)}> & return a pointer to a memory location initialized to <{v}> \\
\hline
<{free(p)}> & free an allocated memory location <{p}> \\
\hline
\end{tabular}
\vspace{1em}

The usage is similar to <{malloc}> and <{free}> in C.
<{malloc()}> is specified to return <{None}> when running out of
memory, although this is an impossible outcome in the current
implementation of the module.

\section{The \texttt{bag} module}
\label{ap:bag}

The \texttt{bag} module
\index{bag module}%
has various useful methods that operate on bags or
multisets:

\vspace{1em}
\begin{tabular}{|l|l|}
\hline
<{empty()}> & returns an empty bag\\
\hline
\texttt{fromSet(<{s}>)} & create a bag from set <{s}>\\
\hline
\texttt{fromList(<{t}>)} & convert list <{t}> into a bag \\
\hline
\texttt{multiplicity(<{b}>, <{e}>)} & count how many times <{e}> occurs in bag <{b}>\\
\hline
\texttt{bchoose(<{b}>)} & like \texttt{choose(s)}, but applied to a bag\\
\hline
<{add(b, e)}> & add one copy of <{e}> to bag <{b}> \\
\hline
<{remove(b, e)}> & remove one copy of <{e}> from bag <{b}> \\
\hline
<{combinations(b, k)}> & return set of all \emph{subbags} of size <{k}> \\
\hline
\end{tabular}

\section{The \texttt{hoare} module}
\label{ap:hoare}

\index{hoare module}%
The \texttt{hoare} module implements support for Hoare-style monitors
and condition variables.

\vspace{1em}
\begin{tabular}{|l|l|}
\hline
\texttt{Monitor()} & return a monitor mutex\\
\hline
\texttt{enter(<{m}>)} & enter a monitor.  <{m}> points to a monitor mutex\\
\hline
\texttt{exit(<{m}>)} & exit a monitor\\
\hline
\texttt{Condition()} & return a condition variable\\
\hline
\texttt{wait(<{c}>, <{m}>)} & wait on condition variable pointed to by <{c}> in monitor pointed to by <{m}>\\
\hline
\texttt{signal(<{c}>, <{m}>)} & signal a condition variable\\
\hline
\end{tabular}

\section{The \texttt{list} module}
\label{ap:list}

\index{list module}%
The \texttt{list} module has various useful methods that operate on lists
or tuples:

\vspace{1em}
\begin{tabular}{|l|l|}
\hline
\texttt{subseq(<{t}>, <{b}>, $f$)} & return a \emph{slice} of list <{t}> starting
at index <{b}> and ending just before $f$\\
\hline
\texttt{append(<{t}>, <{e}>)} & append <{e}> to list <{t}>\\
\hline
\texttt{head(<{t}>)} & return the first element of list <{t}>\\
\hline
\texttt{tail(<{t}>)} & return all but the first element of list <{t}>\\
\hline
\texttt{reversed(<{t}>)} & reverse a list \\
\hline
\texttt{sorted(<{t}>)} & sorted set or list \\
\hline
\texttt{set(<{t}>)} & convert values of a dict or list into a set \\
\hline
\texttt{list(<{t}>)} & convert set into a list \\
\hline
\texttt{values(<{t}>)} & convert values of a dict into a list sorted by key \\
\hline
\texttt{items(<{t}>)} & convert dict into (key, value) list sorted by key \\
\hline
\texttt{enumerate(<{t}>)} & like Python enumerate \\
\hline
\texttt{sum(<{t}>)} & return the sum of all elements in <{t}>\\
\hline
\texttt{qsort(<{t}>)} & sort list <{t}> using quicksort\\
\hline
\end{tabular}

\section{The \texttt{set} module}
\label{ap:set}

The \texttt{set} module
\index{set module}%
implements the following methods:

\vspace{1em}
\begin{tabular}{|l|l|}
\hline
<{issubset(s, t)}> & returns whether <{s}> is a subset of <{t}> \\
\hline
<{issuperset(s, t)}> & returns whether <{s}> is a superset of <{t}> \\
\hline
<{add(s, e)}> & returns $s \cup \{ e \}$ \\
\hline
<{remove(s, e)}> & returns $s \backslash \{ e \}$ \\
\hline
<{combinations(b, k)}> & returns set of all subsets of size <{k}> \\
\hline
\end{tabular}

\vspace{1em}
For Python programmers: note that <{s <= t}> does not check if <{s}> is a subset of
<{t}> when <{s}> and <{t}> are sets, as ``<{<=}>'' implements a total order on all Harmony values including sets (and the subset relation is not a total order).

\section{The <{synch}> module}

\index{synch module}%
The <{synch}> module provides the following methods:

\vspace{1em}
\begin{tabular}{|l|l|}
\hline
<{tas(lk)}> & test-and-set on <{!lk}> \\
\hline
<{cas(ptr, old, new)}> & compare-and-swap on <{!ptr}> \\
\hline
<{BinSem(v)}> & return a binary semaphore initialized to <{v}> \\
\hline
<{Lock()}> & return a binary semaphore initialized to <{False}> \\
\hline
<{acquire(bs)}> & acquire binary semaphore <{!bs}> \\
\hline
<{release(bs)}> & release binary semaphore <{!bs}> \\
\hline
<{Condition()}> & return a condition variable \\
\hline
<{wait(c, lk)}> & wait on condition variable <{!c}>
and lock <{lk}> \\ \hline
<{notify(c)}> & notify a thread waiting on condition variable <{!c}> \\
\hline
<{notifyAll(c)}> & notify all threads waiting on condition variable <{!c}> \\
\hline
<{Semaphore(cnt)}> & return a counting semaphore initialized to <{cnt}> \\
\hline
<{P(sema)}> & procure <{!sema}>  \\
\hline
<{V(sema)}> & vacate <{!sema}>  \\
\hline
<{Queue}>() & return a synchronized queue object \\
\hline
<{get(q)}> & return next element of <{q}>, blocking if empty \\
\hline
<{put(q, item)}> & add <{item}> to <{a}> \\
\hline
\end{tabular}


\chapter{The Harmony Virtual Machine}\label{ap:hvm}

The Harmony Virtual Machine (HVM, \autoref{ch:harmonymachine})
has the following state:

\vspace{1em}
\begin{tabular}{|l|l|}
\hline
code & a list of HVM machine instructions \\
\hline
variables & a dictionary mapping strings to values \\
\hline
ctxbag & a bag of runnable contexts \\
\hline
stopbag & a bag of stopped contexts \\
\hline
choosing & if not <{None}>, indicates a context that is choosing \\
\hline
\end{tabular}
\vspace{1em}

There is initially a single context with name
<{__init__()}> and program counter 0.  It starts executing
in atomic mode until it finishes executing the last
\texttt{Return} instruction.
Other threads, created through <{spawn}> statements, do not
start executing until then.

A \emph{step} is the execution of a single HVM machine instruction
by a context.
Each step generates a new state.
When there are multiple contexts, the HVM can interleave them.
However, trying to interleave every step would be needlessly expensive,
as many steps involve changes to a context that are invisible to
other contexts.

A \emph{stride}
\index{stride}%
can involve multiple steps.  The following
instructions start a new stride: \texttt{Load}, \texttt{Store},
\texttt{AtomicInc}, and \texttt{Continue}.  The HVM
interleaves stides, not steps.  Like steps, each
stride involves a single context.  Unlike a step, a stride
can leave the state unchanged (because its steps lead back
to where the stride started).

Executing a Harmony program results in a graph where the nodes are Harmony
states and the edges are strides.
When a state is \texttt{choosing}, the edges from that state are
by a single context, one for each choice.  If not, the edges from
the state are one per context.

Consecutive strides by the same thread are called a \emph{turn}.
Each state maintains the shortest path to it from the initial state in terms
of turns.
The diameter of the graph is the length of the longest path found in
terms of turns.

If some states have a problem, the state with the shortest path is reported.
Problematic states include states that experienced exceptions.
If there are no exceptions, Harmony computes the strongly connected components (SCCs)
of the graph (the number of such components are printed as part of the output).
The sink SCCs should each consist of a terminal state without any threads.
If not, again the state with the shortest path is reported.

If there are no problematic states, Harmony reports ``no issues found'' and outputs
in the HTML file the state with the longest path.

\section{Machine Instructions}
\label{ap:harmonybytecode}

{\small
\begin{tabular}{|l|l|}
\hline
Address & compute address from two components \\
\hline
Apply & pop <{m}> and <{i}> and apply <{i}> to <{m}>, pushing a value \\
\hline
Assert, Assert2 & pop <{b}> and check that it is <{True}>.  Assert2 also pops value to print \\
\hline
AtomicInc/Dec & increment/decrement the atomic counter of this context \\
\hline
Continue & no-op (but causes a context switch) \\
\hline
Choose & choose an element from the set on top of the stack \\
\hline
Cut & cut a set into its smallest element and the remainder \\
\hline
Del [<{v}>] & delete shared variable <{v}> \\
\hline
DelVar [<{v}>] & delete thread variable <{v}> \\
\hline
Dup & duplicate the top element of the stack \\
\hline
Frame <{m a}> & start method <{m}> with arguments <{a}>,
initializing variables.  \\
\hline
Go & pop context and value, push value on context's stack, and add to context bag \\
\hline
IncVar <{v}> & increment thread variable <{v}> \\
\hline
Invariant \textit{end} & code for invariant follows.  Skip to \textit{end} + 1\\
\hline
Jump <{p}> & set program counter to <{p}> \\
\hline
JumpCond <{e p}> & pop expression and, if equal to <{e}>, set program counter to <{p}> \\
\hline
Load [<{v}>] & push the value of a shared variable onto the stack \\
\hline
LoadVar [<{v}>] & push the value of a thread variable onto the stack \\
\hline
Move <{i}> & move stack element at offset <{i}> to top of the stack \\
\hline
$n$-ary <{op}> & apply $n$-ary operator <{op}> to the top $n$ elements on the stack \\
\hline
Pop & pop a value of the stack and discard it \\
\hline
Print & pop a value and add to the print history \\
\hline
Push <{c}> & push constant <{c}> onto the stack \\
\hline
ReadonlyInc/Dec & increment/decrement the read-only counter of this context \\
\hline
Return & pop return address, push \texttt{result}, and restore program counter \\
\hline
Sequential & pop an address of a variable that has sequential consistency \\
\hline
SetIntLevel & pop <{e}>, set interrupt level to <{e}>, and push old interrupt level \\
\hline
Spawn [eternal] & pop initial thread-local state, argument, and method and spawn a new context \\
\hline
Split & pop tuple and push its elements \\
\hline
Stop [<{v}>] & save context into shared variable <{v}> and remove from context bag \\
\hline
Store [<{v}>] & pop a value from the stack and store it in a shared variable \\
\hline
StoreVar [<{v}>] & pop a value from the stack and store it in a thread variable \\
\hline
Trap & pop interrupt argument and method \\
\hline
\end{tabular}
}

\newpage
Clarifications:
\begin{itemize}
\item The \texttt{Address} instruction expects two values on the stack.
The top value must be an address value, representing a dictionary 
The other value must be a key into the dictionary.
The instruction then computes the address of the given key.
\item Even though Harmony code does not allow taking addresses of thread variables, both
shared and thread variables can have addresses.
\item The \texttt{Load}, \texttt{LoadVar}, \texttt{Del}, \texttt{DelVar},
and \texttt{Stop} instructions have an optional
variable name: if omitted the top of the stack must contain the address of
the variable.
\item \texttt{Store} and \texttt{StoreVar} instructions have an optional
variable name.  In both cases the value to be assigned is on the top
of the stack.  If the name is omitted, the address is underneath that
value on the stack.
\item The effect of the \texttt{Apply} instructions depends much on <{m}>.
If <{m}> is a dictionary, then \texttt{Apply} finds <{i}> in the dictionary
and pushes the value.
If <{m}> is a program counter, then \texttt{Apply} invokes method <{m}> by
pushing the current program counter and setting the program counter to
<{m}>.  <{m}> is supposed to leave the result on the stack.
\item The \texttt{Frame} instruction pushes the value of the thread
register (\emph{i.e.}, the values of the thread variables) onto the
stack.  It initializes the \texttt{result} variable to <{None}>.
The \texttt{Return} instruction restores the thread register by popping
its value of the stack.
\item All method calls have exactly one argument, although it sometimes
appears otherwise:
\begin{itemize}
\item <{m()}> invokes method <{m}> with the empty dictionary <{()}> as argument;
\item <{m(a)}> invokes method <{m}> with argument <{a}>;
\item <{m(a, b, c)}> invokes method <{m}> with tuple <{(a, b, c)}> as argument.
\end{itemize}
The \texttt{Frame} instruction unpacks the argument to the method and places them into thread variables by the given names.
\item Every \texttt{Stop} instruction must immediately be followed by a 
\texttt{Continue} instruction.
\item There are two versions of \texttt{AtomicInc}: \emph{lazy} or \emph{eager}.
When eager, an atomic section immediately causes a \emph{switch point}
(switch between threads).
When lazy, the state change does not happen until the first \texttt{Load}
\texttt{Store}, or \texttt{Print} instruction.  If there are no such
instructions, the atomic section may not even cause a switch point.
\end{itemize}

\section{Contexts and Threads}
\label{ap:context}

A context captures the state of a thread.  Each time the thread
executes an instruction, it goes from one context to another.
All instructions update the program counter (\texttt{Jump} instructions
are not allowed to jump to their own locations), and so no instruction
leaves the context the same.
There may be multiple threads
with the same state at the same time.
A context consists of the following:

\vspace{1em}
\begin{tabular}{|l|l|}
\hline
name & the name of the main method that the thread is executing \\
\hline
argument & the argument given to the main method \\
\hline
program counter & an integer value pointing into the code \\
\hline
frame pointer & an integer value pointing into the stack \\
\hline
atomic & if non-zero, the thread is in atomic mode \\
\hline
readonly & if non-zero, the thread is in read-only mode \\
\hline
stack & a list of Harmony values \\
\hline
method variables & a dictionary mapping strings (names of method variables) to values \\
\hline
thread-local variables & a dictionary mapping strings (names of thread-local variables) to values \\
\hline
stopped & a boolean indicating if the context is stopped \\
\hline
failure & if not None, string that describes how the thread failed \\
\hline
\end{tabular}
\vspace{1em}

Details:
\begin{itemize}
\item The frame pointer points to the current \emph{stack frame},
which consists of the caller's frame pointer and variables, the argument to
the method, an ``invocation type'' (\texttt{normal}, \texttt{interrupt}, or
<{thread}>), and the return address (in case of \texttt{normal}).
\item A thread terminates when it reaches the \texttt{Return} instruction
of the top-level method (when the stack frame is of type <{thread}>)
or when it hits an exception.  Exceptions include divide by zero,
reading a non-existent key in a dictionary, accessing a non-existent
variable, as well as when an assertion fails;
\item The execution of a thread in \emph{atomic mode} does not get interleaved
with that of other threads.
\item The execution of a thread in \emph{read-only mode} is not allowed
to update shared variables of spawn threads.
\item The register of a thread always contains a dictionary, mapping
strings to arbitrary values.  The strings correspond to the variable names
in a Harmony program.
\end{itemize}

\section{Formal Specification}
\label{ap:formal}

A formal specification of the Harmony Virtual Machine is well underway but
not yet completed.  In particular, <{trap}> is not yet specified.
Also, strings are limited to the printable characters minus
double quotes, back quotes, or backslashes.
But everything else is specified.
Given a Harmony program, you can output the TLA+ specification for
the program using the following command:

\begin{code}
\begin{verbatim}
$ harmony -o program.tla program.hny
\end{verbatim}
\end{code}

For most Harmony programs, including Peterson's algorithm and the Dining
Philosophers in this book, the result is complete enough to run through
the TLC model checker.

\chapter{How Harmony Works}\label{ap:howitworks}

This appendix gives a very brief overview of how Harmony works.
In a nutshell, Harmony goes through the following three phases:

\begin{enumerate}
\item The Harmony \emph{compiler} turns your Harmony program into
bytecode.  A recursive descent parser and code generator written in
Python (see \texttt{harmony.py}) turns an \texttt{x.hny} program
into \texttt{x.hvm}, a JSON file containing the corresponding
bytecode.
\item The Harmony \emph{model checker} evaluates the state space
that the program (now in bytecode) can generate.  The model checker
is written in C as it needs to be highly efficient (see \texttt{charm.c}).
The model checker starts from the initial state, and then, iteratively,
checks for each state that it has found what next steps are possible and
generates the next states using the Harmony virtual machine
(\autoref{ap:hvm}).  If the model is finite, eventually the model
checker will generate a graph with all possible states.
If there is a problematic path in this graph (see below), then it will
report the shortest such path in the \texttt{x.hco} output file in JSON
format.
\item The \texttt{x.hco} output file is translated twice by
\texttt{harmony.py}.  There is a so-called \emph{brief output} that
is written to standard output.  The rest depends on whether there was
a problem with the execution or not.  If there was a problem, the more
comprehensive output is placed in the \texttt{x.htm} HTML output file,
allowing you to navigate the problematic path and all the details of
each of the states on the path.  If not, a DFA of the print behavior
is generated and compared with a provided DFA if specified with the
\texttt{-B} flag.
\end{enumerate}

\section{Compiler}

The Harmony compiler, in order to stay true to the Harmony source program,
does not do much in the way of optimizations.  The main optimizations that
it does are:

\begin{itemize}
\item Constant folding: (simple) expressions consisting only of constants
are evaluated by the compiler rather than by the model checker;
\item Jump threading: Harmony eliminates jump to jump instructions;
\item Dead variable elimination: Harmony removes method variables that
are no longer in use from the state in order to reduce the state space
to be explored.
\end{itemize}

\section{Model Checker}

The Harmony model checker, called \emph{Charm}, takes the output from
the compiler and explores the entire state space in breadth-first order.
Even though Harmony does not really support input, there are three sources of
non-determinism that make this exploration non-trivial:

\begin{itemize}
\item <{choose}> \emph{expressions}: Harmony's ability to let the program
choose a value from a set;
\item \emph{thread interleaving}: different threads run pseudo-concurrently
with their instructions interleaved in arbitrary ways;
\item \emph{interrupts}: Harmony programs can set interrupts that can go
off at arbitrary times.
\end{itemize}

A thread can be in \emph{atomic} mode or not.
In atomic mode, the execution of the thread is not interleaved with
other threads.
A thread can also be in \emph{read-only} mode or not.
In read-only mode, the thread cannot write or deleted shared variables.

Charm has some tricks to significantly reduce the state space to explore.
\begin{itemize}
\item A thread can have local state (program counter, stack,
method variables, and thread-local state variables).
That state is called the \emph{context} of the thread.
The context of a thread cannot be accessed by other
threads, nor by <{invariant}> statements.
So, the model checker only interleaves threads at \textbf{Load},
\textbf{Store}, and \textbf{Del} instructions where a thread
interacts with global
variables.
\item Threads are anonymous, and therefore two or more threads can
have the same context.  The state of the model checker therefore maintains
a \emph{bag} (multiset) of contexts rather are than a \emph{set} of contexts.
Thus even if there are hundreds of threads, there may be only tens of
possible context states.
\end{itemize}

That said, \emph{state space explosion} is still a possibility, and
Harmony programmers should keep this in mind when writing and testing
their programs.  Do not be too ambitious: start with small tests and
gradually build them up as necessary.

The model checker stops either when it finds a failing execution or when
it has explored the entire state space, whichever comes first.  An execution
can fail for a variety of reasons:

\begin{itemize}
\item An invariant failing: Harmony evaluates all invariants in all states
that if finds---if one fails, Harmony stops further exploration;
\item An assertion failing;
\item A behavior violation: this is when the sequence of printed values
are not recognized by the provided DFA (using the \texttt{-B} flag);
\item A \emph{silly} error: this includes reading variables that have not
been assigned, trying to add a set to an integer, taking the length of
something that is not a set of a dictionary, and so on;
\item An infinite loop: a thread goes into an infinite loop without
accessing shared variables.
\end{itemize}

\section{Model Checker Output Analysis}

\index{Kripke structure}%
The output of the model checker is a graph (a so-called \emph{Kripke
structure}) that is typically very large.
If some execution failed, then Harmony will simply report the path of
that failing execution.  But otherwise there may be the following
outcomes:

\begin{itemize}
\item No issues: no failing executions and each program can terminate;
\item Non-terminating states: some executions lead to some form of deadlock
or other issue that causes some (non-eternal) threads not to be able to
terminate;
\item Race conditions: there are executions in which two threads access
the same shared state variable, with at least one of those accesses being a
\textbf{Store} operation;
\item Busy waiting: executions in which threads are actively waiting for
some condition, usually by releasing and reacquiring locks.
\end{itemize}

\noindent
In order to diagnose these outcomes, Harmony must analyze the graph.

The first thing that Harmony does is to locate non-terminating
states, if any.  To do this, Harmony first determines the \emph{strongly
connected components} of the graph using Kosaraju's algorithm.
A component (subgraph) of a graph is strongly connected if each
vertex (state) in the component can be reached from each other vertex.
The components then form a Directed Acyclic Graph (DAG).
The DAG is easier to analyze than the original graph.
One can easily determine the sink components
(the components with no outgoing edges).  If such a component
has non-eternal threads in it, then each state in that component
is a non-terminating state.

To find race conditions, the model checker looks in the graph for
states in which there are multiple threads that can make a step.
If there is a step in which multiple threads access the same shared
variable, at least one of those accesses is a store operation, and
at least one of those threads is not in atomic mode, then Harmony
reports the shortest path to such a state.

To show how Harmony detects busy waiting, we will first show how
Harmony determines if a thread is blocked or not.  A thread is considered
blocked if it cannot terminate without the help of another thread.
For example, a thread waiting for a lock is blocked and cannot terminate
until another thread releases the lock.  Determining whether a thread
is blocked in a particular state can be done within the confines of the
connected component: the analyzer tries all possible executions of the
thread.  If it cannot ``escape'' the connected component by doing so, it
is considered blocked.
A thread is considered \emph{busy waiting} if it is blocked, but it is
also changing the shared state while doing so.  A thread that is waiting
on a spinlock only observes the state.

In the output, each thread has a unique identifier:
\texttt{T0} is the initialization thread; \texttt{T}$n$ is the $n^{th}$
spawned thread that executes.  This seems to contradict the fact that
Harmony threads are anonymous.  The output analyzer assigns these
identifiers \emph{a posteriori} to the threads in the state graph
by keeping track, along the reported execution path, what state each
thread is in.  So, by examining the initial context of the thread that
is running from some particular state, it can determine if that context
corresponds to the current context of some thread that ran previously
or if the context belongs to a new thread that has not run before.

If there are no issues, Harmony also generates a DFA of the print
behavior.  Starting with the original state graph or Kripke structure,
the edges are inspected.  If there are multiple print operations on
an edge, additional states are inserted so that there are either 0
or 1 print operations on an edge.  This graph of nodes (states) and edges
(transitions)
forms a Non-deterministic Finite Automaton (NFA) with $\epsilon$-transitions
(transitions without print operations).  Harmony turns the NFA into a DFA
and by default also minimizes the DFA (although not strictly
necxessary).  The DFA can be fed into another run of the model checker
to check that its print operations are consistent with the provided DFA.

\chapter{Directly checking linearizability}

<{:module:queuelin}>
<{:module:queuespec}>
<{:const:_linpoint}>

\begin{figure}
\begin{code}
<{:input:../code/queuelin.hny}>
\end{code}
\caption{\harmonylink{code/queuelin.hny} Queue implementation with linearization points}
\label{fig:queuelin}
\end{figure}

\begin{figure}
\begin{code}
<{:input:../code/qtestconc.hny}>
\end{code}
\caption{\harmonylink{code/qtestconc.hny} Concurrent queue test}
\label{fig:qtestconc}
\end{figure}

We briefly mentioned the notion of \emph{linearizability}
in \autoref{ch:cds}.
Basically, we want a concurrent queue to behave
consistently with a sequential queue in that all
<{put}>
and <{get}> operations should appear to happen
in a total order.
Moreover, we want to make sure that if some
<{put}> or <{get}> operation $o_1$ finished
before another operation $o_2$ started, then $o_1$
should appear to happen before $o_2$ in the total order.
If these two conditions are met, then we say that
the concurrent queue implementation is linearizable.

In general, if a data structure is protected by
a single lock and every operation on that data
structure starts with acquiring the lock and ends
with releasing the lock, it will automatically be
linearizable.
The queue implementation in \autoref{fig:queueconc} does
not quite match this pattern, as the <{put}>
operation allocates a new node before acquiring
the lock.
However, in this case that is not a problem, as
the new node has no dependencies on the queue
when it is allocated.

Still, it would be useful to check in Harmony that
\autoref{fig:queueconc} is linearizable.
To do this, instead of applying the operations sequentially,
we want the test program to invoke the operations concurrently,
consider all possible interleavings, and see if the result
is consistent with an appropriate sequential execution of the
operations.

\index{logical timestamp}%
Harmony provides support for testing linearizability,
but requires that the programmer
identifies what are known as \emph{linearization points}
in the implementation that indicate exactly \emph{which} sequential
execution the concurrent execution must align with.
\autoref{fig:queuelin} is a copy of \autoref{fig:queueconc} extended with
linearization points.
For each operation (<{get}> and <{put}>), the corresponding
linearization point must occur somewhere between acquiring and releasing
the lock.
%
Each linearization point execution is assigned a logical timestamp.
Logical timestamps are numbered $0, 1, ...$
To do so, we have added a counter (\texttt{time}) to the <{Queue}>.
Method <{_linpoint}> saves the current counter in
<{this.qtime}> and increments the counter.
The <{this}> dictionary maintains \emph{thread-local state} associated
with the thread (\autoref{ch:harmonymachine})---it contains variables that
can be accessed by any method in the thread.

Given the linearization points, \autoref{fig:qtestconc} shows how
linearizability can be tested.
The test program is similar to the sequential test program
(\autoref{fig:qtestseq}) but starts a thread for each operation.
The operations are executed concurrently on the concurrent queue
implementation of \autoref{fig:queuelin}, but they are executed sequentially
on the sequential queue specification of \autoref{fig:queues}(a).
To that end, the test program maintains a global time variable
<{qtime}>, and each thread waits until the timestamp assigned to
the last concurrent queue operation matches <{qtime}> before invoking
the sequential operation in the specification.
Afterward, it atomically increments the shared <{qtime}> variable.
This results in the operations being executed sequentially against the
sequential specification in the same order of the linearization points
of the concurrent specification.

\begin{comment}
\chapter{Installing and Running Harmony}\label{ap:install}

There are two supported options for using Harmony:

\begin{enumerate}
\item You can download and install a command-line version of Harmony on your
computer;
\item You can download and install \emph{HarmonyLang}, a VSCode plug-in for Harmony;
\end{enumerate}

In the following sections, you can find more information on each of these options.

For each option, you will need to have Python version 3.6 or higher and a C compiler such as
\texttt{gcc}, \texttt{cc}, or \texttt{clang}.

\section{Command-Line}

You can get the latest released version of Harmony using the
\texttt{pip} package manager, which is bundled with distributions
of Python3.X.

On a command line/terminal, run \texttt{pip install harmony-model-checker}.
If you are on a Windows system, then you may encounter an error message
like \texttt{error: Microsoft Visual C++ 14.0 or greater is required...} along with a link.
If so, follow the link to install "Microsoft C++ Build Tools" and the "Desktop development with C++" workload.

After installing Harmony, run the command \texttt{harmony} on the command line to confirm
that it is successfully installed.

If the \texttt{harmony} command cannot be found, it is possible that the Python
scripts directory is not included in your environment PATH. This issue may also
have appeared as a warning message when installing \texttt{harmony-model-checker}.
After adding the directory to the PATH and restarting the command line, you should
be able to run \texttt{harmony}.

To update Harmony, run \texttt{pip install --upgrade harmony-model-checker}.

\section{HarmonyLang for VSCode}

The VSCode plugin HarmonyLang, developed by Kevin Sun and Anthony Yang, is available
from the VSCode marketplace: \url{https://marketplace.visualstudio.com/items?itemName=kevinsun-dev-cornell.harmonylang}.
This page comes with installation documentation. VSCode also sports a wonderful animator for Harmony output.

The VSCode extension uses Python and pip internally to install and build Harmony automatically. However,
if some requirements are missing, such as Python or a C compiler, then a error message pop-up will appear
describing the issue.

<<<<<<< HEAD
The VSCode automatically updates to the latest version of Harmony when the extension is activated.
However, the update can also be directly prompted by using the Command Palette and running "Install Harmony".
=======
The VSCode plug-in, developed by Kevin Sun and Anthony Yang,
is available from the VSCode market place: \url{https://marketplace.visualstudio.com/items?itemName=kevinsun-dev-cornell.harmonylang}.
This page comes with installation documentation.  VSCode also sports a
wonderful animator for Harmony output.

HarmonyLang is regularly updated to include the latest Harmony distribution.

\section{Harmony IDE for the cloud}

\texttt{Harmony IDE} is an Integrated Development Environment for Harmony,
also developed by Kevin Sun and Anthony Yang,
that runs in the cloud.  An important advantage of using \texttt{Harmony IDE}
is that you do not have to install anything.  You can even run in on your
smartphone.  However, since Harmony programs can use significant compute
resources, \texttt{Harmony IDE} must put a limit on the amount of compute
resources you can use.  So, while \texttt{Harmony IDE} is currently a great
way to try out Harmony, if you become a serious user of Harmony you
will probably want to install either the command-line version or
\texttt{HarmonyLang}.
\end{comment}
>>>>>>> 7f41ae55

\cleardoublepage
\phantomsection
\addcontentsline{toc}{chapter}{Acknowledgments}
\chapter*{Acknowledgments}

I received considerable help and inspiration from various people
while writing this book.

First and foremost I would like to thank my student Haobin Ni with
whom I've had numerous discussions about the initial design of Harmony.
Haobin even contributed some code to the Harmony compiler.
Many thanks are also due to William Ma who refactored the Harmony code
to make it easier to maintain.
He also wrote the first version of the behavior automaton generator
and created the first graphs using the graphviz tool.
I have had lots of discussions with him about a wide range of
improvements to the Harmony language, many of which came to fruition.
I also want to thank Ariel Kellison with whom I discussed approaches
to formally specify the Harmony virtual machine in TLA+.

Kevin Sun and Anthony Yang built a beautiful VSCode extension for Harmony
called HarmonyLang and proceeded to build an animator for Harmony
executions and two cloud-based Harmony offerings, which you can learn
about at \url{http://harmony.cs.cornell.edu}.  They also developed much of
that web site and made valuable suggestions for improvements to the
Harmony language.  Later they were joined by Shi Chong Zhao, who also
made significant contributions.  Kevin and Anthony continue to make
great contributions to the Harmony distribution.

Most of what I know about concurrent programming I learned from
my colleague Fred Schneider.  He suggested I write this book after
demonstrating Harmony to him.  Being a foremost security expert, he also
assisted significantly with the chapter on the Needham-Schroeder protocol.

Leslie Lamport introduced me to using model checking to test properties
of a concurrent system.  My experimentation with using TLC on Peterson's
Algorithm became an aha moment for me.  I have learned so much from his
papers.

I first demonstrated Harmony to the students in my CS6480 class on systems
and formal verification and received valuable feedback from them.
The following people contributed by making comments on or finding bugs in
early drafts of the book:
Alex Chang,
Anneke van Renesse,
Brendon Nguyen,
Hartek Sabharwal,
Heather Zheng,
Jack Rehmann,
Jacob Brugh,
Liam Arzola,
Lorenzo Alvisi,
Maria Martucci,
Phillip O'Reggio,
Saleh Hassen,
Sunwook Kim,
Terryn Jung,
Trishita Tiwari,
Xiangyu Zhang,
Yidan Wang,
Zhuoyu Xu,
and
Zoltan Csaki.

Finally, I would like to thank my family who had to suffer as I obsessed
over writing the code and the book, at home, during the turbulent months of
May and June 2020.

% I wrote the Harmony compiler and this book
% during the pandemic and the George Floyd demonstrations.

\cleardoublepage
\phantomsection
\printindex

\cleardoublepage
\phantomsection
\printglossaries

\addtocontents{toc}{\protect\setcounter{tocdepth}{2}}

\end{document}
<|MERGE_RESOLUTION|>--- conflicted
+++ resolved
@@ -1,8727 +1,8722 @@
-\documentclass{report}
-\usepackage{fullpage}
-\usepackage{imakeidx}\makeindex
-\usepackage[nottoc,notlot,notlof]{tocbibind}
-\usepackage[toc]{glossaries}\makeglossaries
-\usepackage{graphicx}
-\usepackage{framed}
-\usepackage{tcolorbox}
-\usepackage{verbatim}
-\usepackage{fancyvrb}
-\usepackage{comment}
-\usepackage{amsmath}
-\usepackage{geometry}
-\usepackage{enumitem}
-\usepackage{etoolbox}
-% \usepackage{bold-extra}
-\usepackage{xcolor}
-\usepackage[colorlinks=true, linkcolor=blue, urlcolor=blue, citecolor=violet]{hyperref}
-\def\itemautorefname{Exercise}%
-\def\chapterautorefname{Chapter}%
-\def\figureautorefname{Figure}%
-\def\sectionautorefname{Section}%
-
-\AtBeginEnvironment{enumerate}{\everymath{\displaystyle}}
-\newlist{problems}{enumerate}{2}
-\setlist[problems]{wide=0pt}
-\setlist[problems,1]{label=\thechapter.\arabic*, font=\bfseries, wide=0pt}
-\setlist[problems,2]{label=(\alph*), wide =0.5em, topsep=2pt, itemsep=2pt}
-
-% \renewcommand{\dblfloatpagefraction}{0.99}
-% \renewcommand{\floatpagefraction}{.99}
-% \renewcommand{\dblfloatpagefraction}{0.99}
-% \renewcommand{\floatpagefraction}{.99}
-
-\widowpenalty 10000
-\clubpenalty 10000
-\tolerance=9999
-\newcommand{\tm}{\raisebox{.9ex}{\tiny tm}}
-
-\newcommand{\harmonysource}[1]{
-\begin{tabbing}
-XX\=XXX\=XXX\kill
-    \input{sources/#1.tex}
-\end{tabbing}
-}
-
-\newcommand{\harmonylink}[1]{%
-[\href{https://harmony.cs.cornell.edu/#1}{\underline{#1}}]%
-}
-
-\newcommand{\harmonyref}[2]{%
-\href{https://harmony.cs.cornell.edu/output/#1}{\underline{#2}}%
-}
-
-\newglossaryentry{actor model}
-{
-  name=actor model,
-  description={is a concurrency model where there are no shared variables, only
-      threads with private variables that communicate through message passing}
-}
-\newglossaryentry{atomic instruction}
-{
-  name=atomic instruction,
-  description={a machine instruction that may involve  multiple memory load and/or store
-    operations and is executed atomically}
-}
-\newglossaryentry{atomicity}
-{
-  name=atomicity,
-  description={describes that a certain machine instruction or sequence of machine
-    instructions is executed indivisibly by a thread and cannot be interleaved with 
-    machine instructions of another thread}
-}
-\newglossaryentry{barrier synchronization}
-{
-  name=barrier synchronization,
-  description={is when a set of threads execute in rounds, waiting for one another
-    to complete each round}
-}
-\newglossaryentry{behavior}
-{
-  name=behavior,
-  description={is a sequence of states.  A trace uniquely defines a behavior but not vice versa}
-}
-\newglossaryentry{blocked thread}
-{
-  name=blocked thread,
-  description={is a thread that cannot change the state or terminate or
-      can only do so after another thread changes the state first.
-      For example, a thread that is waiting for a lock to become available}
-}
-\newglossaryentry{busy waiting}
-{
-  name=busy waiting,
-  description={(aka spin-waiting) is when a thread waits in a loop for some
-      application-defined condition instead of blocking}
-}
-\newglossaryentry{concurrent execution}
-{
-  name=concurrent execution,
-  description={(aka parallel execution) is when there are multiple threads executing and
-      their machine instructions are interleaved in an unpredictable manner}
-}
-\newglossaryentry{condition variable}
-{
-  name=condition variable,
-  description={a variable that keeps track of which threads are waiting for a
-    specific application-level condition.  The variable can be waited on as well
-    as signaled or notified}
-}
-\newglossaryentry{context}
-{
-  name=context,
-  description={(aka continuation) describes the state of a running thread,
-    including its program counter, the values of its variables (stored in its
-    register), and the contents of its stack}
-}
-\newglossaryentry{conditional critical section}
-{
-  name=conditional critical section,
-  description={is a critical section with, besides mutual exclusion, additional conditions on
-      when a thread is allowed to enter the critical section}
-}
-\newglossaryentry{critical section}
-{
-  name=critical section,
-  description={(aka critical region) is a set of instructions that only one thread
-    is allowed to execute at a time.  The instructions are, however, not executed
-    atomically, as other threads can continue to execute and access shared
-    variables}
-}
-\newglossaryentry{data race}
-{
-  name=data race,
-  description={is when there are two or more threads concurrently accessing a
-    shared variable, at least one of which is an update to the variable}
-}
-\newglossaryentry{deadlock}
-{
-  name=deadlock,
-  description={is when there are two or more threads waiting indefinitely for one
-    another to release a resource}
-}
-\newglossaryentry{determinism}
-{
-  name=determinism,
-  description={is when the outcome of an execution is uniquely determined by the
-    initial state}
-}
-\newglossaryentry{fairness}
-{
-  name=fairness,
-  description={is when each thread eventually can access each resource it needs to access
-    with high probability}
-}
-\newglossaryentry{invariant}
-{
-  name=invariant,
-  description={is a binary predicate over states that must hold for every
-  reachable state of a thread}
-}
-\newglossaryentry{linearizable}
-{
-  name=linearizable,
-  description={is a consistency condition for concurrent access to an object, requiring
-    that each access must appear to execute atomically sometime between the invocation
-    of the access and its completion}
-}
-\newglossaryentry{lock}
-{
-  name=lock,
-  description={an object that can be owned by at most one thread at a time.  Useful
-    for implementing mutual exclusion}
-}
-\newglossaryentry{machine instruction}
-{
-  name=machine instruction,
-  description={is an atomic operation on the Harmony virtual machine, executed by a thread}
-}
-\newglossaryentry{model checking}
-{
-  name=model checking,
-  description={is a formal verification method that explores all possible executions
-    of a program, which must have a finite number of states}
-}
-\newglossaryentry{monitor}
-{
-  name=monitor,
-  description={is a programming language paradigm that supports mutual exclusion
-    as well as waiting for resources to become available}
-}
-\newglossaryentry{mutual exclusion}
-{
-  name=mutual exclusion,
-  description={is the property that two threads never enter the same critical section}
-}
-\newglossaryentry{non-blocking synchronization}
-{
-  name=non-blocking synchronization,
-  description={(aka wait-free synchronization) is when access to a shared resource can be
-      guaranteed in a bounded number of steps even if other threads are not making progress}
-}
-\newglossaryentry{sequential consistency}
-{
-  name=sequential consistency,
-  description={is a consistency model in which shared memory accesses are
-    executed in an order consistent with the program order}
-}
-\newglossaryentry{thread}
-{
-  name=thread,
-  description={is code in execution.  We do not make the distinction
-      between threads and threads.  A thread has a current context and
-      updates its context every time it executes a machine instruction}
-}
-\newglossaryentry{thread variable}
-{
-  name=thread variable,
-  description={is a variable that is private to a single thread and stored in
-        its register}
-}
-\newglossaryentry{producer/consumer problem}
-{
-  name=producer/consumer problem,
-  description={is a synchronization problem whereby one or more producing threads
-    submit items and one or more consuming threads want to receive them.  No item
-    can get lost or forged or be delivered to more than one consumer, and producers
-    and consumers should block if resources are exhausted}
-}
-\newglossaryentry{property}
-{
-  name=property,
-  description={describes a set of execution traces or behaviors or histories that are allowed by
-    a program.  Safety properties are properties in which ``no bad things happen,''
-    such as violating mutual exclusion in a critical section.  Liveness properties are
-    properties where ``something good eventually happens,'' like threads being
-    able to enter the critical section if they want to}
-}
-\newglossaryentry{race condition}
-{
-  name=race condition,
-  description={describes when multiple threads access shared state concurrently,
-    leading to undesirable outcomes}
-}
-\newglossaryentry{reader/writer lock}
-{
-  name=reader/writer lock,
-  description={is a lock on a resource that can be held by multiple threads if they all 
-    only read the resource}
-}
-\newglossaryentry{replication}
-{
-  name=replication,
-  description={maintains multiple copies of some resource to improve availability in the face of failures}
-}
-\newglossaryentry{semaphore}
-{
-  name=semaphore,
-  description={is a counter that can be atomically incremented and decremented,
-    but blocks the thread until the counter is larger than zero first}
-}
-\newglossaryentry{sequential execution}
-{
-  name=sequential execution,
-  description={is when there is just one thread executing, as opposed to concurrent
-    execution}
-}
-\newglossaryentry{shared variable}
-{
-  name=shared variable,
-  description={is a variable that is stored in the memory of the Harmony virtual machine and
-      shared between multiple threads, as opposed to a thread variable}
-}
-\newglossaryentry{spinlock}
-{
-  name=spinlock,
-  description={is an implementation of a lock whereby a thread loops until the
-    lock is available, at which point the thread atomically obtains the lock}
-}
-\newglossaryentry{stack machine}
-{
-  name=stack machine,
-  description={is a model of computing where the state of a thread is kept on
-    a stack.  Harmony uses a combination of a stack machine and a register-based machine}
-}
-\newglossaryentry{starvation}
-{
-  name=starvation,
-  description={is when a thread cannot make progress because it is continuously
-    losing a competition with other threads to get access to a resource}
-}
-\newglossaryentry{state}
-{
-  name=state,
-  description={an assignment of values to variables.  In a Harmony virtual machine, this includes
-      the contents of its shared memory and the set of contexts}
-}
-\newglossaryentry{state machine replication}
-{
-  name=state machine replication,
-  description={is a replication technique in which a collection of deterministic state machines process the same inputs in the same order}
-}
-\newglossaryentry{step}
-{
-  name=step,
-  description={is the execution of a machine instruction by a thread, updating
-        its state.}
-}
-\newglossaryentry{thread safety}
-{
-  name=thread safety,
-  description={is when the implementation of a data structure allows concurrent access
-    with well-defined semantics}
-}
-\newglossaryentry{trace}
-{
-  name=trace,
-  description={is a sequence of steps, starting from an initial state}
-}
-
-% \renewcommand{\topfraction}{.99}
-% \renewcommand{\bottomfraction}{.99}
-% \renewcommand{\textfraction}{.01}
-% \renewcommand{\floatpagefraction}{.9}
-% \renewcommand{\dbltopfraction}{.99}
-% \renewcommand{\dblfloatpagefraction}{.9}
-
-\newenvironment{code}{
-\tcolorbox
-}{
-\endtcolorbox
-}
-
-\title{Concurrent Programming in Harmony}
-\author{Robbert van Renesse}
-
-\begin{document}
-\begin{titlepage}
-    \centering
-    \vfill
-    {\bfseries\huge
-        Concurrent Programming in Harmony
-    }
-    \vfill
-    \includegraphics[width=6cm]{figures/harmony-icon.png}
-    \vfill
-    \vfill
-    \hfill \Large Robbert van Renesse
-\end{titlepage}
-
-Permission is granted to copy, distribute and/or modify this
-document under the terms of the
-Creative Commons AttributionNonCommercial-ShareAlike 4.0 International
-(CC BY-NC-SA 4.0) at
-\url{http://creativecommons.org/licenses/by-nc-sa/4.0}.
-
-\tableofcontents
-\listoffigures
-
-\chapter{On Concurrent Programming}
-
-Programming with concurrency is hard.  On the one hand concurrency
-can make programs faster than sequential ones, but having multiple
-\index{thread}%
-threads read and update shared variables
-\index{shared variable}%
-concurrently and synchronize with one another makes programs more
-complicated than programs where only one thing happens at a time.
-%
-\glsadd{concurrent execution}%
-\glsadd{shared variable}%
-\glsadd{sequential execution}%
-\glsadd{determinism}%
-\glsadd{atomicity}%
-%
-Why are concurrent
-programs more complicated than sequential ones?
-There are, at least, two reasons:
-\begin{itemize}
-\item The execution of a sequential
-\index{sequential}%
-program is mostly \emph{deterministic}.
-\index{determinism}%
-If you run it twice with the same input, the same output will be produced.
-Bugs are typically easily reproducible and easy to track down, for example
-by instrumenting the program.
-On the other hand,
-the output of running concurrent programs depends on how the
-execution of the various threads are \emph{interleaved}.
-Some bugs may occur only occasionally and
-may never occur when the program is instrumented to find them
-(so-called \emph{Heisenbugs}---overhead caused by instrumentation
-leads to timing changes that makes such bugs less likely to occur).
-\index{Heisenbug}%
-\item In a sequential program, each statement and each function can be
-thought of as happening \emph{atomically} (indivisibly)
-\index{atomicity}%
-because there is no other activity interfering with their execution.
-Even though a statement or function may
-be compiled into multiple machine instructions, they are executed back-to-back
-until completion.  Not so with a concurrent program, where other threads
-may update memory locations while a statement or function is being executed.
-\end{itemize}
-The lack of determinism and atomicity in concurrent programs make them
-not only hard to reason about, but also hard to test.
-\index{test}%
-Running the same test of concurrent code twice is likely to produce
-two different results.  More problematically, a test may trigger a
-bug only for certain ``lucky'' executions.  Due to the probabilistic
-nature of concurrent code, some bugs may be highly unlikely to get
-triggered even when running a test millions of times.  And even if
-a bug does get triggered, the source of the bug may be hard to find
-because it is hard to reproduce.
-
-\glsadd{model checking}%
-
-This book is intended to help people with understanding and
-developing concurrent code, which includes programs for distributed
-systems.  In particular, it uses a tool
-called Harmony that helps with \emph{testing} concurrent code.
-The approach is based on \emph{model checking}~\cite{CES86}:
-\index{model checking}%
-instead of relying
-on luck, Harmony will run \emph{all possible executions} of a particular
-test program.  So, even if a bug is unlikely to occur, if the test
-\emph{can} expose the bug it \emph{will}.  Moreover, if the bug is
-found, the model checker precisely shows how to trigger the bug in
-the smallest number of steps.
-
-Model checking is not a replacement for formal verification.
-\index{formal verification}%
-Formal verification proves that a program is correct.  Model checking only
-verifies that a program is correct for some \emph{model}.  Think of
-a model as a test program.
-Because model checking tries every possible execution, the test
-program needs to be simple---otherwise it may take longer than we
-care to wait for or run out of memory.
-In particular, the model needs to have a relatively small number of
-reachable states.
-
-If model checking does not prove a program correct, why is it
-useful?
-To answer that question, consider a sorting algorithm.
-Suppose we create a test program, a model, that tries sorting
-\emph{all} lists of up to five numbers chosen from the set
-\{ 1, 2, 3, 4, 5 \}.  Model checking proves that for those particular
-scenarios the sorting algorithm works: the output is a sorted
-permutation of the input.  In some sense it is an excellent test:
-it will have considered all \emph{corner cases},
-\index{corner case}%
-including lists where all
-numbers are the same, lists that are already sorted or reversely
-sorted, etc.  If there is a bug in the sorting algorithm, most
-likely it would be triggered and the model checker would produce a
-scenario that would make it easy to find the source of the bug.
-
-However, if the model checker does not find any bugs, we do not
-know for sure that the algorithm works for lists of more than
-five numbers or for lists that have values other than the numbers
-1 through 5.  Still, we would expect that the likelihood that there
-are bugs remaining in the sorting algorithm is small.
-That said, it would be easy to write a program
-that sorts all lists of up to five numbers correctly but fails to
-do so for a list of 6 numbers.  (Hint: simply use an <{if}>
-statement.)
-
-\glsadd{invariant}%
-
-While model checking does not in general prove an algorithm correct,
-it can help with proving an algorithm correct.
-The reason is that many correctness properties can be proved using
-\emph{invariants}:
-\index{invariant}%
-predicates that must hold for every state in the
-execution of a program.  A model checker can find violations of
-proposed invariants when evaluating a model and provide valuable early
-feedback to somebody who is trying to construct a proof, even an
-informal one.
-We will include examples
-of such invariants as they often provide excellent insight into
-why a particular algorithm works.
-
-So, what is Harmony?
-Harmony is a concurrent programming language.  It was designed to teach
-the basics of concurrent and distributed programming, but it is also useful for
-testing new concurrent algorithms or even sequential and distributed
-algorithms.  Harmony programs are not intended to be ``run'' like programs
-in most other programming languages---instead Harmony programs are
-model checked to test that the program has certain desirable
-properties and does not suffer from bugs.
-
-The syntax and semantics of Harmony is similar to that of Python.
-Python is familiar to many programmers and is easy to learn and
-use.  We will assume that the reader is familiar with the basics
-of Python programming.  We also will assume that the reader
-understands some basics of machine architecture and how programs
-are executed.  For example, we assume that the reader is familiar
-with the concepts of CPU, memory, register, stack, and machine
-instructions.
-
-Harmony is heavily influenced by Leslie Lamport's work on
-TLA+, TLC, and PlusCal~\cite{Lamport02, Lamport09},
-Gerard Holzmann's work on Promela and SPIN~\cite{SPIN},
-and University of Washington's DSLabs system~\cite{MWA19}.
-Some of the examples in this book are derived from those sources.
-Harmony is designed to have a lower learning curve than those
-systems, but is not as powerful.  When you finish this book
-and want to learn more, we strongly encourage checking
-those out.
-Another excellent resource is Fred Schneider's book ``On
-Concurrent Programming''~\cite{Schneider97}.
-(This chapter is named after that book.)
-
-The book proceeds as follows:
-
-\begin{itemize}
-\item \autoref{ch:harmonyintro} introduces the Harmony programming
-language, as it provides the language for presenting synchronization
-problems and solutions.
-\item \autoref{ch:concurrent} illustrates the problem of
-concurrent programming through a simple example in which two threads
-are concurrently incrementing a counter.
-\item \autoref{ch:harmonymachine} presents the
-Harmony virtual machine to understand the problem
-underlying concurrency better.
-\item \autoref{ch:critical} introduces the concept of a
-\emph{critical section} and presents various flawed implementations
-of critical sections to demonstrate that implementing a critical section
-is not trivial.
-\item \autoref{ch:peterson} introduces \emph{Peterson's Algorithm}, an
-elegant (although not very efficient or practical) solution to implementating a critical section.
-\item \autoref{ch:method} gives some more details on the Harmony
-language needed for the rest of the book.
-\item \autoref{ch:specification} talks about how Harmony can be used as
-a specification language.  It introduces how to specify atomic
-constructs.
-\item \autoref{ch:spinlock} introduces atomic \emph{locks}
-for implemented critical sections.
-\item \autoref{ch:synch} looks at various ways in which the lock specification
-in \autoref{ch:specification} can be implemented.
-\item \autoref{ch:cds} gives an introduction to building concurrent
-data structures.
-\item \autoref{ch:finegrained} gives an example of fine-grained locking
-methods that allow more concurrency than coarse-grained approaches..
-\item \autoref{ch:testing} discusses approaches to testing
-concurrent code in Harmony.
-\item \autoref{ch:debugging} instead goes into how to find a bug
-in concurrent code using the Harmony output.
-\item \autoref{ch:condwait} talks about threads having to wait for
-certain conditions.  As examples, it presents the reader/writer lock
-problem and the bounded buffer problem.
-\item \autoref{ch:sbs} presents \emph{Split Binary Semaphores}, a
-general technique for solving synchronization problems.
-\begin{comment}
-\autoref{ch:rdwrbusy} also discusses \emph{busy-waiting}, which is
-an easy but undesirable approach to synchronize threads.
-\item \autoref{ch:semaphore} introduces \emph{semaphores},
-a generalization of locks
-that is good not only for mutual exclusion but also for waiting for
-certain application-level conditions.
-\item \autoref{ch:bb} and \autoref{ch:sbs} introduce the
-\emph{bounded buffer problem} (aka \emph{producer/consumer problem})
-and various solutions.
-\end{comment}
-\item \autoref{ch:starvation} talks about \emph{starvation}:
-the problem that in some
-synchronization approaches threads may not be able to get access to a
-resource they need.
-\item \autoref{ch:monitors} presents
-\emph{monitors} and \emph{condition variables},
-another approach to thread synchronication.
-\item \autoref{ch:deadlock} describes \emph{deadlock}
-where a set of threads are indefinitely waiting for one another to
-release a resource.
-\item \autoref{ch:actor} presents the \emph{actor model}
-and \emph{message passing} as an approach to synchronization.
-\item \autoref{ch:barrier} describes \emph{barrier synchronization},
-useful in high-performance computing applications such as parallel simulations.
-\item \autoref{ch:interrupts} discusses how to handle interrupts,
-a problem closely related to---but not the same as---synchronizing threads.
-\item \autoref{ch:nonblocking} introduces \emph{non-blocking} or
-\emph{wait-free} synchronization algorithms,
-which prevent threads waiting for one another more than a bounded number of
-steps.
-\item \autoref{ch:abp} presents a problem and a solution to the distributed
-systems problem of having two threads communicate reliably over an unreliable
-network.
-\item \autoref{ch:leader} presents a protocol for electing a leader on
-a ring of processors, where each processor is uniquely identified and 
-only knows its successor on the ring.
-\item \autoref{ch:2pc} describes atomic database transactions and the two-phase commit protocol used to implement them.
-\item \autoref{ch:chain} describes \emph{state machine replication} and
-the \emph{chain replication} protocol to support replication.
-\item \autoref{ch:abd} presents a protocol for a fault-tolerant
-replicated object that supports only read and write operations.
-\item \autoref{ch:consensus} demonstrates a fault-tolerant distributed consensus
-algorithm (aka protocol) expressed in Harmony.
-\item \autoref{ch:paxos} shows how one can specify and check the well-known
-Paxos consensus protocol.
-\item \autoref{ch:ns} demonstrates using Harmony to find a (known) bug in the original Needham-Schroeder authentication protocol.
-\end{itemize}
-
-If you already know about concurrent and distributed programming and
-are just interested in a ``speed course'' on Harmony, I would recommend
-reading \autoref{ch:harmonyintro}, \autoref{ch:harmonymachine},
-\autoref{ch:method}, \autoref{ch:specification}, and \autoref{ch:cds}.
-The appendices contain various details about Harmony itself, including
-an appendix on convenient Harmony modules (\autoref{ap:module}),
-and an appendix that explains how Harmony works (\autoref{ap:howitworks}),
-
-<{:const:tas}>
-<{:const:cas}>
-<{:const:BinSem}>
-<{:const:Semaphore}>
-
-\chapter{Hello World!}
-\label{ch:harmonyintro}
-
-<{:const:__init__}>
-<{:const:p}>
-<{:const:hello}>
-
-\begin{figure}
-\begin{center}
-\includegraphics[width=0.45\textwidth]{figures/hello1.png}
-\end{center}
-\begin{code}
-<{:input:../code/hello1.hny}>
-\end{code}
-\caption{\harmonylink{code/hello1.hny} Hello World!}
-\label{fig:helloworld}
-\end{figure}
-
-The first programming book that I read cover to cover was \emph{The C Programming
-Language} (first edition) by Brian W. Kernighan and Dennis M. Ritchie, which
-was around 1980.  I did not know at the time that 10 years later Dennis,
-the designer of the C programming language, would be my boss at AT\&T Bell Labs
-in Murray Hill, NJ, while Brian would be my colleague in the same lab.
-The first C program in the book printed
-the string ``hello, world''.  Since then, most programming tutorials for
-pretty much any programming language start with that example.
-
-Harmony, too, has a Hello World program.
-\autoref{fig:helloworld} shows the program and the corresponding output.
-After installation (see \url{https://harmony.cs.cornell.edu}), you
-can run it as follows from the command line:
-\begin{code}
-\begin{verbatim}
-$ harmony -o hello1.png code/hello1.hny
-\end{verbatim}
-\end{code}
-For this to work, make sure \texttt{harmony} is in your command shell's
-search path.
-The code for examples in this book can be found in the \texttt{code}
-folder under the name listed in the caption of the example.
-If you need to, you can download the sources separately from
-\url{https://harmony.cs.cornell.edu/sources.zip}.
-In this case, the file \texttt{code/hello1.hny} contains the
-code in \autoref{fig:helloworld}.
-The \texttt{-o hello1.png} arguments tell harmony to write the output
-in the file \texttt{hello1.png}.
-The output is a \emph{Deterministic State Machine} (DFA).  The green circle
-represents the initial state and the double circle represents the final
-state.  There is one \emph{transition}, labeled with the string
-``hello world''.  The DFA describes (or \emph{recognizes}) all possible
-outputs that the program can generate.  In this case, there is only one.
-
-\index{choose operator}%
-But programs can usually have more than one execution and produce multiple
-different outputs as a result.  This is usually as a result of different
-inputs, but Harmony programs do not have inputs. Instead,
-\autoref{fig:choice} demonstrates
-\emph{nondetermistic choice} in Harmony programs.  In this case, the
-program chooses to print either ``hello'' or ``world''.  The corresponding
-DFA captures both possibilities.
-You can think of the <{choose}> operator as enumerating all possible
-inputs to the program.
-
-\autoref{fig:hello4} shows a program that has an infinite number of outputs
-by using a loop.  Harmony usually requires that any program must be able
-to terminate, so the loop is conditioned on a nondeterministic choice between
-<{False}> and <{True}>.  The possible outputs consist of zero or
-more copies of the string ``hello world''.  Note that this single state DFA
-(where the initial state and the final state happen to be the same)
-captures an infinite number of possible outputs.
-
-\begin{figure}
-\begin{center}
-\includegraphics[width=0.45\textwidth]{figures/hello3.png}
-\end{center}
-\begin{code}
-<{:input:../code/hello3.hny}>
-\end{code}
-\caption{\harmonylink{code/hello3.hny} Harmony program with two possible outputs}
-\label{fig:choice}
-\end{figure}
-
-\begin{figure}
-\begin{center}
-\includegraphics[width=0.15\textwidth]{figures/hello4.png}
-\end{center}
-\begin{code}
-<{:input:../code/hello4.hny}>
-\end{code}
-\caption{\harmonylink{code/hello4.hny} Harmony program with an infinite number of outputs}
-\label{fig:hello4}
-\end{figure}
-
-\begin{figure}[h]
-\begin{center}
-\begin{tabular}{ccc}
-\includegraphics[width=0.45\textwidth]{figures/hello5.png}
-& \rule{0.05\linewidth}{0in} &
-\includegraphics[width=0.45\textwidth]{figures/hello6.png} \\
-\begin{tcolorbox}[width=0.4\linewidth]
-<{:input:../code/hello5.hny}>
-\end{tcolorbox}
-& \rule{0.05\linewidth}{0in} &
-\begin{tcolorbox}[width=0.4\linewidth]
-<{:input:../code/hello6.hny}>
-\end{tcolorbox}
-\\
-(a) \harmonylink{code/hello5.hny} && (b) \harmonylink{code/hello6.hny}
-\end{tabular}
-\end{center}
-\caption{Demonstrating Harmony methods and threads}
-\label{fig:threads}
-\end{figure}
-
-\autoref{fig:threads} demonstrates \emph{methods} and \emph{threads} in Harmony.
-In \autoref{fig:threads}(a), the code simply prints the
-strings ``hello'' and ``world'', in that order.
-Notice that this leads to an intermediate
-state after ``hello'' is printed but before ``world'' is.  However, there
-is still only one execution possible. \autoref{fig:threads}(b) shows two
-threads, one printing ``hello'' and one printing ``world''.  Because the
-threads run concurrently, the program can either output ``hello world'' or
-``world hello''.  Printing in Harmony is atomic, so ``hweolrllod'' is not
-a possible  output.
-
-\begin{figure}
-\begin{center}
-\includegraphics[width=0.9\textwidth]{figures/hello7.png}
-\end{center}
-\begin{code}
-<{:input:../code/hello7.hny}>
-\end{code}
-\caption{\harmonylink{code/hello7.hny} Various interleavings of threads}
-\label{fig:hello7}
-\end{figure}
-
-\begin{figure}
-\begin{center}
-\includegraphics[width=0.9\textwidth]{figures/hello8.png}
-\end{center}
-\begin{code}
-<{:input:../code/hello8.hny}>
-\end{code}
-\caption{\harmonylink{code/hello8.hny} Making groups of operations atomic reduces interleaving}
-\label{fig:hello8}
-\end{figure}
-
-\autoref{fig:hello7} shows two threads, one printing the strings
-``hello'' and ``Robbert'', while the other prints ``hello'' and
-``Lesley''.  Now there are four possible outputs depending on
-how the two threads are interleaved, including
-``hello hello Lesley Robbert''.  This is probably not what
-the programmer wanted.  \autoref{fig:hello8} shows another
-important feature of Harmony: \emph{atomic blocks}.  The
-program is similar to \autoref{fig:hello7}, but the programmer
-specified that the two print statements in a thread should
-be executed as an atomic unit.  As a result, there are only
-two thread interleavings possible.
-
-Harmony is a programming language that borrows much of
-Python's syntax.
-Like Python, Harmony is an imperative,
-dynamically typed, and garbage collected programming language.
-There are also some important differences:
-\begin{itemize}
-\item Harmony only supports basic operator precedence or associativity.
-Use parentheses liberally to remove ambiguity.
-\item Harmony does not support floating point;
-\item Python is object-oriented, supporting classes with methods and
-inheritance; Harmony has objects but does not support classes.
-On the other hand, Harmony supports pointers to objects and methods.
-\end{itemize}
-There are also less important differences that you will discover as
-you get more familiar with programming in Harmony.
-
-<{:const:triangle}>
-
-\begin{figure}
-\begin{code}
-<{:input:../code/triangle.hny}>
-\end{code}
-\caption{\harmonylink{code/triangle.hny} Computing triangle numbers}
-\label{fig:triangle}
-\end{figure}
-
-\autoref{fig:triangle} shows another example of a Harmony program.
-The example is a sequential program
-and has a method <{triangle}> that takes
-an integer number as argument.  Each method has a variable called
-<{result}> that eventually contains the result of the
-method (there is no \textbf{return} statement in Harmony).  The method
-also has a bound variable called <{n}> containing the value of the
-argument.  The <{{ x..y }}> notation generates a set containing the numbers
-from~<{x}> to~<{y}> (inclusive).
-(Harmony does not have iterators and in particular does
-not have a \texttt{range} operator like Python.)
-The last two lines in the program are
-the most interesting.
-The first assigns to <{x}> some unspecified value in the range \texttt{0..N}
-and the second verifies that <{triangle(x)}> equals $x(x+1)/2$.
-
-Running this Harmony program will try all possible executions, which
-includes all possible values for <{x}>.  Try it out (here \texttt{\$}
-represents a shell prompt):
-
-\begin{code}
-\begin{verbatim}
-$ harmony triangle.hny
-#states 13
-13 components, 0 bad states
-No issues
-$
-\end{verbatim}
-\end{code}
-
-The <{assert}> statement checks that the output is
-correct.  If the program is correct, Harmony reports the size of the
-``state graph'' (13 states in this case).  If not, Harmony also
-reports what went wrong, typically by displaying a summary of an execution in
-which something went wrong.
-
-In Harmony, constants have a default specified value,
-but those can be overridden on the command
-line using the \texttt{-c} option.
-\index{constant}%
-For example, if you want to test the code for <{N = 100}>, run:
-\begin{code}
-\begin{verbatim}
-$ harmony -c N=100 triangle.hny
-#states 103
-103 components, 0 bad states
-No issues
-$
-\end{verbatim}
-\end{code}
-
-\section*{Exercises}
-\begin{problems}
-\item Write a Harmony program that uses <{choose}> instead of <{spawn}> to create the same
-output DFA as \autoref{fig:threads}(b).
-\item Add the line <{print(x, triangle(x))}> to the end of the
-program and create an output png file.  Before you look at it, what
-do you think it should look like?
-\item See what happens if, instead of initializing <{result}> to 0,
-you initialize it to 1.  (You do not need to understand the error report at this time.  They will be explained in more detail in \autoref{ch:harmonymachine}.)
-\item Write a Harmony program that computes squares by repeated adding.  So, the program
-should compute the square of <{x}> by adding <{x}> to an initial value of 0 <{x}> times.
-\end{problems}
-
-\chapter{The Problem of Concurrent Programming}
-\label{ch:concurrent}
-
-<{:const:f}>
-<{:const:g}>
-<{:const:h}>
-
-\begin{figure}[h]
-\begin{center}
-\begin{tabular}{ccc}
-\begin{tcolorbox}[width=0.4\linewidth]
-<{:input:../code/prog1.hny}>
-\end{tcolorbox}
-& \rule{0.05\linewidth}{0in} &
-\begin{tcolorbox}[width=0.4\linewidth]
-<{:input:../code/prog2.hny}>
-\end{tcolorbox}
-\\
-(a) \harmonylink{code/prog1.hny} Sequential && (b) \harmonylink{code/prog2.hny} Concurrent
-\end{tabular}
-\end{center}
-\caption{A sequential and a concurrent program}
-\label{fig:progs}
-\end{figure}
-
-\glsadd{thread}%
-
-Concurrent programming, aka multithreaded programming, involves multiple
-threads
-\index{thread}%
-running in parallel while sharing variables.
-\autoref{fig:progs} shows two programs.  Program (a) is sequential.
-It sets <{shared}> to <{True}>, asserts that
-<{shared = True}> and finally sets <{shared}> to <{False}>.
-If you run the program through Harmony, it will not find any problems
-because there is only one execution possible and 1) in that execution
-the assertion does not fail and 2) the execution terminates.
-Program (b) is concurrent---it executes methods <{f()}> and
-<{g()}> in parallel.
-If method <{g()}> runs and completes before <{f()}>, then
-the assertion in <{f()}> will fail when <{f()}> runs.
-This problem is an example of non-determinism: methods <{f()}>
-and <{g()}> can run in either order.
-In one order, the assertion fails, while in the other it does not.
-But since Harmony will find all possible executions, it will find
-the problematic one.
-
-<{:const:incrementer}>
-
-\autoref{fig:inc} presents a more subtle example that illustrates
-non-atomicity.
-The program initializes two shared variables:
-an integer <{count}> and
-an array <{done}> with two booleans.
-The program then spawns two threads.
-The first runs <{incrementer(0)}>; the second runs <{incrementer(1)}>.
-
-Method <{incrementer}> takes a parameter called <{self}>.
-It increments <{count}> and sets <{done[self]}> to <{True}>.
-It then waits until the other thread is done.
-(<{await c}> is shorthand for <{while not c: pass}>.)
-After that, method <{incrementer}>
-verifies that the value of <{count}> equals~2.
-
-Note that although the threads are \emph{spawned} one at a time,
-they will execute concurrently.  It is, for example, quite possible
-that \texttt{incrementer(1)} finishes before <{incrementer(0)}>
-even gets going.
-And because Harmony tries every possible execution, it will consider
-that particular execution as well.
-What would the value of <{count}> be at the end of that execution?
-
-\begin{figure}[h]
-\begin{code}
-<{:input:../code/Up.hny}>
-\end{code}
-\caption{\harmonylink{code/Up.hny} Incrementing the same variable twice in parallel}
-\label{fig:inc}
-\end{figure}
-
-\begin{quote}
-\begin{itemize}
-\item Before you run the program, what do you think will happen?  Is the
-program correct in that <{count}> will always end up being 2?
-(You may assume that \texttt{load} and \texttt{store} instructions of the
-underlying virtual machine architecture are atomic (indivisible)---in fact
-they are.)
-\end{itemize}
-\end{quote}
-
-\glsadd{machine instruction}%
-
-What is going on is that the Harmony program is compiled to machine instructions,
-\index{machine instruction}%
-and it is the machine instructions that are executed by the underlying Harmony
-machine.  The details of this appear in \autoref{ch:harmonymachine},
-but suffice it to
-say that the machine has instructions that load values from memory and store
-values into memory.  Importantly, it does not have instructions to atomically
-increment or decrement values in shared memory locations.
-So, to increment a value in memory,
-the machine must do at least three machine instructions.  Conceptually:
-\begin{enumerate}
-\item load the value from the memory location;
-\item add 1 to the value;
-\item store the value to the memory location.
-\end{enumerate}
-
-When running multiple threads, each essentially runs an instantiation of
-the machine, and they do so in parallel.  As they execute, their machine
-instructions are interleaved
-\index{interleaving}%
-in unspecified and often unpredictable ways.
-A program is correct if it works for any interleaving of threads.
-Harmony will try all possible interleavings of the threads
-executing machine instructions.
-
-If the threads run one at a time, then <{count}> will be incremented
-twice and ends up being 2.  However, the following is also
-a possible interleaving of <{incrementer(0)}> and \texttt{incrementer(1)}:
-\begin{enumerate}
-\item <{incrementer(0)}> loads the value of <{count}>, which is 0;
-\item \texttt{incrementer(1)} loads the value of <{count}>, which is still 0;
-\item \texttt{incrementer(1)} adds 1 to the value that it loaded (0), and
-stores $1$ into <{count}>;
-\item <{incrementer(0)}> adds 1 to the value that it loaded (0), and
-stores $1$ into <{count}>;
-\item <{incrementer(0)}> sets <{done[0]}> to <{True}>;
-\item \texttt{incrementer(1)} sets <{done[1]}> to <{True}>.
-\end{enumerate}
-
-The result in this particular interleaving is that <{count}> ends up
-being 1.
-This is known as a \emph{race condition}.
-\index{race condition}%
-When running Harmony, it will
-report violations of assertions.  It also provides an example
-of an interleaving, like the one above, in which an assertion fails.
-
-\glsadd{race condition}%
-
-If one thinks of the assertion as providing the specification of the
-program, then clearly its implementation does not satisfy its specification.
-Either the specification or the implementation (or both) must have a bug.
-We could change the specification by changing the assertion as follows:
-
-\begin{code}
-<{assert (count == 1) or (count == 2)}>
-\end{code}
-
-This would fix the issue,\footnote{Actually, Harmony still complains, this time
-about a \emph{data race}, about which you will learn in \autoref{ch:harmonymachine}.}
-but more likely it is the program that must be fixed, not the specification.
-
-The exercises below have you try the same thing (having threads
-concurrently increment an integer variable) in Python.  As you will
-see, the bug is not easily triggered when you run a Python version of
-the program.  But in Harmony Murphy's Law applies:
-if something can go wrong, it will.  Usually that is not a good thing,
-but in Harmony it is.  It allows you to find bugs in your concurrent
-programs much more easily than with a conventional programming language.
-
-\section*{Exercises}
-
-% The following exercises are intended to show you that while it is just
-% as easy to write concurrent programs in Python, it is much easier to
-% find concurrency bugs using Harmony.
-
-\begin{problems}
-\item Harmony programs can usually be easily translated into
-Python by hand.  For example,
-\autoref{fig:incpy} is a Python version of \autoref{fig:inc}.
-\begin{enumerate}
-\item Run \autoref{fig:incpy} using Python.  Does the assertion fail?
-\item Using a script, run \autoref{fig:incpy} 1000 times.
-For example, if you are using the bash shell (in Linux or Mac OS X, say), you can do the following:
-\begin{code}
-\begin{verbatim}
-for i in {1..1000}
-do
-    python Up.py
-done
-\end{verbatim}
-\end{code}
-If you're using Windows, the following batch script does the trick:
-\begin{code}
-\begin{verbatim}
-FOR /L %%i IN (1, 1, 1000) DO python Up.py
-PAUSE
-\end{verbatim}
-\end{code}
-How many times does the assertion fail (if any)?
-\end{enumerate}
-\item \autoref{fig:incmany} is a version of \autoref{fig:incpy} that has each
-incrementer thread increment <{count N}> times.  Run \autoref{fig:incmany}
-10 times (using Python).
-Report how many times the assertion fails and what the value of <{count}>
-was for each of the failed runs.
-Also experiment with lower values of <{N}>.
-How large does <{N}> need to be for assertions to fail?
-(Try powers of 10 for <{N}>.)
-\item Can you think of a fix to \autoref{fig:inc}?  Try one or two different fixes
-and run them through Harmony.  Do not worry about having to come up with a correct fix at this
-time---the important thing is to develop an understanding of concurrency.
-(Also, you do not get to use the <{atomically}> keyword
-or a \emph{lock}, yet.)
-\end{problems}
-
-\begin{figure}
-\begin{code}
-\VerbatimInput[xleftmargin=5mm,numbers=left]{../python/Up.py}
-\end{code}
-\caption{\harmonylink{python/Up.py} Python implementation of \autoref{fig:inc}}
-\label{fig:incpy}
-\end{figure}
-
-\begin{figure}
-\begin{code}
-\VerbatimInput[xleftmargin=5mm,numbers=left]{../python/UpMany.py}
-\end{code}
-\caption{\harmonylink{python/UpMany.py} Using Python to increment <{N}> times}
-\label{fig:incmany}
-\end{figure}
-
-\chapter{The Harmony Virtual Machine}
-\label{ch:harmonymachine}
-\index{Harmony Virtual Machine}%
-
-Harmony programs are compiled to Harmony \emph{bytecode}
-\index{bytecode}%
-(a list of machine instructions for a virtual machine),
-which in turn is executed by the Harmony virtual machine (HVM).
-\index{virtual machine}%
-\index{Harmony Virtual Machine}%
-\index{HVM}%
-The Harmony compiler places the bytecode for file <{x}>.\texttt{htm} in
-file <{x}>.\texttt{hvm}.
-The model checker, called \emph{Charm}, executes the code in
-<{x}>.\texttt{htm} and places its output in a file
-called <{x}>.\texttt{hco} and a stylized version of the same output
-in an HTML file called <{x}>.\texttt{htm}.
-
-To understand the problem of concurrent computing, it
-is important to have a basic understanding of machine instructions,
-and in our case those of the HVM.
-
-\section*{Harmony Values}
-
-Harmony programs, and indeed the HVM,  manipulate Harmony values.
-Harmony values are recursively defined:
-they include booleans (<{False}> and <{True}>),
-integers (but not floating point numbers),
-strings (enclosed by single or double quotes),
-sets of Harmony values, and dictionaries
-\index{dictionary}%
-that map Harmony values to other Harmony values.
-Strings that start with a letter or an underscore and only contain
-letters, digits, and underscores can be written without quotes by
-preceding it with a dot.  So, <{.example}> is the same string
-as <{"example"}>.
-
-Harmony makes extensive use of dictionaries.
-A dictionary maps keys to values.
-Unlike Python, which requires that keys must be hashable,
-any Harmony value can be a key, including another dictionary.
-Dictionaries are written as
-$\{ k_0: v_0, ~ k_1: v_1, ~ ... \}$.
-If <{d}> is a dictionary, and <{k}> is a key, then the
-following expression retrieves the Harmony value that <{k}> maps to in <{d}>:
-\begin{code}
-<{d k}>
-\end{code}
-The meaning of <{d a b}> $...$ is (<{((d a) b)}> $...$).
-This notation is unfamiliar to Python programmers,
-but in Harmony square brackets can be used
-in the same way as parentheses, so you can express the same thing in the form
-that is familiar to Python programmers:
-\begin{code}
-<{d[k]}>
-\end{code}
-However, if <{d = { .count: 3 }}>, then you can write
-<{d.count}>
-(which has value 3) instead of having to write
-<{d[.count]}> or <{d["count"]}> (although any of those
-will work).
-Thus a dictionary can be made to look much like a Python object.
-
-Tuples are special forms of dictionaries where the keys are
-the indexes into the tuple.  For example, the tuple
-<{(5, False)}> is the same Harmony value as
-<{{ 0:5, 1:False }}>.
-The empty tuple is written as <{()}>.
-As in Python, you can create singleton tuples by including a comma.
-For example, <{(1,)}> is a tuple consisting just of the number 1.
-Importantly, $(1) = 1 \ne (1,) = \{ 0:1 \}$.
-
-Again, square brackets and parentheses work the same in Harmony, so
-<{[a, b, c]}> (which looks like a Python list)
-is the same Harmony value as <{(a, b, c)}> (which looks like a Python tuple),
-which in turn is the same Harmony value as <{{ 0:a, 1:b, 2:c }}>.
-So, if <{x = [False, True]}>,
-then <{x[0] = False}> and <{x[1] = True}>, just like in Python.
-However, when creating a singleton list, make sure you include the
-comma, as in <{[False,]}>.  The expression <{[False]}> just means
-<{False}>.
-
-Harmony is not an object-oriented language, so objects don't have
-built-in methods.  However, Harmony does have some powerful operators to
-make up for some of that.
-For example, dictionaries have two handy unary operators.
-If <{d}> is a
-dictionary, then <{keys d}> (or equivalently <{keys(d)}>)
-returns the set of keys and <{len d}> returns the size of
-this set.
-
-\autoref{ap:values} provides details on all the types of values that
-Harmony currently supports.
-
-\section*{Harmony Bytecode}
-
-A Harmony program is translated into HVM bytecode.
-To make it amenable to efficient model checking,
-the HVM is not an ordinary virtual machine, but its architecture
-is nonetheless representative of conventional computers and
-virtual machines such as the Java Virtual Machine.
-
-\index{register}%
-\glsadd{context}%
-\index{thread-local}%
-Instead of bits and bytes, a HVM manipulates Harmony values.
-A HVM has the following components:
-\begin{itemize}
-\item Code:  This is an immutable and finite list of HVM instructions,
-generated from a Harmony program.  The types of instructions will be described later.
-\item Shared memory: A HVM has just one memory location containing
-a Harmony value.
-\item Threads:  Any thread
-can spawn an unbounded number of other threads and threads may terminate.
-Each thread has a program counter that indexes into the code,
-\index{program counter}%
-a stack of Harmony values,
-and a private \emph{register} that contains a
-Harmony value.\footnote{Currently, another thread register
-contains thread-local data.  We do not use it (yet) in this book.}
-\end{itemize}
-
-The register of a thread contains the local variables of the
-method that the thread is currently executing.  It is saved and restored by
-method invocations.
-The state of a thread is called a \emph{context} (aka \emph{continuation}):
-\index{context}%
-\index{continuation}%
-it contains the values of its program counter, stack, and registers.
-The HVM state
-consists of the value of its memory and the multiset (or \emph{bag})
-\index{bag}%
-\index{multiset}%
-of contexts.  It is a multiset of contexts because two threads can
-have the same context at the same time.
-
-\begin{figure}
-\begin{code}
-\begin{verbatim}
-   0 Frame __init__ ()
-code/Up.hny:1 count = 0
-   1 Push 0
-   2 Store count
-code/Up.hny:2 done = [ False, False ]
-   3 Push [False, False]
-   4 Store done
-code/Up.hny:4 def incrementer(self):
-   5 Jump 35
-   6 Frame incrementer self
-code/Up.hny:5     count = count + 1
-   7 Load count
-   8 Push 1
-   9 2-ary +
-   10 Store count
-\end{verbatim}
-\end{code}
-\caption{The first part of the HVM bytecode corresponding to \autoref{fig:inc}}
-\label{fig:inccode}
-\end{figure}
-
-It may seem strange that there is only one memory location.
-However, this is not a limitation because Harmony values are unbounded trees.
-The shared memory is a dictionary that maps strings (names of shared
-variables) to other Harmony values.
-We call this a \emph{directory}.
-\index{directory}%
-Thus, a directory represents the state of a collection of variables named
-by the strings.
-%
-Because directories are Harmony values themselves,
-directories can be organized into a tree.
-Each node in a directory tree is then identified
-by a sequence of Harmony values, like a path name in the file system
-hierarchy.  We call such a sequence an \emph{address}.
-\index{address}%
-For example, in \autoref{fig:inc} the memory is a dictionary with two
-entries: <{.count}> and <{done}>.  And the value of entry
-<{done}> is a dictionary with keys 0 and 1.
-So, for example, the address of <{done[0]}> is the sequence <{[done, 0]}>.
-An address is itself a Harmony value.
-
-\glsadd{stack machine}%
-
-Compiling the code in \autoref{fig:inc} results in the HVM bytecode
-listed in \autoref{fig:inccode}.
-You can obtain this code by invoking \texttt{harmony} with the \texttt{-a} flag
-like so:
-\begin{code}
-\begin{verbatim}
-harmony -a Up.hny
-\end{verbatim}
-\end{code}
-Each thread in the HVM is predominantly a \emph{stack machine},
-\index{stack machine}%
-but it also a register.
-Like shared memory, the register contains a dictionary so it
-can represent the values of multiple named variables.
-%
-\index{sequential consistency}%
-All instructions are atomically executed.
-The Harmony memory model is \emph{sequentially consistent}: all
-accesses are in program order.
-Most instructions pop values from the stack or push values onto the stack.
-At first there is one thread, named \texttt{\_\_init\_\_},
-which initializes the state.
-It starts executing at instruction 0 and keeps executing until
-it reaches the last instruction in the program.
-In this case, it executes instructions 0 through 5 first.
-The last instruction in that sequence is a \texttt{JUMP}
-instruction that sets the program counter to 35
-(skipping over the code for <{incrementer}> method).
-The \texttt{\_\_init\_\_} thread then executes the
-remaining instructions and finishes.
-Once initialization completes, any threads that were spawned
-(in this case <{incrementer(0)}> and \texttt{incrementer(1)})
-can run.
-
-\begin{figure}
-\begin{code}
-\begin{verbatim}
-#states 44 (time 0.001+0.001)
-Safety Violation
-T0: __init__()     [0-5,35-43]   { count: 0, done: [ False, False ] }
-T2: incrementer(1) [6-9]         { count: 0, done: [ False, False ] }
-T1: incrementer(0) [6-20]        { count: 1, done: [ True,  False ] }
-T2: incrementer(1) [10-24,26-31] { count: 1, done: [ True,  True  ] }
-Harmony assertion failed
-open code/Up.htm for more information
-\end{verbatim}
-\end{code}
-\caption{The text output of running Harmony on \autoref{fig:inc}}
-\label{fig:incoutput}
-\end{figure}
-
-At program counter 6 is the code for the <{incrementer}> method.
-All methods start with a \texttt{Frame} instruction and end with a
-\texttt{Return} instruction.
-\autoref{ap:harmonybytecode} provides a list of all HVM machine instructions,
-in case you want to read about the details.
-The \texttt{Frame} instruction lists the name of the method and the
-names of its arguments.
-The code generated from $\mathit{count} := \mathit{count} + 1$ in line~5 of
-\texttt{Up.hny} is as follows (see \autoref{fig:inccode}):
-
-\begin{enumerate} \setcounter{enumi}{6}
-\item The \texttt{Load} instruction pushes the value of the
-<{count}> variable onto the stack.
-\item The \texttt{Push} instruction pushes the constant 1
-onto the stack of the thread.
-\item \texttt{2-ary} is a \texttt{+} operation with 2 arguments.
-It pops two values from the stack (the value of <{count}> and 1),
-adds them, and pushes the result back onto the stack.
-\item The \texttt{Store} instruction pops
-a Harmony value (the sum of the <{count}> variable and 1) and
-stores it in the <{count}> variable.
-\end{enumerate}
-
-You can think of Harmony as trying every possible interleaving of threads executing
-instructions.
-\autoref{fig:incoutput} shows the output produced by running Harmony on the
-\texttt{Up.hny} program.
-
-Harmony can report the following failure types:
-\begin{itemize}
-\item \texttt{Safety violation}: This means something went wrong with
-at least one of the executions of the program that it tried.  This
-can include a failing assertion, behavior violations, divide by zero,
-using an uninitialized
-or non-existent variable, dividing a set by an integer, and so on.
-% It also includes certain infinite loops.
-Harmony will print a trace of the shortest bad execution that it found.
-\item \texttt{Non-terminating State}: Harmony found one or more states
-from which there does not exist an execution such that all threads
-terminate.  Harmony will not only print the non-terminating state with
-the shortest trace, but also the list of threads
-at that state, along with their program counters.
-\item \texttt{Behavior Violation}:  The program can terminate in a state
-not allowed by the behavioral specification (\autoref{ch:testing}).
-\item \texttt{Active Busy Waiting}:  There are states in which
-some thread cannot make progress without the help of another thread,
-but does not block (\autoref{ch:condwait}).
-\item \texttt{Data Race}: There are states in which two or more threads
-concurrently access a shared variable, at least one of which is a store
-operation (\autoref{ch:synch}).
-% \item \texttt{Stopped States}: Similar to non-terminating states,
-% these are states in which some threads are left that cannot
-% terminate.  \autoref{ch:synch} will explain what it means for
-% a thread to be stopped.
-\end{itemize}
-
-Harmony checks for these types of failure conditions in the given
-order: if there are multiple failure conditions, only the first is
-reported.
-\emph{Active busy waiting} (\autoref{ch:condwait}) is not
-technically an indication of a synchronization problem, but instead an
-indication of an inefficient solution to a synchronization problem---
-one that uses up CPU cycles unnecessarily.
-A \emph{data race} may not be a bug either---whether or
-not it is might depend on the semantics of the underlying memory
-operations and are therefore generally undesirable.
-Harmony may also warn about behaviors, in particular if the generated
-behavior is only a subset of the provided behavior.
-
-Going back to our example, Harmony reports a safety violation.
-In particular, it reports that an assertion failed.
-The program got to the failed assertion in four ``turns.''
-The output has four columns:
-\begin{enumerate}
-\item A thread identifier;
-\item The main method and argument of the thread;
-\item The sequence of program counters of the HVM instructions that the thread executed;
-\item The contents of the shared memory.
-\end{enumerate}
-
-\begin{figure}
-\begin{center}
-\includegraphics[width=0.9\textwidth]{figures/Up1.png}
-\end{center}
-\caption{The
-\harmonyref{Up.html}{HTML output of running Harmony on \autoref{fig:inc}}.
-% There are four sections.
-% The top shows the turns to the problematic state.
-% Each turn shows a thread identifier, the method the thread is executing,
-% a ``timeline'' containing a block for each instruction executed, the
-% program counter of the thread, the values of the shared variables
-% at those turns, and any values the program may have printed.
-% The middle section shows the line of code that is being executed.
-% The bottom left shows the bytecode of the program.
-% The bottom right shows the state of each thread.
-% Each row in the stack trace of a thread shows
-% the method that is being evaluated and
-% the values of its method variables.
-}
-\label{fig:inchtml1}
-\end{figure}
-
-The four turns in the execution are as follows:
-
-\begin{enumerate}
-\item Thread \texttt{\_\_init\_\_} (with identifier T0)
-executes instructions 0 through 5 and 35 through 43, setting
-shared variable <{count}> to 0 and
-shared variable <{done}> to <{[False, False]}>.
-\item Thread <{incrementer(0)}> (with identifier T2)
-executes instructions 6 through 9, loading the value of
-<{count}> but stopping just before storing 1 into <{count}>;
-\item Thread \texttt{incrementer(1)} (with identifier T1)
-executes instructions 6 through 20, storing 1 into
-<{count}> and storing <{True}> into <{done[1]}>;
-\item Thread <{incrementer(0)}> (T2)
-continues execution, executing instructions 10 through 24
-storing value 1 into <{count}> (instruction 10),
-storing <{True}> into <{done[0]}>,
-finding that <{done[1]}> is <{True}>,
-and finally detecting that the assertion is violated.
-\end{enumerate}
-
-Harmony also generates an HTML file that allows exploring more details
-of the execution interactively.
-Open the suggested HTML file and you should see something like
-\autoref{fig:inchtml1}.
-
-In the top right, the HTML file contains the reported issue in red.
-Underneath it, a table shows the four turns in the execution.
-Instead of listing explicitly the program counters of the executed
-instructions, the HTML file contains a list of blocks for each
-executed instruction.  We call this the \emph{timeline}.
-You can click on such a block to see the state of the Harmony
-virtual machine just after executing the corresponding instruction.
-The turn that is being executed is highlighted in green.
-The table also lists the program counter of the thread at each turn,
-the values of the shared variables, and any values the thread
-may have printed (none in this case).
-%
-Underneath the table it shows the line of Harmony code that is being
-executed in blue.
-
-The bottom left shows
-the bytecode of the program being executed.  It has alternating
-grey and white sections.  Each section corresponds to a line of
-Harmony code.  The instruction that is about to be executed,
-if any, is highlighted in red.  (In this case, the state shown
-is a failed state and no instruction will be executed next.)
-If you hover the mouse over a machine instruction, it provides a
-brief explanation of what the instruction does.
-
-The bottom right contains a table with the state of each thread.
-The thread that is executing is highlighted in green.
-Status information for a thread can include:
-\begin{itemize}
-\item[] \texttt{runnable}: the thread is runnable but not
-currently running.  In Harmony, threads are interleaved and so
-at most one thread is actually running;
-\item[] \texttt{running}: the thread is currently executing
-instructions;
-\item[] \texttt{terminated}: the thread has completed all its
-instructions;
-\item[] \texttt{failed}: the thread has encountered an error,
-such as violating an assertion or divide by zero;
-\item[] \texttt{blocked}: the thread cannot make progress until
-another thread has updated the shared state.  For example, this
-occurs when one of the implementers is waiting for the other
-to set its <{done}> flag;
-\item[] \texttt{atomic}: the thread is in \emph{atomic} mode,
-not allowing other threads to be scheduled.  This is, for example,
-the case when an assertion is being checked;
-\item[] \texttt{read-only}: the thread is in \emph{read-only} mode,
-not able to modify shared state.  Assertions can execute
-arbitrary code including methods, but they are not allowed to
-modify the shared state.
-\end{itemize}
-
-The stack of each thread is subdivided into two parts: the
-\emph{stack trace} and the \emph{stack top}.
-A stack trace is a list of methods that are being invoked.
-In this case, the <{incrementer}> method does not invoke any
-other methods, and so the list is of length 1.
-For each entry in the stack trace, it shows the method name and
-arguments, as well as the variables of the method.
-The stack top shows the values on the stack beyond the stack trace.
-
-When you load the HTML file, it shows the state after executing
-the last instruction.
-As mentioned above, you can go to any point in the execution by
-clicking on one of the blocks in the timeline.
-There are also various handy keyboard shortcuts:
-\begin{tabular}{rl}
-\emph{Right arrow}: & go to the next instruction; \\
-\emph{Left arrow}: & go to the previous instruction; \\
-\emph{Down arrow}: & go to the next turn; \\
-\emph{Up arrow}: & go to the previous turn; \\
-\emph{Enter (aka Return)}: & go to the next line of Harmony code; \\
-\emph{0}: & go to the initial state.
-\end{tabular}
-
-If you want to see an animation of the entire execution, one instruction
-at a time, you can first hit 0 and then hold down the right arrow.
-If you want to see it one line of Harmony code at a time, hold down the
-enter (aka return) key instead.
-If you hold down the down arrow key, the movie will
-go by very quickly.
-
-\section*{Exercises}
-
-\begin{problems}
-\item \autoref{fig:incenter} shows an attempt at trying to fix the code of
-    \autoref{fig:inc}.  Run it through Harmony and see what happens.  Based on
-    the error output, describe in English what is wrong with the code by describing,
-    in broad steps, how running the program can get into a bad state.
-\item What if we moved line~5 of \autoref{fig:incenter} to after the <{if}>
-    statement (between lines~7 and~8)?  Do you think that would work?  Run it through
-    Harmony and describe either why it works or why it does not work.
-\end{problems}
-
-\begin{figure}
-\begin{code}
-<{:input:../code/UpEnter.hny}>
-\end{code}
-\caption{\harmonylink{code/UpEnter.hny} Incorrect attempt at fixing the code of \autoref{fig:inc}}
-\label{fig:incenter}
-\end{figure}
-
-\chapter{Critical Sections}
-\label{ch:critical}
-
-<{:const:thread}>
-<{:const:cs}>
-<{:const:gate}>
-
-\begin{figure}
-\begin{code}
-<{:input:../code/csbarebones.hny}>
-\end{code}
-\caption{\harmonylink{code/csbarebones.hny} A bare bones critical section with two threads}
-\label{fig:csbarebones}
-\end{figure}
-
-\begin{figure}
-\begin{code}
-<{:input:../code/cs.hny}>
-\end{code}
-\caption{\harmonylink{code/cs.hny} Harmony model of a critical section}
-\label{fig:cs}
-\end{figure}
-
-Hopefully you have started thinking of how to solve the concurrency
-problem and you may already have prototyped some solutions.
-In this chapter, we will go through a few reasonable but broken attempts.
-At the heart of the problem is that we would like make sure that, when
-the <{count}> variable is being updated, no other thread is
-trying to do the same thing.  This is called a \emph{critical section}
-(aka critical region)~\cite{EWD123}:
-a set of instructions where only one thread is allowed to execute at a
-time.
-\index{critical section}%
-\index{critical region}%
-
-\glsadd{critical section}%
-\glsadd{thread safety}%
-
-Critical sections are useful when accessing a shared data
-structure, particularly when that access requires multiple underlying
-machine instructions.  A counter is a very simple example of
-a data structure (it is an array of bits), but---as we have
-seen---incrementing it requires multiple instructions.
-A more involved one would be accessing a binary tree.
-Adding a node to a binary tree, or re-balancing a tree, often requires
-multiple operations.  Maintaining ``consistency'' is certainly much easier
-if during this time no other
-thread also tries to access the binary tree.
-Typically, you want some invariant property of the data structure to hold
-at the beginning and at the end of the critical section, but in the middle
-the invariant may be temporarily broken---this is not a problem as critical
-sections guarantee that no other
-thread will be able to see it.
-An implementation of a data structure that can be safely accessed by multiple
-threads and is free of race conditions is called \emph{thread-safe}.
-\index{thread safety}%
-\index{thread}%
-
-\glsadd{mutual exclusion}%
-
-A critical section is often modeled as threads in an infinite loop
-entering and exiting the critical section.
-\autoref{fig:csbarebones} shows the Harmony code.
-Here <{cs}> is a \emph{label},
-\index{label}%
-identifying a location in the HVM bytecode.  The first thing we need to
-ensure is that there can never be two threads in the critical section.
-This property is called \emph{mutual exclusion}.
-\index{mutual exclusion}%
-We would like to place an assertion at the <{cs}> label that
-specifies that only one (the current) thread can be there.
-
-Harmony in fact supports this.
-It has an operator <{countLabel l}>,
-\index{countLabel operator}%
-where <{l}> is the name of the label (in this case, <{cs}>).
-The operator returns the number of threads executing at that label.
-Method <{countLabel}> only exists for specification purposes---do not
-use it in normal code.
-If you run the code through Harmony, the assertion should fail because
-there is no code yet for safely entering and exiting the critical section.
-
-However, mutual exclusion by itself is easy to ensure.
-For example, we could insert the following code to enter the
-critical section:
-\begin{code}
-<{await False}>
-\end{code}
-This code will surely prevent two or more threads from being
-at label <{cs}> at the same time.
-But it does so by preventing \emph{any} thread from reaching
-the critical section.
-We clearly need another property besides mutual exclusion.
-
-Mutual exclusion is an example of a \emph{safety property},
-\index{safety property}%
-a property that ensures that \emph{nothing bad will happen}, in this case
-two threads being in the critical section.
-What we need now is a \emph{liveness property}:
-\index{liveness property}%
-we want to ensure that
-\emph{eventually something good will happen}.
-There are various possible liveness properties we could use,
-but here we will propose the following informally: if
-(1) there exists a non-empty
-set $S$ of threads that are trying to enter the critical section and
-(2) threads in the critical section always leave eventually, then
-eventually one thread in $S$ will enter the critical section.
-We call this \emph{progress}.
-\index{progress}%
-
-In order to detect violations of progress, and other liveness problems in
-algorithms in general, Harmony requires that every execution must be
-able to reach a state in which all threads have terminated.
-Clearly, even if mutual exclusion holds in \autoref{fig:csbarebones},
-the spawned threads never terminate.  We
-will instead model threads in critical sections using the framework in
-\autoref{fig:cs}: a thread can \emph{choose} to enter a
-critical section more than once, but it can also choose to terminate, even
-without entering the critical section ever.
-(Recall that Harmony will try every possible execution, and so it will evaluate
-both choices.)
-As it turns out, there is an advantage to doing it this way: we can also
-test if a thread can enter when there is no other thread trying to enter
-the critical section.  As we will see below, this is not always obvious.
-
-We will now consider various approaches toward implementing this
-specification.
-
-\begin{figure}
-\begin{code}
-<{:input:../code/naiveLock.hny}>
-\end{code}
-\begin{center}
-\includegraphics[width=0.8\textwidth]{figures/naiveLock.png}
-\end{center}
-\caption{\harmonylink{code/naiveLock.hny} Na\"{\i}ve implementation of a shared lock and the \harmonyref{naiveLock.html}{HTML output} of running Harmony on \autoref{fig:naivelock}}
-\label{fig:naivelock}
-\end{figure}
-
-\begin{figure}
-\begin{code}
-<{:input:../code/naiveFlags.hny}>
-\end{code}
-\begin{center}
-\includegraphics[width=0.8\textwidth]{figures/naiveFlags.png}
-\end{center}
-\caption{\harmonylink{code/naiveFlags.hny} Na\"{\i}ve use of flags to solve mutual exclusion and the \harmonyref{naiveFlags.html}{HTML output} of running Harmony on \autoref{fig:naiveflags}}
-\label{fig:naiveflags}
-\end{figure}
-
-\begin{figure}
-\begin{code}
-<{:input:../code/naiveTurn.hny}>
-\end{code}
-\caption{\harmonylink{code/naiveTurn.hny} Na\"{\i}ve use of turn variable to solve mutual exclusion}
-\label{fig:naiveturn}
-\end{figure}
-
-\glsadd{lock}%
-
-You may already have heard of the concept of a \emph{lock}
-\index{lock}%
-and have realized that
-it could be used to implement a critical section.
-The idea is that the lock is like a baton that at most one thread can own
-(or hold) at a time.
-A thread that wants to enter the critical section at a time must obtain the
-lock first and release it upon exiting the critical section.
-% Note that the word ``lock'' does not describe the concept well---it really
-% is more like a baton or token that only one thread can hold.
-
-Using a lock is a good thought, but how does one implement one?
-\autoref{fig:naivelock} presents an attempt at mutual exclusion based on a
-na\"{\i}ve (and, as it turns out, incorrect) implementation of a lock.
-Initially the lock is not owned, indicated by <{lockTaken}> being <{False}>.
-To enter the critical section, a thread waits until <{lockTaken}> is <{False}>
-and then sets it to <{True}> to indicate that the lock has been taken.
-The thread then executes the critical section.  Finally, the thread
-releases the lock by setting <{lockTaken}> back to <{False}>.
-
-Unfortunately, if we run the program through Harmony, we find that
-the assertion fails.  \autoref{fig:naivelock} also shows the Harmony
-output.  <{thread(1)}> finds that the lock is available, but just
-before it stores <{True}> in <{lockTaken}>, <{thread(0)}> gets to
-run.  (Recall that you can hover your mouse over a machine instruction
-in order to see what it does.) Because <{lockTaken}> is still
-<{False}>, it too believes it can acquire the lock, and stores
-<{True}> in <{lockTaken}> and moves on to the critical section.
-Finally, <{thread(1)}> moves on, also stores <{True}> into <{lockTaken}>
-and also moves into the critical section.  <{thread(1)}> is the one
-that detects the problem.  The <{lockTaken}> variable suffers from
-the same sort of race condition as the <{count}> variable in
-\autoref{fig:inc}: testing and setting the lock consists of several
-instructions.  It is thus possible for both threads to believe the
-lock is available and to obtain the lock at the same time.
-
-Preventing multiple threads from updating the same variable,
-\autoref{fig:naiveflags} presents a solution based on each thread having
-a flag indicating that it is trying to enter the critical section.
-A thread can write its own flag and read the flag of its peer.
-After setting its flag, the thread waits until the other thread
-($1 - \mathit{self}$) is not trying to enter the critical section.
-If we run this program, the assertion does not fail.  In fact, this
-solution does prevent both threads being in the critical section at
-the same time.
-
-To see why, first note the following invariant: if thread <{i}> is in the
-critical section, then <{flags[i] = True}>.
-Without loss of generality,
-suppose that thread~0 sets <{flags[0]}> at time $t_0$.
-Thread 0 can only reach the critical section if at some time $t_1$,
-$t_1 > t_0$, it finds that <{flags[1] = False}>.
-Because of the invariant, <{flags[1] = False}> implies that
-thread~1 is not in the critical section at time $t_1$.
-Let $t_2$ be the time at which thread~0 sets <{flags[0]}>
-to <{False}>.  Thread~0 is in the critical section sometime
-between $t_1$ and $t_2$.
-It is easy to see that thread~1 cannot enter the critical section
-between $t_1$ and $t_2$, because <{flags[1] = False}> at
-time $t_1$.  To reach the critical section between $t_1$ and $t_2$,
-it would first have to set <{flags[1]}> to <{True}> and
-then wait until <{flags[0] = False}>.  But that does not happen
-until time $t_2$.
-
-However, if you run the program through Harmony,
-it turns out the solution
-does have a problem: if both try to enter the critical section at the same
-time, they may end up waiting for one another indefinitely.
-(This is a form of \emph{deadlock}, which will be discussed in
-\autoref{ch:deadlock}.)
-Thus the
-solution violates \emph{progress}.
-
-The final na\"{\i}ve solution that we propose
-is based on a variable called <{turn}>.
-Each thread politely lets the other thread have a turn first.
-When <{turn = i}>, thread~<{i}> can
-enter the critical section, while thread $1-i$ has to wait.
-An invariant of this solution is that while thread~<{i}> is in the critical
-section, <{turn = i}>.
-Since <{turn}> cannot be 0 and 1 at
-the same time, mutual exclusion is satisfied.
-The solution also has the nice property that the thread that has been waiting the
-longest to enter the critical section can go next.
-
-Run the program through Harmony.  It turns out that this solution also violates
-\emph{progress}, albeit for a different reason:
-if thread~<{i}> terminates instead of entering the critical section,
-thread $1-i$, politely, ends up waiting indefinitely for its turn.
-Too bad, because it would have been a great solution if both
-threads try to enter the critical section ad infinitum.
-
-\section*{Exercises}
-\begin{problems}
-\item Run \autoref{fig:cs} using Harmony.  As there is no protection of the critical
-section, mutual exclusion is violated,
-the assertion should fail, and a trace should be reported.
-Now insert
-\begin{code}
-<{await False}>
-\end{code}
-just before entering the critical section
-in \autoref{fig:cs} and run Harmony again.
-Mutual exclusion is guaranteed but progress is violated.
-Harmony should print a trace
-to a state from which a terminating state cannot be reached.
-Describe in English the difference in the failure reports before
-and after inserting the code.
-\item See if you can come up with some different approaches that satisfy both
-mutual exclusion and progress.  Try them with Harmony and see if they work or not.
-If they don't, try to understand why.
-If you get \emph{active busy waiting} or \emph{data race} reports, you probably
-found a correct solution; you'll learn later how to suppress those.
-Do not despair if you can't figure out how to develop a solution that satisfies both
-mutual exclusion and progress---as we will find out, it is possible but not obvious.
-\end{problems}
-
-\chapter{Peterson's Algorithm}
-\label{ch:peterson}
-\index{Peterson's Algorithm}%
-
-\begin{figure}
-\begin{code}
-<{:input:../code/Peterson.hny}>
-\end{code}
-\caption{\harmonylink{code/Peterson.hny} Peterson's Algorithm}
-\label{fig:peterson}
-\end{figure}
-
-\glsadd{sequential consistency}%
-In 1981, Gary L.~Peterson came up with a beautiful solution to the mutual exclusion
-problem, now known as ``Peterson's Algorithm''~\cite{Peterson81}.
-The algorithm is an amalgam of the (incorrect) algorithms in
-\autoref{fig:naiveflags} and \autoref{fig:naiveturn}, and is presented
-in \autoref{fig:peterson}.
-(The first line specifies that the <{flags}> and <{turn}>
-variables are assumed to satisfy \emph{sequential consistency}---it prevents
-Harmony from complaining about data races involving these variables,
-explained in \autoref{ch:spinlock}.)
-
-A thread first indicates its interest in entering the critical section
-by setting its flag.
-It then politely gives way to the other thread should it also want to
-enter the critical section---if both do so at the same time one will
-win because writes to memory in Harmony are atomic.
-The thread continues to be polite, waiting
-until either the other thread is nowhere near the critical section
-(<{flag[1 - self] = False}>) or has given way (<{turn = self}>).
-Running the algorithm with Harmony shows that it satisfies both mutual
-exclusion and progress.
-
-\begin{figure}
-\begin{center}
-\includegraphics[width=6in]{figures/states-crop.pdf}
-\end{center}
-\caption{Venn diagram classifying all states and a trace}
-\label{fig:states}
-\end{figure}
-
-\glsadd{state}%
-\glsadd{thread variable}%
-
-Why does it work?  We will focus here on how one might go about proving
-mutual exclusion for an algorithm such as Peterson's.
-It turns out that doing so is not easy.
-If you are interested in learning more about concurrent programming
-but not necessarily in how to prove concurrent programs correct, you
-may choose to skip the rest of this chapter.
-If you are still here, you have to understand a little bit more about
-how the Harmony virtual machine (HVM) works.
-In \autoref{ch:harmonymachine} we talked about the concept of \emph{state}:
-\index{state}%
-at any point in time the HVM is in a specific state.
-A state is comprised of the values of the shared variables as well as
-the values of the thread variables
-\index{thread variable}%
-of each thread, including its
-program counter and the contents of its stack.
-Each time a thread executes a HVM machine instruction, the
-state changes (if only because the program counter of the thread
-changes).  We call that a \emph{step}.
-\index{step}%
-Steps in Harmony are atomic.
-
-\glsadd{step}%
-\glsadd{trace}%
-
-The HVM starts in an initial state in which there is only
-one thread (<{__init__()}>) and its program counter is~0.
-A \emph{trace}
-\index{trace}%
-is a sequence of steps starting from the initial state,
-resulting in a sequence of states.
-When making a step, there are two sources of non-determinism
-\index{non-determinism}%
-in Harmony.
-% \footnote{Actually, there is a third type called
-% an \emph{interrupt}, discussed in \autoref{ch:interrupts}.}
-One is when
-there is more than one thread that can make a step.  The other is
-when a thread executes a <{choose}> operation and there is
-more than one choice.
-Because there is non-determinism, there are multiple possible traces.
-We call a state \emph{reachable}
-\index{reachable state}%
-if it is either the initial state
-or it can be reached from the initial state through a finite trace.
-A state is final
-when there are no threads left to make state changes.
-
-It is often useful to classify states.
-\emph{Initial}, \emph{final}, and \emph{reachable}, and \emph{unreachable}
-are all examples of classes of states.
-\autoref{fig:states} depicts a Venn diagram of various classes of states
-and a trace.
-One way to classify states is to define a predicate over states.
-All states in which <{x}> = 1, or all states where
-there are two or more threads executing, are examples of such predicates.
-For our purposes, it is useful to define a predicate that says that at
-most one thread is in the critical section.  We shall call such states
-\emph{exclusive}.
-
-An \emph{invariant} of a program
-\index{invariant}%
-is a predicate that holds over all states that are reachable by that program.
-We want to show that exclusivity is an invariant because mutual exclusion means
-that all reachable states are exclusive.
-In other words, we want to show that the set of reachable states of executing
-the program
-is a subset of the set of states where there is at most one thread in the critical
-section.
-
-One way to prove that a predicate is an invariant is through induction
-on the number of steps.  First you prove that the predicate holds over
-the initial state.  Then you prove that for every reachable state,
-and for every step from that reachable state, the predicate also holds
-over the resulting state.
-For this to work you would need a predicate that describes exactly which
-states are reachable.
-But we do not have such a predicate: we know how to define the set
-of reachable states inductively, but---given an arbitrary state---it is not
-easy to see whether it is reachable or not.
-
-To solve this problem, we will use what is called an
-\emph{inductive invariant}.
-\index{inductive invariant}%
-An inductive invariant~$\mathcal{I}$ is a predicate over states that satisfies the following:
-\begin{itemize}
-\item $\mathcal{I}$ holds in the initial state.
-\item For any state in which $\mathcal{I}$ holds (including unreachable ones) and for any
-thread in the state, if the thread takes a step, then $\mathcal{I}$ also holds in the
-resulting state.
-\end{itemize}
-
-One candidate for such a predicate is exclusivity itself.
-After all, it certainly holds over the initial state.
-And as Harmony has already determined, exclusivity is an invariant:
-it holds over every reachable state.
-Unfortunately, exclusivity is not an \emph{inductive} invariant.
-To see why, consider the following state <{s}>: let thread~0 be at label <{cs}>
-and thread~1 be at the start of the <{await}> statement.
-Also, in state <{s}>, $\mathit{turn} = 1$.  Now let
-thread~1 make a step.  Because $\mathit{turn} = 1$,
-thread~1 will stop waiting and also enter the critical
-section, entering a state that is not exclusive.
-So, exclusivity is an invariant (holds over every reachable state, as demonstrated
-by Harmony),
-but not an inductive invariant.
-It will turn out that <{s}> is not reachable.
-
-We are looking for an inductive invariant that \emph{implies} exclusivity.
-In other words, the set of states where the inductive invariant holds
-must be a subset of the set of states where there is at most one thread in
-the critical section.
-
-Let us begin with considering the following important property:
-$\mathcal{F}(i) = \mathtt{thread}(i)@[10 \cdots 17] \Rightarrow \mathit{flags}[i]$,
-that is, if thread~<{i}> is executing in lines 10 through 17, then $\mathit{flags}[i]$
-is set.
-Although it does not, by itself, imply exclusivity, we can show that
-$\mathcal{F}(i)$ is an inductive invariant (for both threads~0 and~1).
-To wit, it holds in the initial state, because in the initial state thread <{i}> does
-not even exist yet.
-Now we have to show that if $\mathcal{F}(i)$ holds in some state, then
-$\mathcal{F}(i)$ also holds in a next state.
-Since only thread~<{i}> ever changes $\mathit{flags}[i]$, we only need to
-consider steps by thread~<{i}>.
-Since $\mathcal{F}(i)$ holds, there are two cases to consider:
-\begin{enumerate}
-\item states in which $\mathit{flags}[i] = \texttt{true}$
-\item states in which $\lnot \mathtt{thread}(i)@[10 \cdots 17]$
-(because false implies anything)
-\end{enumerate}
-In each case, we need to show that if thread <{i}> takes a step, then
-$\mathcal{F}(i)$ still holds.
-In the first case, there is only one step that thread <{i}> can take that would
-set $\mathit{flags}[i]$ to false: the step from line 17 to line 18.  But executing the line
-would also take the thread out of lines $10 \cdots 17$, so $\mathcal{F}(i)$ continues to hold.
-In the second case (thread~<{i}> is not executing in lines $10 \cdots 17$), the only step
-that would cause thread~<{i}> to execute in lines $10 \cdots 17$ would be the step in line 9.
-But in that case $\mathit{flags}[i]$ would end up being true, so
-$\mathcal{F}(i)$ continues to hold as well.
-So, $\mathcal{F}(i)$ is an inductive invariant (for both threads~0 and~1).
-
-While $\mathcal{F}(i)$ does not imply mutual exclusion, it does imply the following useful
-invariant: $\mathtt{thread}(i)@cs \Rightarrow \mathit{flags}[i]$: when thread <{i}> is
-at the critical section, $\mathit{flags}[i]$ is set.  This seems obvious from the code,
-but now you know how to prove it.
-We will use a similar technique to prove the exclusivity is invariant.
-
-We need a stronger inductive invariant than $\mathcal{F}(i)$ to prove mutual exclusion.
-What else do we know when thread <{i}> is in the critical section?
-Let $\mathcal{C}(i) = \lnot\mathit{flags}[1 - i] \lor \mathit{turn} = i$, that is,
-the condition on the <{await}> statement for thread~<{i}>.
-In a sequential program, $\mathcal{C}(i)$ would clearly hold if thread <{i}> is in
-the critical section: $\mathtt{thread}(i)@cs \Rightarrow \mathcal{C}(i)$.
-However, because thread $1-i$ is executing concurrently, this property does not
-hold.
-You can use Harmony to verify this.  Just place the following command
-in the critical section of the program:
-
-\begin{code}
-<{assert (not flags[1 - self]) or (turn == self)}>
-\end{code}
-
-\begin{figure}
-\begin{code}
-<{:input:../code/PetersonInductive.hny}>
-\end{code}
-\caption{\harmonylink{code/PetersonInductive.hny} Peterson's Algorithm with Inductive Invariant}
-\label{fig:petersonproof}
-\end{figure}
-
-When running Harmony, this assertion will fail.
-You can check the HTML output to see what happened.
-Suppose thread 0 is at the critical section, $\mathit{flags}[0]$ = true,
-$\mathit{turn} = 1$, and thread 1 just finished the step in line 7,
-setting $\mathit{flags}[1]$ to true.  Then $C(0)$ is violated.
-But it suggests a new property:
-$\mathcal{G}(i) =
-\mathtt{thread}(i)@\mathtt{cs} \Rightarrow \mathcal{C}(i) \lor \mathtt{thread}(1-i)@10$.
-That is, if thread <{i}> is at the critical section, then
-either $\mathcal{C}(i)$ holds or thread $1-i$ is about to execute line 10.
-\autoref{fig:petersonproof} formalizes $\mathcal{G}(i)$ in Harmony.
-The label <{gate}> refers to line 10, that is,
-the step that sets <{turn}> to $1-i$.
-You can run \autoref{fig:petersonproof} to determine
-that $\mathcal{G}(i)$ is an invariant for $i = 0, 1$.
-Moreover, if $\mathcal{F}(i)$ and $\mathcal{G}(i)$ both hold for $i = 0, 1$,
-then mutual exclusion holds.  We can show this using proof by
-contradiction.  Suppose mutual exclusion is violated and thus both threads are in
-the critical section.  By $\mathcal{F}$ it must be the case that both
-<{flags}> are true.  By $\mathcal{G}$ and the fact that neither thread
-is at label <{gate}>, we know that both $C(0)$ and $C(1)$ must hold.
-This then implies that $\mathit{turn} = 0 \land \mathit{turn} = 1$, providing
-the desired contradiction.
-
-We claim that $\mathcal{G}(i)$ is an inductive invariant.
-First, since neither thread in in the critical section in the initial state,
-it is clear that $\mathcal{G}(i)$ holds in the initial state.
-Without loss of generality, suppose $i=0$ (a benefit from the fact that the algorithm is
-symmetric for both threads).  We still have to show that if we are in a state
-in which $\mathcal{G}(0)$ holds, then any step will result in a
-state in which $\mathcal{G}(0)$ still holds.
-
-First consider the case that thread~0 is at label <{cs}>.  If thread~0
-were to take a step, then in the next state thread~0 would be no longer
-at that label and $\mathcal{G}(0)$ would hold trivially over the next state.
-Therefore we only need to consider a step by thread~1.
-%
-From $\mathcal{G}$ we know that one of the following three cases must hold before
-thread~1 takes a step:
-\begin{enumerate}
-\item <{flags[1] = False}>;
-\item <{turn = 0}>;
-\item thread~1 is at label <{gate}>.
-\end{enumerate}
-
-Let us consider each of these cases.
-We have to show that if thread~1 takes a step, then one of those
-cases must hold after the step.
-In the first case, if thread~1 takes a step, there are two possibilities:
-either $flags[1]$ will still be <{False}> (in which case the first case
-continues to hold), or $flags[1]$ will be <{True}>
-and thread~1 will be at label <{gate}> (in which case the third case
-will hold).
-We know that thread~1 never sets <{turn}> to 1, so
-if the second case holds before the step, it will also hold after the step.
-Finally, if thread~1 is at label <{gate}> before the step, then after
-the step <{turn}> will equal 0, and therefore the second case will hold
-after the step.
-
-Now consider the case where thread~0 is not in the critical section,
-and therefore $\mathcal{G}(0)$ holds trivially because false implies
-anything.
-There are three cases to consider:
-\begin{enumerate}
-\item Thread~1 takes a step.  But then thread~0 is still not in the critical
-section and $\mathcal{G}(0)$ continues to hold;
-\item Thread~0 takes a step but still is not in the critical section.
-Then again $\mathcal{G}(0)$ continues to hold.
-\item Thread~0 takes a step and ends up in the critical section.
-Because thread~0 entered the critical section, we know that
-$\mathit{flags}[1] = <{False}>$ or $\mathit{turn} = 0$ because
-of the \texttt{await} condition.
-And hence $\mathcal{G}(0)$ continues to hold in that case as well.
-\end{enumerate}
-
-We have now demonstrated mutual exclusion in Peterson's Algorithm in two
-different ways: one by letting Harmony explore all possible executions, the
-other using inductive invariants and proof by induction.  The former
-is certainly easier, but it does not provide intuition for why the
-algorithm works.  The second provides much more insight.
-
-Even though they are not strictly necessary, we encourage you
-to include invariants in your Harmony code.
-They can provide important insights into why the code works.
-
-A cool anecdote is the following.  When the author of Harmony had to teach
-Peterson's Algorithm, he refreshed his memory by looking at the Wikipedia
-page.  The page claimed that the following predicate is invariant:
-if thread <{i}> is in the critical section, then $\mathcal{C}(i)$ (i.e.,
-$\mathcal{G}$ without the disjunct that thread $1-i$ is at label <{gate}>).
-We already saw that this is not an invariant.
-(The author fixed the Wikipedia page with the help of Fred B.~Schneider.)
-
-This anecdote suggests the following.  If you need to do a proof by induction
-of an algorithm, you have to come up with an inductive invariant.
-Before trying to prove the algorithm, you can check that the predicate is
-at least invariant by testing it using Harmony.  Doing so could potentially
-avoid wasting your time on a proof that will not work because the
-predicate is not invariant, and therefore not an inductive invariant either.
-Moreover, analyzing the counterexample provided by Harmony may well
-suggest how to fix the predicate.
-
-\section*{Exercises}
-\begin{problems}
-\item \autoref{fig:csonebit} presents another solution to the
-mutual exclusion problem.  It is similar to the one in
-\autoref{fig:naiveflags}, but has a thread \emph{back out and try again}
-if it finds that the other thread is either trying to enter the critical
-section or already has.  Compare this algorithm with Peterson's.
-Why does Harmony complain about \emph{active busy waiting}?
-\item
-Can you find one or more inductive invariants for the algorithm in
-\autoref{fig:csonebit} to prove it correct?
-Here's a pseudo-code version of the algorithm to help you.  Each line
-is an atomic action:
-\begin{code}
-\begin{verbatim}
-    initially: flagX = flagY = False
-
-    thread X:                          thread Y:
-        X0: flagX = True                   Y0: flagY = True
-        X1: if not flagY goto X4           Y1: if not flagX goto Y4
-        X2: flagX = False                  Y2: flagY = False
-        X3: goto X0                        Y3: goto Y0
-        X4: ...critical section...         Y4: ...critical section...
-        X5: flagX = False                  Y5: flagY = False
-\end{verbatim}
-\end{code}
-\item \label{ex:reorder}
-A colleague of the author asked if the first two assignments in
-Peterson's algorithm (setting <{flags[self]}>
-to <{True}> and <{turn}> to <{1 - self}> can be reversed.
-After all, they are different variables assigned independent values---in a
-sequential program one could surely swap the two assignments.
-See if you can figure out for yourself if the two assignments can be
-reversed.  Then run the program in \autoref{fig:peterson} after reversing
-the two assignments and describe in English what happens.
-\item Bonus question:
-Can you generalize Peterson's algorithm to more than two threads?
-\item Bonus question:
-Implement
-\href{https://en.wikipedia.org/wiki/Dekker%27s_algorithm}{Dekker's Algorithm},
-\href{https://en.wikipedia.org/wiki/Eisenberg_%26_McGuire_algorithm}{Eisenstein and McGuire's Algorithm},
-\href{https://en.wikipedia.org/wiki/Szymanski%27s_algorithm}{Szymański's Algorithm}, or the
-\href{https://en.wikipedia.org/wiki/Lamport%27s_bakery_algorithm}{Lamport's Bakery Algorithm}.
-Note that the last one uses unbounded state, so you should modify the threads so they
-only try to enter the critical section a bounded number of times.
-\end{problems}
-
-\begin{figure}
-\begin{code}
-<{:input:../code/csonebit.hny}>
-\end{code}
-\caption{\harmonylink{code/csonebit.hny} Mutual exclusion using a flag per thread}
-\label{fig:csonebit}
-\end{figure}
-
-\chapter{Harmony Methods and Pointers}
-\label{ch:method}
-\index{Harmony method}%
-
-A method <{m}> with argument <{a}> is invoked in its
-most basic form as follows (assigning the result to~<{r}>).
-\begin{code}
-<{r = m a}>
-\end{code}
-That's right, no parentheses are required.  In fact, if you invoke
-<{m(a)}>, the argument is (<{a}>), which is the same
-as <{a}>.
-If you invoke <{m()}>, the argument is <{()}>,
-which is the empty tuple.
-If you invoke <{m(a, b)}>, the argument is <{(a, b)}>,
-the tuple consisting of values <{a}> and <{b}>.
-
-You may note that all this looks familiar.  Indeed, the syntax
-is the same as that for dictionaries (see \autoref{ch:harmonymachine}).
-Both dictionaries and methods map Harmony values to Harmony values,
-and their syntax is indistinguishable.
-If \texttt{f} is either a method or a
-dictionary, and <{x}> is an arbitrary Harmony value, then
-<{f x}>, <{f(x)}>, and <{f[x]}> are all
-the same expression in Harmony.
-
-<{:const:P_enter}>
-<{:const:P_exit}>
-<{:const:P_mutex}>
-<{:var:p}>
-
-\begin{figure}
-\begin{code}
-<{:input:../code/PetersonMethod.hny}>
-\end{code}
-\caption{\harmonylink{code/PetersonMethod.hny} Peterson's Algorithm accessed through methods}
-\label{fig:petersonmethods}
-\end{figure}
-
-Harmony does not have a \textbf{return} statement.  (You can assign a return value
-to a method by setting the <{result}> variable.)  Neither does it support
-\textbf{break} or \textbf{continue} statements in loops.  One reason for their absence is
-that, particularly in concurrent programming, such control flow directions are highly
-error-prone.  It's too easy to forget to, say, release a lock when returning a value in the
-middle of a method---a major source of bugs in practice.
-
-Harmony is not an object-oriented language like Python is.  In Python,
-you can pass a reference to an object to a method, and that method
-can then update the object.  In Harmony, it is also sometimes convenient
-to have a method update a shared variable specified as an argument.
-For this, as mentioned in \autoref{ch:harmonymachine},
-each shared variable has an \emph{address}, itself a Harmony value.
-\index{address}%
-If <{x}> is a shared variable, then the expression <{?x}> is the address of <{x}>.
-If a variable contains an address, we call that variable a \emph{pointer}.
-\index{pointer}%
-If <{p}> is a pointer to a shared variable, then the
-expression <{!p}> is the value of the shared variable.
-In particular, <{!?x = x}>.
-This is similar to how C pointers work (\texttt{*\string&}<{x = x}>).
-
-Often, pointers point to dictionaries, and so if <{p}> is such a pointer,
-then <{(!p).field}> would evaluate to the specified field in the dictionary.
-Note that the parentheses in this expression
-are needed, as <{!p.field}> would wrongly evaluate
-<{!(p.field)}>.
-<{(!p).field}> is such a common expression that, like C, Harmony supports the
-shorthand <{p->field}>, which greatly improves readability.
-
-\autoref{fig:petersonmethods} again shows Peterson's algorithm,
-but this time with methods defined to enter and exit the critical
-section.
-The name <{mutex}> is often used to denote a variable or value
-that is used for mutual exclusion.
-\texttt{P\_mutex} is a method that returns a ``mutex,'' which, in this
-case, is a dictionary that contains Peterson's Algorithm's shared memory state:
-a turn variable and two flags.
-Both methods <{P_enter}> and <{P_exit}> take two arguments:
-a pointer to a mutex and the thread identifier (0 or 1).
-<{pm->turn}> is the value of the <{.turn}> key
-in the dictionary that <{pm}> points to. 
-
-You can put the first three methods in its own Harmony source file
-and include it using the Harmony <{import}> statement.
-\index{import statement}%
-\index{module}%
-This would make the code usable by multiple applications.
-
-Finally, methods can have local variables.
-Different from Python, Harmony local variables must be
-explicitly bound within a scope.
-Method variables are either mutable (writable) or immutable (read-only).
-The arguments to a method and the bound variable (or
-variables) within a <{for}> statement are immutable;
-the variable <{result}> is mutable.
-Using the <{var}> statement, new mutable local variables can be
-declared.
-For example, <{var}> $x = 3$ declares a new mutable local variable
-<{x}>.
-The <{let}> statement allows declaring new immutable local variables.
-For example:
-<{let}> $x = 3$: <{y}> $+$$=$ <{x}> adds 3 to the global variable
-<{y}>.
-See \autoref{sec:vars} for more information.
-
-<{:const:head}>
-<{:const:tail}>
-\begin{figure}
-\begin{code}
-<{:input:../code/hanoi.hny}>
-\end{code}
-\caption{\harmonylink{code/hanoi.hny} Towers of Hanoi}
-\label{fig:hanoi}
-\end{figure}
-
-As an example of using <{import}> and <{let}>,
-\autoref{fig:hanoi} solves the \emph{Towers of Hanoi} problem.
-If you are not familiar with this problem:
-there are three towers with disks of varying sizes.
-In the initial configuration, the first tower has three disks (of
-sizes 1, 2, and 3), with the largest disk at the bottom, while the
-other two towers are empty.  You are allowed to move a top disk
-from one tower to another, but you are not allowed to stack a larger
-disk on a smaller one.  The objective is to move the disks from the
-first tower to the third one.
-
-The program uses the <{list}> module documented in \autoref{ap:list}.
-It has methods to extract the \emph{head} (first element) and
-the \emph{tail} (remaining elements) of a list.
-(The code is simple and available in \texttt{modules/list.hny}.)
-The program tries valid moves at random until it finds a solution.
-Curiously, the program then asserts <{False}>.  This is to cause
-the model checker to stop and output the trace.  If you look in the
-output column of the trace, you will find the minimal number of moves
-necessary to solve the problem.
-
-It is even cooler to remove that assertion and let Harmony generate
-all possible solutions to the problem like so:
-
-\begin{code}
-\begin{verbatim}
-$ harmony -o hanoi.png code/hanoi.hny
-\end{verbatim}
-\end{code}
-
-The resulting \texttt{hanoi.png} file contains a DFA describing
-the possible solutions.  It is a little too big to include here,
-but well worth looking at.
-
-<{:const:ref}>
-\begin{figure}
-\begin{code}
-<{:input:../code/clock.hny}>
-\end{code}
-\caption{\harmonylink{code/clock.hny} Harmony program that finds page replacement anomalies}
-\label{fig:clock}
-\end{figure}
-
-If you are ready to learn about how locks are implemented in practice,
-you can now skip the rest of this chapter.  But if you would like to
-see a cool example of using the concepts introduced in this chapter,
-hang on for a sequential Harmony program that finds anomalies in page
-replacement algorithms.
-In 1969, B\'{e}l\'{a}dy et al.~published a paper~\cite{Belady69}
-that showed that making a
-cache larger does not necessarily lead to a higher hit ratio.  He showed
-this for a scenario using a FIFO replacement policy when the cache is full. 
-The program in \autoref{fig:clock} will find exactly the same scenario
-if you define <{FIFO}> to be <{True}>.  Moreover, if you define
-<{FIFO}> to be <{False}>, it will find a scenario for the
-CLOCK replacement policy~\cite{clock}, often used in modern operating systems.
-
-In this program, <{CLOCK}> maintains the state of a cache
-(in practice, typically pages in memory).
-The set <{recent}> maintains whether an access to the cache
-for a particular reference was recent or not.
-(It is not used if <{FIFO}> is <{True}>.)
-The integer <{misses}> maintains the number of cache misses.
-Method <{ref(ck, x)}> is invoked when <{x}> is
-referenced and checked against the cache <{ck}>.
-
-The program declares two caches: one with 3 entries (<{clock3}>)
-and one with 4 entries (<{clock4}>).
-The interesting part is in the last block of code.
-It runs every sequence of references of up to 100 entries, using
-references in the range 1 through 5.
-Note that all the constants chosen in this program (3, 4, 5, 100)
-are the result of some experimentation---you can try other ones.
-To reduce the search space, the first four references are pinned
-to 1, 2, 3, and 4.
-Further reducing the search space, the program never repeats the
-same reference twice in a row (using the local variable <{last}>).
-
-The two things to note here is the use of the <{choose}>
-expression and the <{assert}> statement.  Using <{choose}>,
-we are able to express searching through all possible strings of
-references without a complicated nested iteration.
-Using \texttt{assert}, we are able to express the anomaly we are
-looking for.
-
-In case you want to check if you get the right results.  For <{FIFO}>,
-the program finds the same anomaly that
-B\'{e}l\'{a}dy et al.~found: 1 2 3 4 1 2 5 1 2 3 4 5.
-For the <{CLOCK}> algorithm the program actually finds a shorter
-reference string: 1 2 3 4 2 1 2 5 1 2.
-
-\section*{Exercises}
-\begin{problems}
-\item (This is just for fun or exercise as it is not a concurrent or
-distributed problem.)
-Implement a Harmony program that finds solutions to the
-``cabbage, goat, and wolf'' problem.  In this problem, a person
-accompanied by these three items has to cross a stream in a small
-boat, but can only take one item at a time. So, the person has to
-cross back and forth several times, leaving two items on one or
-the other shore by themselves.
-Unfortunately, if left to themselves, the goat would
-eat the cabbage and the wolf would eat the goat.  What crossings
-does the person need to make in order not to lose any items?
-\end{problems}
-
-\chapter{Specification}
-\label{ch:specification}
-
-\begin{figure}
-\begin{code}
-<{:input:../code/lockspec.hny}>
-\end{code}
-\caption{\harmonylink{modules/synch.hny} Specification of a lock}
-\label{fig:lockspec}
-\end{figure}
-
-\begin{figure}
-\begin{code}
-<{:input:../code/cssynch.hny}>
-\end{code}
-\caption{\harmonylink{code/cssynch.hny} Using a lock to implement a
-critical section}
-\label{fig:cssynch}
-\end{figure}
-
-\begin{figure}
-\begin{code}
-<{:input:../code/UpLock.hny}>
-\end{code}
-\caption{\harmonylink{code/UpLock.hny} \autoref{fig:inc} fixed with a lock}
-\label{fig:incfixed}
-\end{figure}
-
-So far, we have used Harmony to \emph{implement} various algorithms.
-But Harmony can also be used to \emph{specify} what an algorithm is
-supposed to do.
-For example, \autoref{fig:lockspec} specifies the intended behavior
-of a lock.
-In this case, a lock is a boolean, initially <{False}>,
-with two operations, \texttt{acquire()} and \texttt{release()}.
-The \texttt{acquire()} operation waits until the lock is <{False}>
-and then sets it to <{True}> in an atomic operation.
-The \texttt{release()} operation sets the lock back to <{False}>.
-The code is similar to \autoref{fig:naivelock}, except that waiting
-for the lock to become available and taking it is executed as an
-atomic operation.
-
-The code in \autoref{fig:lockspec} is similar to the code in
-Harmony's <{synch}> module.
-(The module generalizes locks to \emph{binary semaphores}
-(\autoref{ch:sbs}), but the lock interface is the same.)
-\autoref{fig:cssynch} shows how locks may be used to implement
-a critical section.
-\autoref{fig:incfixed} gives an example of how locks may be used
-to fix the program of \autoref{fig:inc}.
-
-Note that the code of \autoref{fig:lockspec} is executable in Harmony.
-However, the <{atomically}> keyword is not available in general
-programming languages and should not be used for implementation.
-Peterson's algorithm is an implementation of a lock, although only for
-two processes.  In the following chapters, we will look at more general
-ways of implementing locks using atomic constructions that are usually
-available in the underlying hardware.
-
-In Harmony, any statement can be preceded by the <{atomically}>
-keyword.  It means that statement as a whole is to be executed atomically.
-The <{atomically}> keyword can be used to specify the behavior of
-methods such as <{acquire}> and <{release}>.  But
-an actual executable program---such as the one in
-\autoref{fig:cssynch}---should not use the <{atomically}> keyword
-because---on a normal machine---it cannot be directly compiled into
-machine code.
-If we want to make the program executable on hardware,
-we have to show how <{Lock}>, <{acquire}>, and <{release}>
-are implemented, not just how they are specified.
-\autoref{ch:spinlock} presents such an implementation.
-
-The code in \autoref{fig:lockspec} also uses the Harmony <{when}>
-statement.  A <{when}> statement waits until a time in which
-condition holds (not necessarily the first time) and then executes the
-statement block.  The ``<{await condition}>'' statement is
-the same as ``<{when condition: pass}>''.
-Combined with the <{atomically}> keyword, the entire statement
-is executed atomically at a time that the condition holds.
-
-It is important to appreciate the difference between an
-\emph{atomic section} (the statements executed within an
-atomic block of statements) and a \emph{critical section}
-(protected by a lock of some sort).
-The former ensures that while the
-statements are executing no other thread can execute.
-The latter allows multiple threads to run concurrently,
-just not within the critical section.
-The former is rarely available to a programmer (e.g., none of
-Python, C, or Java support it), while the latter
-is very common.
-
-% In Harmony, atomic statements allow you to \emph{implement} your own
-% atomic primitives such as test-and-set.  Other common examples
-% include compare-and swap and fetch-and-add.
-Atomic statements
-are not intended to replace locks or other synchonization primitives.
-When implementing synchronization solutions you should not directly use
-atomic statements but use the synchronization primitives that are available
-to you.  But if you want to \emph{specify} a synchronization primitive,
-then use <{atomically}> by all means.
-You can also use atomic statements in your test code.
-In fact, as mentioned before, <{assert}> statements are included to
-test if certain conditions hold in every execution and are executed
-atomically.
-
-\chapter{Spinlock}
-\label{ch:spinlock}
-\index{spinlock}%
-
-<{:const:test_and_set}>
-<{:const:clear}>
-<{:const:atomic_inc}>
-<{:const:fetch_and_increment}>
-
-\glsadd{spinlock}%
-
-\begin{figure}
-\begin{code}
-<{:input:../code/spinlock.hny}>
-\end{code}
-\caption{\harmonylink{code/spinlock.hny} Mutual Exclusion using a ``spinlock'' based on test-and-set}
-\label{fig:tas}
-\end{figure}
-
-Peterson's algorithm implements locks, but it is not efficient,
-especially if generalized to multiple threads.
-Worse, Peterson relies on load and store operations to be executed
-atomically, but this may not be the case.
-There are a variety of possible reasons for this.
-
-\begin{itemize}
-\item Variables may have more bits than the processor's data bus.
-For example, variables may have 32 bits, but the data bus may only
-have 16 bits.  Thus to store or load a variable takes two 16-bit
-operations each.  Take, for example, a variable that has value
-0xFFFFFFFF, and consider a concurrent load and store operation on
-the variable.
-The store operation wants to clear the variable, but because it
-takes two store operations on the bus, the load operation may
-return either 0xFFFF0000 or 0x0000FFFF, a value that the variable
-never was supposed to have.
-This is the case even if the processor supports a 32-bit load or
-store machine instruction: on the data bus it is still two
-operations.
-\item Modern processors sometimes re-orders load and store operations
-(out-of-order execution) for improved performance.  On a sequential processor,
-the re-ordering is not a problem as the processor only re-orders
-operations on independent memory locations.  However, as \autoref{ex:reorder}
-showed, Peterson's algorithm breaks down if such seemingly independent
-operations are re-ordered.
-Some memory caches can also cause non-atomic behavior of memory when shared
-among multiple cores.
-\item Even compilers, in their code generation, may make optimizations
-that can reorder operations, or even eliminate operations, on variables.
-For example, a compiler may decide that it is unnecessary to read the same
-variable more than once, because how could it possibly change if there
-are no store operations in between?
-\end{itemize}
-
-Peterson's algorithm relies on a \emph{sequential consistent memory model}
-and hence the <{sequential}> statement: without it Harmony will
-complain about data races.
-More precisely, the <{sequential}> statement says that the
-program relies on memory load and store instructions operating on
-the indicated variables to be performed sequentially, and that this
-order should be consistent with the order of operations invoked on each
-thread.
-The default memory models of C and Java are not sequentially
-consistent.
-The unfortunately named \textbf{volatile} keyword in Java has
-a similar function as Harmony's <{sequential}> keyword.
-Like many constructions in Java, its \texttt{volatile} keyword
-was borrowed from C and C++.
-However, in C and C++, they do \emph{not} provide sequential
-consistency, and one cannot implement Peterson's algorithm in
-C or C++ directly.
-
-\glsadd{atomic instruction}%
-For proper synchronization, multi-core processors provide so-called
-\emph{atomic instructions}: \index{atomic instruction}%
-special machine instructions
-that can read memory and then write it in an indivisible step.
-%
-While the HVM does not have any specific built-in atomic instructions
-besides loading and storing variables,
-it does have support for executing multiple instructions atomically.
-Any Harmony statement can be made atomic by placing either a label in front
-of it or the keyword <{atomically}>.
-We can use atomic statements to implement a wide variety of
-atomic operations.
-For example, we could fix the program in \autoref{fig:inc} by
-constructing an atomic increment operation for a counter, like so:
-\begin{code}
-<{:input:../code/atomicinc.hny}>
-\end{code}
-
-To support implementing locks,
-many CPUs have an atomic ``test-and-set'' (TAS)
-\index{test-and-set}%
-\index{TAS}%
-operation.
-Method <{test_and_set}> in \autoref{fig:tas} shows its specification.
-Here <{s}> points to a shared boolean variable and <{p}>
-to a private boolean variable, belonging to some thread.
-The operation copies the value of the shared variable to the
-private variable (the ``test'')
-and then sets the shared variable to <{True}> (``set'').
-
-\autoref{fig:tas} goes on to implement mutual exclusion for
-a set of <{N}> threads.
-The approach is called \emph{spinlock},
-\index{spinlock}%
-because each thread is ``spinning'' (executing a tight loop) until
-it can acquire the lock.
-The program uses <{N + 1}> boolean variables.
-Variable <{shared}> is initialized to <{False}> while
-<{private}[i]}> for each thread <{i}> is initialized to <{True}>.
-
-An important invariant, $\mathcal{I}_1$, of the program is that at any time at most
-one of these variables is <{False}>.
-Another invariant, $\mathcal{I}_2(i)$, is that if thread <{i}> is
-in the critical section, then <{private}[i] = False}>.
-Between the two (i.e., $\mathcal{I}_1 \land \forall i: \mathcal{I}_2(i)$),
-it is clear that only one thread can be in the
-critical section at the same time.
-% For those who read through \autoref{ch:peterson}
-% $\mathcal{I}_1 \land \forall i: \mathcal{I}_2(i)$ is an inductive invariant.
-
-To see that invariant $\mathcal{I}_1$ is maintained, note that
-<{!p = True}> upon entry of <{test_and_set}>
-(because of the condition on the <{while}> loop that the
-<{test_and_set}> method is invoked in).
-There are two cases:
-\begin{enumerate}
-\item <{!s}> is <{False}> upon entry to <{test_and_set}>.
-Then upon exit <{!p = False}> and <{!s = True}>,
-maintaining the invariant.
-\item <{!s}> is <{True}> upon entry to <{test_and_set}>.
-Then upon exit nothing has changed, maintaining the invariant.
-\end{enumerate}
-Invariant $\mathcal{I}_1$ is also easy to verify for exiting the critical section
-because we can assume, by the induction hypothesis, that <{private[i]}> is
-<{True}> just before exiting the critical section.
-Invariant $\mathcal{I}_2(i)$ is obvious as (i) thread <{i}> only proceeds to the critical
-section if <{private}>[<{i}>] is <{False}>, and (ii) no other thread modifies
-<{private}>[<{i}>].
-
-Harmony can check these invariants as well.
-$\mathcal{I}_2(i)$ is checked by the <{assert}> statement.
-But how would one go about checking an
-invariant like $\mathcal{I}_1$?  Invariants must hold for every state.
-For $\mathcal{I}_2$ we only need an assertion at label <{cs}> because the
-premise is that there is a thread at that label.  However, we would
-like to check $\mathcal{I}_1$ in \emph{every state} (after the variables have
-been initialized).
-Harmony supports checking such invariants using the \texttt{invariant}
-keyword.
-The expression counts the number of <{False}> values and checks that
-the result is less than or equal to 1.
-Harmony checks the expression in every reachable state.
-
-\section*{Exercises}
-\begin{problems}
-\item Implement an atomic swap operation.  It should take two pointer arguments
-and swap the values.
-\item \label{ex:swap} Implement a spinlock using the atomic swap operation.
-\item For the solution to \autoref{ex:swap},
-write out the invariants that need to hold and check them using Harmony.
-\end{problems}
-
-\chapter{Lock Implementations}
-\label{ch:synch}
-\index{lock}%
-\index{synch module}%
-
-\begin{figure}
-\begin{code}
-<{:input:../code/taslock.hny}>
-\end{code}
-\caption{\harmonylink{code/taslock.hny} Implementation of the lock
-specification in \autoref{fig:lockspec} using a spinlock based on
-test-and-set}
-\label{fig:tas2}
-\end{figure}
-
-\begin{figure}
-\begin{code}
-<{:input:../code/ticket.hny}>
-\end{code}
-\caption{\harmonylink{code/ticket.hny} Implementation of the lock
-specification in \autoref{fig:lockspec} using a ticket lock}
-\label{fig:ticket}
-\end{figure}
-
-Locks are probably the most prevalent and basic form of synchronization
-in concurrent programs.  Typically, whenever you have a shared data
-structure, you want to protect the data structure with a lock and
-acquire the lock before access and release it immediately afterward.
-In other words, you want the access to the data structure to be a
-critical section.
-That way, when a thread makes modifications to the data structure that take
-multiple steps, other threads will not see the intermediate inconsistent
-states of the data structure.
-
-\index{data race}%
-\glsadd{data race}%
-When there is a bug in a program because some code omitted obtaining
-a lock before accessing a shared data structure, that is known as a
-\emph{data race}.
-More precisely, a data race happens when there is a state in which multiple
-threads are trying to access the same variable, and at least one of those
-accesses updates the variable.
-In many environments, including C and Java programs, the behavior of
-concurrent load and store operations have tricky or even undefined
-semantics.  One should therefore avoid data races, which is why Harmony
-reports them even though Harmony has sequentially consistent memory.
-
-Harmony does not report data races in two cases.
-First, using the <{sequential}> statement, you can specify that
-concurrent access to the specified variables is intended.
-Second, if the accesses are within an atomic statement block, then they
-are not considered part of a data race.
-
-\autoref{fig:tas} shows a lock implementation based on a shared
-variable and a private variable for each thread.   The private
-variables themselves are actually implemented as shared variables,
-but they are accessed only by their respective threads.
-A thread usually does not keep explicit track of whether it has a lock
-or not, because it is implied by the control flow of the program---a
-thread implicitly \emph{knows} that when it is executing in a critical
-section it has the lock.
-There is no need to keep <{private}> as a shared
-variable---we only did so to be able to show and check the invariants.
-\autoref{fig:tas2} shows a more straightforward implementation of a spinlock.
-% The solution is similar to the na\"{i}ve solution of \autoref{fig:naivelock},
-% but uses test-and-set to check and set the lock variable atomically.
-The lock is also cleared in an atomic statement to prevent a data race.
-This approach is general for any number of threads.
-
-You can test the spinlock with the program in \autoref{fig:cssynch}
-using the command \texttt{harmony -m synch=taslock code/cssynch.hny}.
-The \texttt{-m} flag tells Harmony to use the \texttt{taslock.hny} file
-for the <{synch}> module rather than the standard <{synch}> module
-(which contains only a specification of the lock methods).
-
-\index{starvation}%
-The spinlock implementation suffers potentially from \emph{starvation}:
-an unlucky thread may never be able to get the lock while other threads
-successfully acquire the lock one after another.  It could even happen
-with just two threads: one thread might successfully acquire the lock
-repeatedly in a loop, while another thread is never lucky enough to
-acquire the lock in between.
-% \autoref{ch:starvation} will talk more about starvation and how
-% to prevent it.
-
-A \emph{ticket lock} (\autoref{fig:ticket} is an implementation of a
-lock that prevents starvation using an atomic \emph{fetch-and-increment}
-operator.  It is inspired by European bakeries.  A European bakery often has a
-clearly displayed counter (usually just two digits) and a ticket dispenser.
-Tickets are numbered 0 through 99 and repeat over and over again
-(in the case of a two digit counter).
-When a customer walks into the bakery, they draw a number from the dispenser
-and wait until their number comes up.
-Every time a customer has been helped, the counter is incremented.
-(Note that this only works if there can be no more than 100 customers in
-the bakery at a time.)
-
-\autoref{fig:ticket} similarly uses two variables for a lock,
-<{counter}> and <{dispenser}>.  When a thread acquires the
-lock, it fetches the current dispenser value and increments it
-modulo <{MAX_THREADS}>, all in one atomic operation.
-In practice, <{MAX_THREADS}> would
-be a number like $2^{32}$ or $2^{64}$, but since the Harmony model checker
-checks every possible state, limiting <{MAX_THREADS}>
-to a small number
-significantly reduces the time to model check a Harmony program.
-Plus it is easier to check that it fails when you run it with more than
-<{MAX_THREADS}> threads.
-You can test the implementation using the command
-\texttt{harmony -m synch=ticket code/cssynch.hny}.
-To see it fail, try
-\texttt{harmony -c NTHREADS=10 -m synch=ticket code/cssynch.hny}.
-
-\begin{comment}
-For the same reason that you should not use atomic
-statements in your ordinary synchronization code, you should not use
-<{sequential}> statements either.  Neither is supported by regular
-programming languages.  They exist in Harmony for the purpose of
-defining atomic instructions and for testing.
-The statements should only appear in modules that define synchronization
-primitives or in test programs.
-\end{comment}
-
-\begin{comment}
-\index{binary semaphore}
-Locks are a special case of \emph{binary semaphores}.
-Like locks, binary semaphores are either in an \emph{acquired} state
-or a \emph{released} state.
-Threads trying to acquire an already acquired binary semaphore
-have to wait until the binary semaphore is released.
-It is illegal to release a binary semaphore that is in a released
-state.
-A lock is a binary semaphore that, by convention, is initialized to a
-released state, and is always released by the same thread that acquired it.
-A binary semaphore can be initialized to an acquired state and can be
-released by threads other than the thread that last acquired the
-binary semaphore.
-\end{comment}
-
-\glsadd{blocked thread}%
-
-We now turn to a radically different way of implementing locks, one
-that is commonly provided by operating systems to user processes.
-We call a thread \emph{blocked}
-\index{blocked thread}%
-if a thread cannot change the state or terminate unless
-another thread changes the state first.
-A thread trying to acquire a lock held by another thread is a good example
-of a thread being blocked.
-The only way forward is if the other thread releases the lock.
-A thread that is in an infinite loop is also considered blocked.
-
-\begin{figure}
-\begin{code}
-<{:input:../code/locksusp.hny}>
-\end{code}
-\caption{\harmonylink{modules/synchS.hny} Lock implementation using suspension}
-\label{fig:suspension}
-\end{figure}
-
-In most operating systems, threads are virtual (as opposed to ``raw CPU cores'')
-and can be suspended until some condition changes.
-For example, a thread that is trying to acquire a lock can be suspended until the lock is
-available.
-In Harmony, a thread can suspend itself and save its context (state) in a
-shared variable.  Recall that the context of a thread contains
-its program counter, stack, and register (containing the current
-method's variables).
-A context is a regular (if complex) Harmony value.
-The syntax of the expression that a thread executes to suspend itself
-is as follows:
-
-\begin{code}
-<{stop s}>
-\end{code}
-
-This causes the context of the thread to be saved in <{s}> and
-the thread to be no longer running.
-Another thread can revive the thread using the <{go}>
-\index{go statement}%
-statement:
-
-\begin{code}
-<{go c r}>
-\end{code}
-
-Here <{c}> is a context and <{r}> is a Harmony value.
-It causes a thread with context <{c}> to be added to the state that has
-just executed the <{stop}>
-\index{stop expression}%
-expression.  The <{stop}> expression returns the value <{r}>.
-
-\autoref{fig:suspension} shows the lock interface using suspension.
-It is implemented as follows:
-\begin{itemize}
-\item A lock maintains both a boolean indicating whether the
-lock is currently acquired and a list of contexts of threads that want to
-acquire the lock.
-\item
-<{acquire()}>
-\index{acquire}%
-acquires the lock if available and suspends the invoking thread if not.
-In the latter case, the context of the thread is added to the end of the list of contexts.
-Note that <{stop}> is called within an atomic statement block---this is
-the only exception to such an atomic statement block running to completion.
-While the
-thread is running no other threads can run, but when the thread suspends itself
-other threads can run.
-\item
-<{release()}>
-\index{release}%
-checks to see if any threads are waiting to acquire the lock.
-If so, it uses the <{head}> and <{tail}>
-methods from the \texttt{list} module (see \autoref{ap:module})
-to resume the first thread that got
-suspended and to remove its context from the list.
-\end{itemize}
-Selecting the first thread is a design choice.  Another implementation could
-have picked the last one, and yet another implementation could have used
-<{choose}> to pick an arbitrary one.  Selecting the first is a common
-choice in lock implementations as it prevents starvation.
-
-You will find that using the \emph{implementation} of a lock instead
-of the \emph{specification} of a lock (in the <{synch}> module)
-often leads to the model checker searching a
-significantly larger state space.
-Thus it makes sense to model check larger programs in a modular fashion:
-model check one module implementation at a time, using
-specifications for the other modules.
-
-<{:const:tryAcquire}>
-
-\section*{Exercises}
-\begin{problems}
-\item
-Run \autoref{fig:incfixed} using (i) <{synch}> and (ii) <{synchS}>.
-Report how many states were explored by Harmony for each module.
-\item \label{ex:xy} \autoref{fig:xy} shows a Harmony program with two variables <{x}>
-(initially 0) and <{y}> (initially 100) that can be accessed through methods
-\texttt{setX} and \texttt{getXY}.  An application invariant is that \texttt{getXY}
-should return a pair that sums to 100.  Add the necessary synchronization code.
-\item \label{ex:trylock} Implement <{tryAcquire(b)}> as an additional
-interface for both the <{synch}> and <{synchS}> modules.
-This interface is like <{acquire(b)}> but never blocks.  It
-returns <{True}> if the lock was available (and now acquired) or <{False}>
-if the lock was already acquired.
-Hint: you do not have to change the existing code.
-\item People who use an ATM often first check their balance and then withdraw
-a certain amount of money not exceeding their balance.  A negative balance
-is not allowed.  \autoref{fig:atm} shows two operations on bank accounts:
-one to check the balance and one to withdraw money.
-Note that all operations on accounts are carefully protected by a lock
-(i.e., there are no data races).
-The \texttt{customer}
-method models going to a particular ATM and withdrawing money not exceeding
-the balance.
-Running the code through Harmony reveals that there is a bug.
-It is a common type of concurrency bug known as \emph{Time Of Check Time Of
-Execution} (TOCTOE).
-\index{Time Of Check Time Of Execution}
-\index{TOCTOE}
-In this case, by the time the withdraw operation is performed,
-the balance can have changed.
-Fix the code in \autoref{fig:atm}.  Note, you should leave the
-customer code the same. You are only allowed to change the
-\texttt{atm\_} methods, and you cannot use the <{atomically}>
-keyword.
-\end{problems}
-
-<{:const:setX}>
-<{:const:getXY}>
-<{:const:checker}>
-
-\begin{figure}
-\begin{code}
-<{:input:../code/xy.hny}>
-\end{code}
-\caption{\harmonylink{code/xy.hny} Incomplete code for \autoref{ex:xy} with desired invariant $x + y = 100$}
-\label{fig:xy}
-\end{figure}
-
-<{:const:atm_check_balance}>
-<{:const:atm_withdraw}>
-<{:const:customer}>
-
-\begin{figure}
-\begin{code}
-<{:input:../code/atm.hny}>
-\end{code}
-\caption{\harmonylink{code/atm.hny} Withdrawing money from an ATM}
-\label{fig:atm}
-\end{figure}
-
-\chapter{Concurrent Data Structures}
-\label{ch:cds}
-
-<{:const:sender}>
-<{:const:receiver}>
-
-\begin{figure}[h]
-\begin{center}
-\begin{tabular}{cc}
-\begin{tcolorbox}[width=0.42\linewidth]
-<{:input:../code/queuespec.hny}>
-\end{tcolorbox}
-&
-\begin{tcolorbox}[width=0.53\linewidth]
-<{:input:../code/queue.hny}>
-\end{tcolorbox}
-\\
-(a) \harmonylink{code/queuespec.hny} Sequential & (b) \harmonylink{code/queue.hny} Concurrent
-\end{tabular}
-\end{center}
-\caption{A sequential and a concurrent specification of a queue}
-\label{fig:queues}
-\end{figure}
-
-\begin{figure}
-\begin{code}
-<{:input:../code/queuedemo.hny}>
-\end{code}
-\caption{\harmonylink{code/queuedemo.hny} Using a concurrent queue}
-\label{fig:queuedemo}
-\end{figure}
-
-The most common use for locks is in building concurrent data structures.
-By way of example, we will first demonstrate how to build a concurrent queue.
-The \texttt{queue} module can be used as follows:
-\begin{itemize}
-\item <{x = Queue()}>: initialize a new queue <{x}>;
-\item <{put(?x, v)}>: add <{v}> to the tail of <{x}>;
-\item <{r = get(?x)}>: returns <{r = None}>
-if <{x}> is empty or <{r = v}> if <{v}> was at the head of <{x}>.
-\end{itemize}
-
-\noindent
-\autoref{fig:queues}(a) shows a sequential specification for such a
-queue in Harmony (exploiting some methods from the \texttt{list}
-module described in \autoref{ap:list}).
-It is a credible queue implementation,
-but it cannot be used with threads concurrently accessing this queue.
-\autoref{fig:queues}(b) shows the corresponding concurrent specification.
-It cannot be used as an implementation for a queue, as processors generally
-do not have atomic operations on lists, but it will work well as a
-specification.
-See \autoref{fig:queuedemo} for a simple demonstration program that uses
-a concurrent queue.
-
-We will first implement the queue as a linked list.
-The implementation in \autoref{fig:queueconc}
-uses the <{alloc}> module for dynamic allocation
-\index{dynamic allocation}%
-of nodes in the list using <{malloc()}> and <{free()}>.
-<{malloc(v)}> returns a new memory location initialized to <{v}>,
-which should be released with <{free()}> when it is no longer in use.
-The queue maintains a <{head}> pointer to the first element in the list
-and a <{tail}> pointer to the last element in the list.
-The <{head}> pointer is <{None}> if and only if the queue is empty.
-(<{None}> is a special address value that is not the address of any
-memory location.)
-
-<{Queue()}> returns the initial value for a queue object
-consisting of a <{None}> head and tail pointer and a lock.
-The <{put(q, v)}> and <{get(q)}> methods both take a pointer <{q}> to the
-queue object because both may modify the queue.
-Before they access the value of the head or tail of the queue they first obtain
-the lock.
-When they are done, they release the lock.
-
-An important thing to note in \autoref{fig:queuedemo}
-is Lines~7 and~8.
-It would be incorrect to replace these by:
-
-\begin{code}
-<{assert queue.get(q) in { None, 1, 2 }}>
-\end{code}
-
-The reason is that \texttt{queue.get()} changes the state by
-acquiring a lock, but the expressions in <{assert}>
-statements (or <{invariant}> statements)
-are not allowed to change the state.
-
-\autoref{fig:queueMS} shows another
-concurrent queue implementation~\cite{MS96}.
-It is well-known, but what is not often realized is that
-it requires sequentially consistent memory, which is not
-said explicitly in the paper.
-As a result, the algorithm must be coded very carefully to work
-correctly with modern programming languages and
-computer hardware.
-The implementation uses separate
-locks for the head and the tail,
-allowing a <{put}> and a <{get}> operation
-to proceed concurrently.  To avoid contention between the head and the tail,
-the queue uses a dummy node at the head of the linked list.
-Except initially, the dummy node is the last node that was dequeued.
-Note that neither the <{head}> nor <{tail}> pointer are
-ever <{None}>.
-The problem is when the queue is empty and there are concurrent
-<{get}> and <{put}> operations.
-They obtain separate locks and then concurrently access the
-<{next}> field in the dummy node---a data race with
-undefined semantics in most environments.
-
-\begin{figure}
-\begin{code}
-<{:input:../code/queueconc.hny}>
-\end{code}
-\caption{\harmonylink{code/queueconc.hny} An implementation of a concurrent queue data structure}
-\label{fig:queueconc}
-\end{figure}
-
-\begin{figure}
-\begin{code}
-<{:input:../code/queueMS.hny}>
-\end{code}
-\caption{\harmonylink{code/queueMS.hny} A queue with separate locks for enqueuing and dequeuing items}
-\label{fig:queueMS}
-\end{figure}
-
-<{:const:contains}>
-<{:const:check}>
-<{:const:length}>
-
-\section*{Exercises}
-\begin{problems}
-\item \label{ex:qcontains} Add a method <{contains(q, v)}> to
-\autoref{fig:queues}(b) that checks to see if <{v}> is in queue <{q}>.
-\item Add a method <{length(q)}> to \autoref{fig:queueconc} that returns the length of the given queue.
-The complexity of the method should be $O(1)$, which is to say that you should maintain
-the length of the queue as a field member and update it in <{put}> and <{get}>.
-\item \label{ex:qlength} Write a method <{check(q)}>
-that checks the integrity of the queue in \autoref{fig:queueconc}.
-In particular, it should check the following integrity properties:
-\begin{itemize}
-\item If the list is empty, <{q->tail}> should be <{None}>.
-Otherwise, the last element in the linked list starting from <{q->head}>
-should equal <{q->head}>. Moreover,
-<{q->tail->next}> should be <{None}>;
-\item The length field that you added in \autoref{ex:qlength} should equal the length
-of the list.
-\end{itemize}
-Method <{check(q)}> should not obtain a lock; instead add the following line
-just before releasing the lock in <{put}> and <{get}>:
-\begin{code}
-<{assert check()}>
-\end{code}
-\item \label{ex:qremove} Add a method $\mathtt{remove}(q, v)$ to \autoref{fig:queueconc}
-that removes all occurrences of <{v}>, if any, from queue <{q}>.
-\item The test program in \autoref{fig:queuedemo} is not a thorough test program.
-Design and implement a test program for \autoref{fig:queuedemo}.
-Make sure you \emph{test} the test program by trying it out against some buggy
-queue implementations.  (You will learn more about testing concurrent programs in \autoref{ch:testing}.)
-\end{problems}
-
-\chapter{Fine-Grained Locking}
-\label{ch:finegrained}
-
-<{:module:setobj}>
-<{:const:SetObject}>
-<{:const:insert}>
-<{:const:remove}>
-<{:const:contains}>
-<{:const:_find}>
-<{:const:_node}>
-<{:const:thread1}>
-<{:const:thread2}>
-
-\begin{figure}
-\begin{code}
-<{:input:../code/setobj.hny}>
-\end{code}
-\caption{\harmonylink{code/setobj.hny} Specification of a concurrent
-set object}
-\label{fig:setobj}
-\end{figure}
-
-\begin{figure}
-\begin{code}
-<{:input:../code/setobjtest.hny}>
-\end{code}
-\caption{\harmonylink{code/setobjtest.hny} Test code for set objects}
-\label{fig:setobjtest}
-\end{figure}
-
-\begin{figure}
-\begin{code}
-<{:input:../code/linkedlist.hny}>
-\end{code}
-\caption{\harmonylink{code/linkedlist.hny} Implementation of a set of values using a linked list with fine-grained locking}
-\label{fig:linkedlist}
-\end{figure}
-
-\index{big lock}%
-\index{lock granularity}%
-\index{fine-grained lock}%
-\index{coarse-grained lock}%
-A queue has the nice property that usually only the head or the tail is accessed.
-However, in many data structures it is necessary to ``walk'' the data structure,
-an operation that can take significant time.
-In such a case, a single lock (known as a ``big lock'')
-for the entire data structure might restrict concurrency to an unacceptable level.
-To reduce the granularity of locking, each node in the data structure must be
-endowed with its own lock instead.
-
-\autoref{fig:setobj} gives the specification of a concurrent set object.
-\texttt{SetObject()} returns a pointer to a variable that
-contains an empty set, rather than returning an empty set \emph{value}.
-As such, it is more like an object in an object-oriented language than
-like a value in its own right.
-Values can be added to the set object using
-<{insert()}> or deleted using <{remove()}>.
-Method <{contains()}> checks if a particular value is in the list.
-\autoref{fig:setobjtest} contains a simple (although not very thorough)
-test program to demonstrate the use of set objects.
-
-\autoref{fig:linkedlist} implements a concurrent set object using
-an ordered linked list without duplicates.
-The list has two dummy ``book-end'' nodes with values <{(-1, None)}> and
-<{(1, None)}>.  A value <{v}> is stored as <{(0, v)}>---note that for
-any value <{v}>, <{(-1, None) < (0, v) < (1, None)}>.
-An invariant of the algorithm is that at any point in time the
-list is ``valid,'' starting with a <{(-1, None)}> node and ending
-with an <{(1, None)}> node.
-
-\index{hand-over-hand locking}%
-Each node has a lock, a value, and <{next}>, a pointer to the next node
-(which is <{None}> for the <{(1, None)}> node to mark the end of the list).
-The <{_find(lst, v)}> helper method first
-finds and locks two consecutive nodes <{before}> and <{after}>
-such that <{before->data.value < (0, v) <= after->data.value}>.
-It does so by performing something called \emph{hand-over-hand locking}.
-It first locks the first node, which is the <{(-1, None)}> node.
-Then, iteratively, it obtains a lock on the next node and release the
-lock on the last one, and so on, similar to climbing a rope
-hand-over-hand.
-Using \texttt{\_find}, the <{insert}>, <{remove}>, and \texttt{contains}
-methods are fairly straightforward to implement.
-
-\begin{comment}
-\glsadd{linearizable}%
-Like the queue in \autoref{fig:queues}(b), the implementation of the list is
-\emph{linearizable}~\cite{HW90},
-\index{linearizable}%
-a strong notion of consistency that
-makes it appear as if each of the operations executes atomically at
-some point between their invocation and return.
-Determining if an implementation of a concurrent data structure
-is linearizable involves finding what are known as the
-\emph{linearization points}
-\index{linearization point}%
-of the operations in an execution.  These are the unique
-points in time at which an operation appears to execute atomically.
-The linearization point for the <{insert}> operation coincides exactly with the update
-of the <{before.next}> pointer.
-The linearization point of a \texttt{contains} method
-execution depends on whether the value is found or not.
-If found, it coincides with retrieving the pointer to the node
-that has the value.
-If not found, it coincides with retrieving the pointer to the
-<{(1, None)}> node.
-\end{comment}
-
-\section*{Exercises}
-\begin{problems}
-\item Add methods to the data structure in \autoref{fig:linkedlist}
-that report the size of the list, the minimum value in the
-list, the maximum value in the list, and the sum of the values in the list.
-(All these should ignore the two end nodes.)
-% Are they linearizable?  If so, what are their linearization points?
-\item Create a thread-safe sorted binary tree.  Implement a module \texttt{bintree}
-with methods
-$\mathtt{BinTree}()$ to create a new binary tree, $\mathtt{insert}(t, v)$ that inserts <{v}> into
-tree <{t}>, and $\mathtt{contains}(t, v)$ that checks if <{v}> is in tree <{t}>.  Use a single
-lock per binary tree.
-\item Create a binary tree that uses, instead of a single lock per tree,
-a lock for each node in the tree.
-\end{problems}
-
-\chapter{Testing: Checking Behaviors}
-\label{ch:testing}
-<{:module:queueconc}>
-
-\begin{comment}
-\begin{figure}
-\begin{code}
-<{:input:../code/cslock.hny}>
-\end{code}
-\caption{\harmonylink{code/cslock.hny} Critical section testing without labels}
-\label{fig:cslock}
-\end{figure}
-\end{comment}
-
-\begin{figure}
-\begin{code}
-<{:input:../code/qtestseq.hny}>
-\end{code}
-\caption{\harmonylink{code/qtestseq.hny} Sequential queue test}
-\label{fig:qtestseq}
-\end{figure}
-
-Testing is a way to increase confidence in the correctness
-of an implementation.
-\autoref{fig:queuedemo} demonstrates how concurrent queues
-may be used, but it is not a very thorough test program
-for an implementation such as the one in \autoref{fig:queueconc}
-and does little to increase our confidence in its correctness.
-To wit, if <{get()}> always returned 1, the program
-would find no problems.
-Similarly, \autoref{fig:setobjtest} is not a good test program
-for something as complicated as \autoref{fig:linkedlist}.
-In this chapter, we will look at approaches to testing
-concurrent code.
-
-As with critical sections---when testing a concurrent data structure---we
-need a specification.
-For example, \autoref{fig:queues}(a) shows a sequential specification of a
-queue in Harmony.
-First, we can check if the queue implementation
-in \autoref{fig:queueconc} meets the sequential
-queue specification in \autoref{fig:queues}(a).
-To check if the queue implementation meets the specification,
-we need to see if any sequence of queue operations in the
-implementation matches a corresponding sequence in the
-specification.
-We say that the implementation and the specification
-have the same \emph{behaviors} or are
-\emph{behaviorally equivalent}.
-
-Behaviors say something about how we got to a state.
-The same state can be reaching by multiple behaviors, and the behaviors
-are often an integral part of whether a program is correct or not.
-Just because a state satisfies some invariant---however important---does
-not mean that the state is valid given the sequence of operations.
-For example, a state in which the queue is empty is certainly a valid state in
-its own right, but if the last operation to get there was an enqueue operation,
-there must be a bug in the program.
-It can therefore be important to capture the behaviors.
-We could store behaviors in the state itself by adding what is
-known as a \emph{history variable} that keeps track of all the operations.
-While this can be useful for correctness proofs, for model checking this approach
-presents a problem: introducing this
-additional state can lead to state explosion or even turn a finite model
-(a model with a finite number of states) into an infinite one.
-We therefore use a different approach: composing an implementation with
-its specification to ensure that accept the same behaviors.
-
-\autoref{fig:qtestseq} presents a test program that does
-exactly this, for sequences of up to <{NOPS}>
-queue operations.
-It maintains two queues:
-\begin{itemize}
-\item[] <{specq}>: the queue of the specification;
-\item[] <{implq}>: the queue of the implementation.
-\end{itemize}
-For each operation, the code first chooses whether to
-perform a <{get}> or <{put}> operation.
-In the case of a <{put}> operation, the code also
-chooses which value to append to the queue.
-All operations are performed on both the queue implementation
-and the queue specification.
-In the case of <{get}>, the results of the operation
-on both the implementation and specification are checked against one another.
-
-\emph{Test programs themselves should be tested}.
-Just because a test program works with a particular implementation
-does not mean the implementation is correct---it may be that the implementation
-is incorrect but the test program does not have enough coverage to find any
-bugs in the implementation.
-So, run a test program like this with a variety of queue implementations that
-have known bugs in them and make sure that the test program finds them.
-Conversely, a test program may be broken in that it finds bugs that do not exist.
-In my experience, it is often harder to implement the test program than
-the algorithm that the test program tests.
-
-As with any other test program,
-\autoref{fig:qtestseq} may not trigger extant bugs, but
-it nonetheless inspires reasonable confidence that the
-queue implementation is correct, at least sequentially.
-The higher <{NOPS}>, the higher the confidence.
-It is possible to write similar programs in other languages
-such as Python, but the <{choose}> expression in Harmony
-makes it relatively easy to explore all corner cases.
-%
-For example, a common programming mistake is to forget to
-update the <{tail}> pointer in <{get()}> in case
-the queue becomes empty.  Normally, it is a surprisingly
-tricky bug to find.  You can comment out those lines
-in \autoref{fig:queueconc} and run the test program---it should
-easily find the bug and explain exactly how
-the bug manifests itself, adding confidence that the test program
-is reasonably thorough.
-
-The test program also finds some common mistakes in using
-locks, such as forgetting to release a lock when the queue
-is empty, but it is not designed to find concurrency bugs
-in general.  If you remove all \texttt{acquire()} and
-\texttt{release()} calls from \autoref{fig:queueconc},
-the test program will not (and should not)
-find any errors, but it would be an incorrect implementation
-of a concurrent queue.
-
-\begin{figure}
-\begin{center}
-\includegraphics[width=\textwidth]{figures/qtestpar.png}
-\end{center}
-\begin{code}
-<{:input:../code/qtestpar.hny}>
-\end{code}
-\caption{\harmonylink{code/qtestpar.hny} Concurrent queue test.  The
-behavior DFA is for $\mathtt{NOPS} = 2$.}
-\label{fig:qtestpar}
-\end{figure}
-
-\begin{figure}
-\begin{code}
-<{:input:../code/queueseq.hny}>
-\end{code}
-\caption{\harmonylink{code/queueseq.hny} Sequential but not a concurrent
-queue implementation}
-\label{fig:queueseq}
-\end{figure}
-
-The next step is to test if the queue implementation
-meets the \emph{concurrent} queue specification or not.
-\autoref{fig:queues}(b) shows the concurrent queue specification.
-It is similar to the sequential specification in \autoref{fig:queues}(a)
-but makes all operations (except instantiation itself) atomic.
-Testing the implementation of a concurrent queue specification is
-trickier than testing the implementation of a sequential one because
-there are many more scenarios to check.
-
-We would like a way that---similar to the sequential test---systematically
-compares behaviors of the
-concurrent queue implementation with behaviors of the concurrent
-queue specification.  But we cannot do this by composing the specification
-and the implementation and simply run the same test operations on both as we
-did before---concurrency make the operations non-determistic and thus
-the specification and implementation of a single execution might produce
-different results, even if both are correct.
-Instead, we will create a test program that tries various concurrent
-combinations of queue operations, and run it twice: once against the
-specification of the concurrent queue and once against the
-implementation.  We will then check if the behaviors obtained from
-running the implementation are also behaviors obtained
-from the specification.
-
-We will start with a test program that tries concurrent combinations
-of various queue operations.
-\autoref{fig:qtestpar} shows the test program.  It starts
-<{NOPS}> threads doing either a <{put}>
-or a <{get}> operation.  It selects the fraction of <{put}>
-over <{get}> operations nondetermistically, although avoiding the
-uninteresting case in which there are none of one of them.
-In case of a <{put}> operation,
-the thread enqueues its own name (which is provided as an argument
-to the thread).  In order to capture the behaviors,
-each thread prints what operation it is about to perform,
-and afterwards it prints that the operation has
-completed (including the return value if any).
-This is probably much like you would do if you were trying to find a
-bug in a program.
-
-\autoref{fig:qtestpar} also shows the deterministic finite automaton
-that describes the possible outputs when the test
-program is run against the specification in the case
-<{NOPS = 2}>---for <{NOPS = 4}> it would be much
-too large to print here.  Since there are no cycles in the DFA, you
-can follow some paths through this DFA and see that they are valid
-interleavings of the threads.
-You can obtain this output yourself by running
-
-\begin{code}
-\begin{verbatim}
-$ harmony -c NOPS=2 -o spec.png code/qtestpar.hny
-\end{verbatim}
-\end{code}
-
-If you run the same test program against the implementation
-of \autoref{fig:queueconc}, you will get the same output:
-
-\begin{code}
-\begin{verbatim}
-$ harmony -c NOPS=2 -o impl.png -m queue=queueconc code/qtestpar.hny
-\end{verbatim}
-\end{code}
-
-You can
-try this for various <{NOPS}>, although it gets increasingly
-harder to check by hand that the generated DFAs are the same as
-<{NOPS}> increases.
-Now run the test program against \autoref{fig:queueseq}, which is
-clearly an incorrect implementation of the concurrent queue specification
-because it contains no synchronization code.
-However, Harmony does not immediately detect
-any problems.  In fact, for $\mathtt{NOPS} = 2$ it even generates
-the same set of behaviors.
-This is because the test program only outputs the behaviors---it does
-not check if they are correct.
-
-Harmony does have a way to check the behaviors of one program against
-the behaviors of another.  In particular, we want to check if the
-behaviors of the implementations we have match behaviors of the
-specification.  The following shows, for example, how to check the
-\texttt{queueconc.hny} implementation on the command line:
-
-\begin{code}
-\begin{verbatim}
-$ harmony -o queue4.hfa code/qtestpar.hny
-$ harmony -B queue4.hfa -m queue=queueconc code/qtestpar.hny
-\end{verbatim}
-\end{code}
-
-The first command runs the \texttt{code/qtestpar.hny} program (with the
-default 4 threads)
-and writes a representation of the output DFA in the file \texttt{queue4.hfa}.
-The second command runs the same test program, but using the queue
-implementation in the file \texttt{code/queueconc.hny}.  Moreover, it reads
-the DFA in \texttt{queue4.hfa} to check if every behavior of the second
-run of the test program is also a behavior of the first run.
-You can try the same using the \texttt{code/queueseq.hny} implementation
-and find that this implementation has behaviors that are not allowed by
-the specification.
-
-\section*{Exercises}
-\begin{problems}
-\item \autoref{fig:lockspec} shows a specification of a lock.  Write a program
-that checks the behaviors of lock implementations such as \autoref{fig:tas2}
-and \autoref{fig:ticket}.  That is, it should not rely on assertions such as
-in \autoref{fig:cs}.
-\item Write a Harmony program that checks if
-\autoref{fig:linkedlist} satisfies the specification
-of \autoref{fig:setobj} \emph{sequentially}.
-\item Write a Harmony program that checks if
-\autoref{fig:linkedlist} satisfies the specification
-of \autoref{fig:setobj} \emph{concurrently}.
-% \item Extend \autoref{fig:linkedlist} with linearization points and
-% check if the implementation is linearizable.
-% \item Check if the extended queue implementation of \autoref{ex:qremove}
-% is linearizable.
-\item Rewrite \autoref{fig:qtestseq} so it only imports \texttt{queue}
-and runs <{NOPS}> nondeterministically chosen operations against
-it (similar in style to \autoref{fig:qtestpar} but without threads).
-Then use behaviors to check that \autoref{fig:queueconc} and
-\autoref{fig:queueseq} are correct sequential implementations of
-the queue.  Check your test program by also trying it on one or two
-buggy queue implementations.
-\end{problems}
-
-\chapter{Debugging}
-\label{ch:debugging}
-
-\begin{figure}
-\begin{code}
-<{:input:../code/queuebroken.hny}>
-\end{code}
-\caption{\harmonylink{code/queuebroken.hny} Another buggy queue implementation}
-\label{fig:queuebroken}
-\end{figure}
-
-\begin{figure}
-\begin{center}
-\includegraphics[width=\textwidth]{figures/queuebroken1.png}
-\end{center}
-\caption{\harmonyref{queuebug.html}{Harmony output of running
-\autoref{fig:qtestpar} against \autoref{fig:queuebroken}}}
-\label{fig:queuebroken1}
-\end{figure}
-
-So, you wrote a Harmony program and Harmony reports a problem.
-Often you may just be able to figure it out by staring at the code and
-going through some easy scenarios, but what if you don't?
-The output of Harmony can be helpful in that case.
-
-\autoref{fig:queuebroken} contains an attempt at a queue implementation
-where the queue is implemented by a linked list, with the first node
-being a \texttt{dummy} node to prevent data races.  Each node in the
-list contains a lock.  The <{put()}> method walks the list until
-it gets to the last node, each time acquiring the lock to access the
-node's fields.  When <{put()}> gets to the last node in the list,
-it appends a new one.  The <{get()}> method locks the first (dummy)
-node, removes the second from the list and frees it.  The method returns
-the value from the removed node.
-
-Let us run the code through the test programs in the last
-chapter.  Harmony does not detect any issues with the sequential test
-in \autoref{fig:qtestseq}.
-(Run this using the \texttt{-m} flag like this:
-\texttt{harmony -m queue=queuebroken code/qtestseq.hny})
-However, when we run
-the new queue code through the test in \autoref{fig:qtestpar}, Harmony
-reports a safety violation (even without specifying a behavior).
-The command line to reproduce this is:
-
-\begin{code}
-\begin{verbatim}
-harmony -m queue=queuebroken code/qtestpar.hny
-\end{verbatim}
-\end{code}
-
-Before we go look at the details of what went wrong, we want to make
-sure that we generate the simplest scenario.  So, first we want to explore
-what the smallest <{NOPS}> (number of operations or number of
-threads) that causes the bug to occur.  With some experimentation,
-we find that <{NOPS = 2}> does not find a problem, but
-<{NOPS = 3}> does
-(\texttt{harmony -m queue=queuebroken -c NOPS=3 code/qtestpar.hny})).
-\autoref{fig:queuebroken1} shows the Harmony output.
-
-There is quite a bit of information in the Harmony output, and while
-it may seem intimidating, we have to learn to navigate through it
-step-by-step.
-Let's start with looking at the red text.  Harmony found a safety
-violation (something bad happened during one of the possible executions),
-and in particular <{thread}>(2) (thread T2) was trying to dereference
-the address <{?alloc["pool"][0]["lock"]}> (aka <{?alloc.pool[0].lock}>).
-
-The <{alloc}> module maintains a shared array <{pool}> that
-it uses for dynamic allocation.  Apparently T2 tried to access
-<{pool[0]}>, but it does not exist, meaning that either it was not
-yet allocated, or it had been freed since it was allocated.
-When we look at the top half of the figure, we see that in fact thread
-T1 allocated <{pool[0]}> in turn 2, but T3 freed it in turn 4.
-Looking back down, we see that T1 executed <{thread(1)}> and has
-since terminated, while T3 is executing <{thread(3)}>.
-
-Looking further at the stack traces, we can see that
-T3 was in the process of executing
-<{release(?q.lock)}> within <{get(?q}>).
-T1 is currently executing <{acquire(?alloc.pool[0].lock)}>
-within <{put(?q, 2)}>, but 
-<{alloc.pool[0]}> does not exist.
-The corresponding line of Harmony code is
-<{atomically when not !binsema}>
-in line 25 of the \texttt{sync} module.
-
-So, how did we get there?  In the top we can see that the order of
-events was the following:
-\begin{enumerate}
-\item[0:] initialization completed, with <{q}> being
-<{{ .lock: False, .next: None, .value: None }}>;
-\item[1:] thread T1 (<{thread(1)}>) ran and finished executing
-<{put(1)}> (see the output column for that clue: the thread printed that).
-We can see that <{q.next}> now points to <{alloc.pool[0]}>,
-which the thread must have allocated.  The contents is 
-<{{ .lock: False, .next: None, .value: 1 }}>, as expected;
-\item[2:] thread T2 (<{thread(1)}>) started running, calling
-<{put(?q, 2)}>.  We can see it got as far as putting 2 on the queue,
-but it is not yet done.  It is currently trying to acquire
-<{alloc.pool[0].lock}>;
-\item[3:] thread T3 (<{thread(1)}>) started running, calling
-<{get(?q)}>.  We can also see that it freed <{pool[0]}>,
-and is now releasing <{q.lock}>;
-\item[4:] thread T2 resumes and tries to access <{pool[0]}>, which
-no longer exists (because T3 just freed it).
-\end{enumerate}
-
-Clearly there was a race in which T2 was trying to lock
-<{pool[0].lock}> (which contained the node with the value 1)
-while T3 was freeing that very same node, and T2 lost the race.
-More precisely, T2 was executing <{put(?q, 2)}>, when T3
-preempted it with <{get(?q)}> and removed the node that T2
-was trying to access.  But why did the locks not prevent this?
-
-\index{reserve debugging}%
-It is time to start stepping through the code that has been executed
-before this happened.  This is sometimes known as
-\emph{reverse debugging}.  In fact, Harmony allows you to step through
-an execution forwards and backwards.
-In this case, we first want to see what
-T2 is doing.  You can click on its first (top-left) orange box to
-time-travel to that part in the execution.
-Now by hitting $\langle\mathtt{return}\rangle$ repeatedly,
-we can quickly skip through the code.
-T2 first calls <{put(?q, 1)}> and then allocates a new
-node initialized with a lock.  Keep stepping until it executes <{nq = q}>.
-Hit $\langle\mathtt{return}\rangle$ once more and inspect the
-state of T2 in the lower-right corner.  You can see that variable
-<{nq}> is initialized to~<{?q}>.  T2 then enters into the
-<{while}> loop and tries to acquire <{nq->lock}>.
-This succeeds, and next T2 executes <{let n = nq->next}>.
-Now <{n = ?alloc.pool[0]}>, which is not <{None}>.
-It then releases <{nq->lock}>
-(<{nq}> points to <{q}>).  It then sets <{nq}> to $n$, which
-is still <{alloc.pool[0]}>.  Finally, it calls <{acquire(?nq->lock)}>.
-But before it can complete that operation, T3 runs next.
-
-T3 chooses <{"get"}> and then goes on to invoke <{get(?q)}>.
-This first successfully acquires <{q}->lock}>.
-T3 then finds out that <{q->next}> points to <{alloc.pool[0]}>.
-T3 sets <{node}> to <{alloc.pool[0]}> as well and sets
-<{q->next}> to <{node->next}>.
-T3 sets <{result}> to <{node->value}> (which is 1)
-and then frees <{node}>.  This is where the problem is---T2 is
-about to acquire the lock in that same node.
-
-To fix the code without changing the data structure, we can use
-hand-over-hand locking (\autoref{ch:finegrained}).
-\autoref{fig:queuefix} shows an implementation
-that uses hand-over-hand locking
-both for <{put()}> and for <{get()}>.  It passes all tests.
-
-\begin{figure}
-\begin{code}
-<{:input:../code/queuefix.hny}>
-\end{code}
-\caption{\harmonylink{code/queuefix.hny} Queue implementation with hand-over-hand locking}
-\label{fig:queuefix}
-\end{figure}
-
-\chapter{Conditional Waiting}
-\label{ch:condwait}
-
-<{:module:RW}>
-<{:const:RWlock}>
-<{:const:read_acquire}>
-<{:const:read_release}>
-<{:const:write_acquire}>
-<{:const:write_release}>
-<{:const:BoundedBuffer}>
-
-Critical sections enable multiple threads
-to easily share data structures whose modification
-requires multiple steps.
-A critical section only allows one thread to execute the code
-of the critical section at a time.
-Therefore, when a thread arrives at a critical section,
-the thread blocks until there is no other thread in the critical section.
-
-\glsadd{busy waiting}%
-\index{busy waiting}%
-Sometimes it is useful for a thread to block waiting for additional
-conditions.
-For example, when dequeuing from an empty shared queue,
-it may be useful for the thread to block until the queue is non-empty
-instead of returning an error.
-The alternative would be \emph{busy waiting} (aka \emph{spin-waiting}),
-where the thread repeatedly tries to dequeue an item until it is successful.
-Doing so wastes CPU cycles and adds contention to queue access.
-%
-A thread that is busy waiting until the queue is non-empty cannot
-make progress until another thread enqueues an item.
-However, the thread is not considered blocked because it is
-changing the shared state by repeatedly acquiring and releasing the
-lock.
-A process that is waiting for a condition without changing the state
-(like in a spinlock) is \emph{blocked}.
-A process that is waiting for a condition while changing the state
-(such as repeatedly trying to dequeue an item, which requires
-acquiring a lock) is \emph{actively busy waiting}.
-
-We would like to find a solution to \emph{conditional waiting}
-so that a thread blocks until the condition holds---or at least most
-of the time.
-Before we do so, we will give two classic examples of synchronization
-problems that involve conditional waiting: \emph{reader/writer locks}
-and \emph{bounded buffers}.
-
-\begin{figure}
-\begin{code}
-<{:input:../code/RW.hny}>
-\end{code}
-\caption{\harmonylink{code/RW.hny} Specification of reader/writer locks}
-\label{fig:rwspec}
-\end{figure}
-
-\begin{figure}
-\begin{code}
-<{:input:../code/RWtest.hny}>
-\end{code}
-\caption{\harmonylink{code/RWtest.hny} Test code for reader/writer locks}
-\label{fig:rwtest}
-\end{figure}
-
-\section{Reader/Writer Locks}
-\index{reader/writer lock}%
-\glsadd{reader/writer lock}%
-
-Locks are useful when accessing a shared data structure.  By preventing
-more than one thread from accessing the data structure at the same
-time, conflicting accesses are avoided.  However, not all concurrent
-accesses conflict, and opportunities for concurrency may be lost,
-hurting performance.  One important case is when multiple threads
-are simply reading the data structure.
-In many applications, reads are the majority of all accesses,
-and read operations do not conflict with one another.
-Allowing reads to proceed concurrently can significantly improve performance.
-
-What we want is a special kind of lock that allows either (i) one writer
-or (ii) one or more readers to acquire the lock.  This is called
-a \emph{reader/writer lock}~\cite{CHP71}.
-%
-A reader/writer lock is an object whose abstract (and opaque)
-state contains two integer counters (see \autoref{fig:rwspec}):
-\begin{enumerate}
-\item <{nreaders}>: the number of readers
-\item <{nwriters}>: the number of writers
-\end{enumerate}
-satisfying the following invariant:
-\begin{itemize}
-\item [] $(\mathit{nreaders} \ge 0 \land \mathit{nwriters} = 0) \lor
-    (\mathit{nreaders} = 0 \land 0 \le \mathit{nwriters} \le 1)$
-\end{itemize}
-
-There are four operations on a reader/writer lock <{rw}>:
-\begin{itemize}
-\item <{read_acquire(rw)}>: waits until <{nwriters = 0}>
-and then increments <{nreaders}>;
-\item <{read_release(rw)}>: decrements <{nreaders}>;
-\item <{write_acquire(rw)}>: waits until <{nreaders = nwriters = 0}>
-and then sets <{nwriters}> to 1;
-\item <{write_release(rw)}>: sets <{nwriters}> to 0.
-\end{itemize}
-
-\autoref{fig:rwtest} shows how reader/writer locks operations
-may be tested.
-Similar to ordinary locks, a thread is restricted in how it is allowed to
-invoke these operations.
-In particular, a thread can only release a reader/writer lock for reading
-if it acquired the lock for reading and the same for writing.
-
-\begin{figure}
-\begin{code}
-<{:input:../code/RWcheat.hny}>
-\end{code}
-\caption{\harmonylink{code/RWcheat.hny} "Cheating" reader/writer lock}
-\label{fig:rwcheat}
-\end{figure}
-
-\begin{figure}
-\begin{code}
-<{:input:../code/RWbtest.hny}>
-\end{code}
-\caption{\harmonylink{code/RWbtest.hny} A behavioral test of reader/writer locks}
-\label{fig:rwbtest}
-\end{figure}
-
-\begin{figure}
-\begin{code}
-<{:input:../code/RWbusy.hny}>
-\end{code}
-\caption{\harmonylink{code/RWbusy.hny} Busy waiting reader/writer lock}
-\label{fig:rwbusy}
-\end{figure}
-
-A problem with this test is that it does not find a problem
-with an implementation like the one in \autoref{fig:rwcheat}.
-This implementation implements a reader/writer lock as an ordinary
-lock, and thus lets only one thread in the critical section at a time.
-In some sense, the implementation is correct because it satisfies
-the requirements, but it is clearly not a desirable implementation.
-For a case like this one, it is better to compare behaviors between
-the specification and the implementation.
-
-\autoref{fig:rwbtest} is the same test as \autoref{fig:rwtest} but
-prints identifying information before and every lock operation.
-Now we can compare behaviors as follows:
-
-\begin{code}
-\begin{verbatim}
-$ harmony -o rw.hfa -o rwspec.png -cNOPS=2 code/RWbtest.hny
-$ harmony -B rw.hfa -o rwimpl.png -cNOPS=2 -m RW=RWcheat code/RWbtest.hny
-\end{verbatim}
-\end{code}
-
-The second command will print a warning that there are behaviors in the
-specification that are not achieved by the implementation.
-We set <{NOPS}> to 2 to make the behaviors relatively small and easier
-to compare.
-It is now possible to compare the outputs in \texttt{rwspec.png}
-and \texttt{rwimpl.png} and see what behaviors are allowed by the
-specification that are not allowed by the implementation.
-(Harmony does not yet have a mechanism to do this automatically.)
-
-\autoref{fig:rwbusy} illustrates an implementation of a reader/writer lock
-that uses active busy waiting.  This is an undesirable solution, as it wastes
-CPU cycles.  Harmony complains about this solution.
-
-\begin{figure}
-\begin{code}
-<{:input:../code/boundedbuffer.hny}>
-\end{code}
-\caption{\harmonylink{code/boundedbuffer.hny} Bounded buffer specification}
-\label{fig:boundedbuffer}
-\end{figure}
-
-\section{Bounded Buffer}
-\index{bounded buffer}%
-\index{producer/consumer problem}%
-\glsadd{producer/consumer problem}%
-
-\begin{comment}
-\begin{figure}
-\begin{center}
-\includegraphics[width=2.5in]{figures/pc-crop.pdf}
-\end{center}
-\caption{High-level state diagram specification of producers/consumers}
-\label{fig:pc}
-\end{figure}
-
-\begin{figure}
-\begin{code}
-<{:input:../code/BBsema.hny}>
-\end{code}
-\caption{\harmonylink{code/BBsema.hny} Bounded Buffer implementation using semaphores}
-\label{fig:boundedbuffer}
-\end{figure}
-
-\begin{figure}
-\begin{code}
-<{:input:../code/BBsematest.hny}>
-\end{code}
-\caption{\harmonylink{code/BBsematest.hny} Test program for \autoref{fig:boundedbuffer}}
-\label{fig:bbtest}
-\end{figure}
-
-\begin{figure}
-\begin{code}
-\begin{verbatim}
-harmony -b -c NSLOTS=0 -c NPRODS=1 -c NCONSS=1 BBsematest.hny
-harmony -b -c NSLOTS=1 -c NPRODS=0 -c NCONSS=1 BBsematest.hny
-harmony    -c NSLOTS=1 -c NPRODS=1 -c NCONSS=0 BBsematest.hny
-harmony    -c NSLOTS=1 -c NPRODS=1 -c NCONSS=1 BBsematest.hny
-harmony -b -c NSLOTS=1 -c NPRODS=1 -c NCONSS=2 BBsematest.hny
-harmony -b -c NSLOTS=1 -c NPRODS=2 -c NCONSS=0 BBsematest.hny
-harmony    -c NSLOTS=1 -c NPRODS=2 -c NCONSS=1 BBsematest.hny
-harmony    -c NSLOTS=1 -c NPRODS=2 -c NCONSS=2 BBsematest.hny
-harmony -b -c NSLOTS=1 -c NPRODS=2 -c NCONSS=3 BBsematest.hny
-harmony    -c NSLOTS=2 -c NPRODS=1 -c NCONSS=0 BBsematest.hny
-harmony    -c NSLOTS=2 -c NPRODS=1 -c NCONSS=1 BBsematest.hny
-harmony -b -c NSLOTS=2 -c NPRODS=1 -c NCONSS=2 BBsematest.hny
-harmony    -c NSLOTS=2 -c NPRODS=2 -c NCONSS=0 BBsematest.hny
-harmony    -c NSLOTS=2 -c NPRODS=2 -c NCONSS=1 BBsematest.hny
-harmony    -c NSLOTS=2 -c NPRODS=2 -c NCONSS=2 BBsematest.hny
-harmony -b -c NSLOTS=2 -c NPRODS=2 -c NCONSS=3 BBsematest.hny
-harmony -b -c NSLOTS=2 -c NPRODS=3 -c NCONSS=0 BBsematest.hny
-harmony    -c NSLOTS=2 -c NPRODS=3 -c NCONSS=1 BBsematest.hny
-harmony    -c NSLOTS=2 -c NPRODS=3 -c NCONSS=2 BBsematest.hny
-harmony    -c NSLOTS=2 -c NPRODS=3 -c NCONSS=3 BBsematest.hny
-\end{verbatim}
-\end{code}
-\caption{Script for testing producer/consumer synchronization}
-\label{fig:pcscript}
-\end{figure}
-\end{comment}
-
-A \emph{bounded buffer} is
-a queue with the usual \texttt{put/get} interface,
-but implemented using a buffer
-of a certain maximum length.
-If the buffer is full, an enqueuer must wait; if the buffer is empty,
-a dequeuer must wait.
-\autoref{fig:boundedbuffer} specifies a bounded buffer.
-It is similar to the implementation in \autoref{fig:queues}(b) but adds
-checking for bounds.
-Coming up with a good implementation is known as the
-``Producer/Consumer Problem'' and was
-proposed by Dijkstra~\cite{EWD329}.
-Multiple producers and multiple consumers may all share
-the same bounded buffer.
-
-The producer/consumer pattern is common.  Threads may be arranged
-in \emph{pipelines},
-\index{pipeline}%
-where each upstream thread is a producer and each downstream
-thread is a consumer.
-Or threads may be arranged in a manager/worker pattern, with a manager
-producing jobs and workers consuming and executing them in parallel.
-Or, in the client/server model,
-\index{client/server model}%
-some thread may act as a \emph{server} that clients can send requests to
-and receive responses from.  In that case, there is a bounded buffer
-for each client/server pair. Clients produce requests and
-consume responses, while the server consumes requests and produces responses.
-
-\index{flow control}%
-Unlike an ordinary queue, where queues can grow arbitrarily, bounded buffers
-provide \emph{flow control}: if the consumer runs faster than the producer
-(or producers), it will automatically block until there are new requests.
-Similarly, if the producers add requests at a rate that is higher than the
-consumers can deal with, the producers are blocked.  While a buffer of size 1
-already provides those properties, a larger buffer is able to deal with short
-spikes without blocking anybody.
-
-\chapter{Split Binary Semaphores}
-\label{ch:sbs}
-\index{split binary semaphore}%
-
-<{:const:release_one}>
-
-\begin{figure}
-\begin{code}
-<{:input:../code/RWsbs.hny}>
-\end{code}
-\caption{\harmonylink{code/RWsbs.hny} Reader/Writer Lock using Split Binary Semaphores}
-\label{fig:RWsplitsema}
-\end{figure}
-
-\glsadd{conditional critical section}%
-
-The Split Binary Semaphore (SBS) approach is a general technique for
-implementing conditional waiting.  It was originally proposed by
-Tony Hoare and popularized by Edsger Dijkstra~\cite{EWD703}.
-A \emph{binary semaphore} is a generalization of a lock.  While a lock
-is always initialized in the released state, a binary semaphore---if so
-desired---can be initialized in the acquired state.
-SBS is an extension of a critical section that is protected by a lock.
-If there are $n$ \emph{waiting conditions},
-then SBS uses $n+1$ binary semaphores to protect the critical section.
-An ordinary critical section has no waiting conditions and therefore
-uses just one binary semaphore (because $n = 0$).
-But, for example, a bounded buffer has two waiting conditions:
-\begin{enumerate}
-\item consumers waiting for the buffer to be non-empty;
-\item producers waiting for an empty slot in the buffer.
-\end{enumerate}
-So, it will require 3 binary semaphores if the SBS technique is applied.
-
-Think of each of these binary semaphores as a gate that a thread must go
-through in order to enter the critical section.  A gate is either open
-or closed.  Initially, exactly one gate, the main gate, is open.
-Each of the other gates, the \emph{waiting gates}, is associated with a
-waiting condition.
-When a gate is open, one thread can enter the critical section,
-closing the gate behind it.
-
-When leaving the critical section, the thread must open exactly one
-of the gates, but it does not have to be the gate that it used to enter
-the critical section.
-In particular, when a thread leaves the critical section, it should
-check for each waiting gate if its waiting condition holds and if there are
-threads trying to get through the gate.  If there is such a gate, then
-it must select one and open that gate.  If there is no such gate, then
-it must open the main gate.
-
-Finally, if a thread is executing in the critical section and needs to
-wait for a particular condition, then it leaves the critical section and
-waits for the gate associated with that condition to open.
-
-The following invariants hold:
-\begin{itemize}
-\item At any time, at most one gate is open;
-\item If some gate is open, then no thread is in the critical section.  Equivalently, if some thread is in the critical section, then all gates are closed;
-\item At any time, at most one thread is in the critical section.
-\end{itemize}
-
-The main gate is implemented by a binary semaphore, initialized in the
-released state (signifying that the gate is open).
-The waiting gates each consist of a pair: a counter that counts how many
-threads are waiting behind the gate and a binary semaphore initialized
-in the acquired state (signifying that the gate is closed).
-
-We will illustrate the technique using the reader/writer problem.
-\autoref{fig:RWsplitsema} shows code.
-The first step is to enumerate all waiting conditions.
-In the case of the reader/writer
-problem, there are two: a thread that wants to read may have to wait for a
-writer to leave the critical section, while a thread that wants to write may
-have to wait until all readers have left the critical section or until a writer has left.
-%
-The state of a reader/writer lock thus consists of the following:
-\begin{itemize}
-\item <{nreaders}>: the number of readers in the critical section;
-\item <{nwriters}>: the number of writers in the critical section (0 or 1);
-\item <{mutex}>: the main gate binary semaphore;
-\item <{r_gate}>: the waiting gate used by readers, consisting of a binary semaphore and the number of readers waiting to enter;
-\item <{w_gate}>: the waiting gate used by writers, similar to the readers' gate.
-\end{itemize}
-
-Each of the
-<{read_acquire}>, <{read_release}>,
-<{write_acquire}>, and <{write_release}> methods must maintain
-this state.
-First they have to acquire the <{mutex}>
-(i.e., enter the main gate).
-After acquiring the <{mutex}>,
-<{read_acquire}> and <{write_acquire}> each must check to see
-if the thread has to wait.
-If so, it increments the count associated with its respective gate,
-opens a gate (using method \texttt{release\_one}), and then blocks until
-its waiting gate opens up.
-
-<{release_one()}> is the function that a thread uses when leaving
-the critical section.  It must check to see if there is a waiting gate
-that has threads waiting behind it and whose condition is met.
-If so, it selects one and opens that gate.  In the given code,
-<{release_one()}> first checks the readers' gate and then the
-writers' gate, but the other way around works as well.
-If neither waiting gate qualifies, then <{release_one()}> 
-has to open the main gate (i.e., release <{mutex}>).
-
-Let us examine <{read_acquire}> more carefully.
-First, the method acquires <{mutex}>.
-Then, in the case that the thread
-finds that there is a writer in the critical section
-($\mathit{nwriters > 0}$), it increments the counter associated with
-the readers' gate, leaves the critical section (\texttt{release\_one}), and
-then tries to acquire the binary semaphore associated with the waiting gate.
-This causes the thread to block until some other thread opens that gate.
-
-Now consider the case where there is a writer in the critical
-section and there are two readers waiting.  Let us see what happens when
-the writer calls <{write_release}>:
-\begin{enumerate}
-\item After acquiring <{mutex}>, the writer decrements
-<{nwriters}>, which must be 1 at this time, and thus becomes 0.
-\item It then calls <{release_one()}>.
-<{release_one()}> finds that there are no writers in the critical section
-and there are two readers waiting.  It therefore releases not
-<{mutex}> but the readers' gate's binary semaphore.
-\item One of the waiting readers can now re-enter the critical section.
-When it does, the reader decrements the gate's counter (from 2 to 1)
-and increments <{nreaders}> (from~0 to~1).
-The reader finally calls <{release_one()}>.
-\item Again, <{release_one()}> finds that there are no writers and
-that there are readers waiting, so again it releases the readers' semaphore.
-\item The second reader can now enter the critical section.
-It decrements the gate's count from 1 to 0 and increments <{nreaders}>
-from~1 to~2.
-\item Finally, the second reader  calls <{release_one()}>.
-This time <{release_one()}> does not find any threads waiting,
-and so it releases <{mutex}>.
-There are now two reader threads that are holding the reader/writer lock.
-\end{enumerate}
-
-<{:const:gpuAlloc}>
-<{:const:gpuRelease}>
-<{:const:acquire_bound_lock}>
-<{:const:release_bound_lock}>
-<{:const:nb_enter}>
-<{:const:nb_leave}>
-<{:const:sb_enter}>
-<{:const:sb_leave}>
-
-\section*{Exercises}
-\begin{problems}
-% \item Assume that you have only binary semaphores.
-% Implement counting semaphores using the split binary semaphores technique.
-\item Several of the calls to <{release_one()}> in
-\autoref{fig:RWsplitsema} can be replaced by simply releasing <{mutex}>.
-Which ones?
-\item Optimize your solutions to \autoref{ex:qcontains} to use reader/writer locks.
-\item \label{ex:bbsbs} Implement a solution to the producer/consumer problem
-using split binary semaphores.
-\item \label{ex:boundlock} Using busy waiting, implement a ``bound lock'' that allows
-up to <{M}> threads to acquire it at the same time.\footnote{A bound lock is a restricted version of a \emph{counting} semaphore.}
-A bound lock
-with \texttt{M = 1} is an ordinary lock.
-You should define a constant <{M}> and two methods:
-<{acquire_bound_lock()}> and <{release_bound_lock()}>.
-(Bound locks are useful for situations where too many threads working
-at the same time might exhaust some resource such as a cache.)
-\item Write a test program for your bound lock
-that checks that no more than <{M}> threads can acquire the
-bound lock.
-\item Write a test program for bound locks
-that checks that up to <{M}> threads
-can acquire the bound lock at the same time.
-% \item Implement a \emph{bounded stack}.  Method <{push(item)}>
-% should block if the stack is full.  Method \texttt{pop()} should block
-% until the stack is non-empty and then return an item.
-% Also implement test programs for your solution.
-\item \label{ex:gpu} Implement a thread-safe \emph{GPU allocator} by modifying
-\autoref{fig:gpu}.
-There are <{N}> GPUs identified by the numbers
-1 through <{N}>.  Method <{gpuAlloc()}> returns the identifier
-of an available GPU, blocking if there is currently no GPU available.
-Method <{gpuRelease(gpu)}> releases the given GPU.  It never needs
-to block.
-\item With reader/writer locks,
-concurrency can be improved if a thread \emph{downgrades} its write lock
-to a read lock when its done writing but not done reading.  Add
-a <{downgrade}> method to the code in \autoref{fig:RWsplitsema}.
-(Similarly, you may want to try to implement an \emph{upgrade} of a
-read lock to a write lock.  Why is this problematic?)
-% How easy or hard would it be to do the same for the code in
-% \autoref{fig:rw2lock}?
-% Note, you cannot simply release the
-% write lock and then obtain the read lock, because the thread needs
-% to remain in the critical section.
-\item \label{ex:onelane} Cornell's campus features some one-lane bridges.
-On a one-lane bridge,
-cars can only go in one direction at a time. Consider northbound
-and southbound cars wanting to cross a one-lane bridge.
-The bridge allows arbitrary many cars, as long as they're going in the
-same direction.
-Implement a lock that observes this requirement using SBS.
-Write methods \texttt{OLBlock()} to create a new ``one lane bridge'' lock,
-<{nb_enter()}> that a car must invoke before going northbound on
-the bridge and <{nb_leave()}> that the car must invoke after leaving
-the bridge.  Similarly write <{sb_enter()}> and <{sb_leave()}>
-for southbound cars.
-\item Extend the solution to \autoref{ex:onelane} by implementing the
-requirement that at most $n$ cars are allowed on the bridge.  Add $n$
-as an argument to \texttt{OLBlock}.
-
-\end{problems}
-
-\begin{figure}
-\begin{code}
-<{:input:../code/gpu.hny}>
-\end{code}
-\caption{\harmonylink{code/gpu.hny} A thread-unsafe GPU allocator}
-\label{fig:gpu}
-\end{figure}
-
-\chapter{Starvation}
-\label{ch:starvation}
-\index{starvation}%
-
-\glsadd{starvation}%
-
-\begin{figure}
-\begin{code}
-{\small
-<{:input:../code/RWfair.hny}>
-}
-\end{code}
-\caption{\harmonylink{code/RWfair.hny} Reader/Writer Lock SBS implementation addressing fairness}
-\label{fig:RWfair}
-\end{figure}
-
-\glsadd{property}%
-
-A \emph{property}
-\index{property}%
-is a set of traces.
-If a program has a certain property, that means that the traces that that
-program allows are a subset of the traces in the property.
-So far, we have pursued two properties: \emph{mutual exclusion}
-and \emph{progress}.  The former is an example of a
-\emph{safety property}---it prevents something ``bad'' from
-happening, like a reader and writer thread both acquiring a
-reader/writer lock.
-The \emph{progress} property is an example
-of a \emph{liveness property}---guaranteeing that something good
-eventually happens.
-Informally (and inexactly), progress states that if no threads
-are in the critical section, then some thread that wants to enter
-can.
-
-Progress is a weak form of liveness.  It says that \emph{some}
-thread can enter, but it does not prevent a scenario such as
-the following.  There are three threads repeatedly trying to
-enter a critical section using a spinlock.  Two of
-the threads successfully keep entering, alternating, but the third
-thread never gets a turn.  This is an example of
-\emph{starvation}.  With a spinlock, this scenario could
-even happen with two threads.  Initially both threads
-try to acquire the spinlock.  One of the threads is
-successful and enters.  After the thread leaves, it immediately
-tries to re-enter.  This state is identical to the initial
-state, and there is nothing that prevents the same thread
-from acquiring the lock yet again.
-
-Peterson's Algorithm (\autoref{fig:peterson})
-does not suffer from starvation, thanks to the \texttt{turn} variable
-that alternates between 0 and 1 when two threads are contending for
-the critical section.
-Ticket locks (\autoref{fig:ticket}) are also free from starvation.
-
-While spinlocks suffer from starvation, it is a uniform random
-process and each thread has an equal chance of entering the critical
-section.  Thus the probability of starvation is exponentially vanishing.
-We shall call such a solution \emph{fair}
-\index{fairness}%
-(although it does not quite
-match the usual formal nor vernacular concepts of fairness).
-
-\glsadd{fairness}%
-
-Unfortunately, such is not the case for the
-reader/writer solution that we presented in~\autoref{ch:sbs}.
-Consider this scenario: there are two readers and one writer.  One reader
-is in the critical section while the writer is waiting.  Now the
-second reader tries to enter and is able to.  The first reader leaves.
-We are now in a similar situation as the initial state with one reader
-in the critical section and the writer waiting, but it is not the same
-reader.  Unfortunately for the writer, this scenario can repeat itself
-indefinitely.  So, even if neither reader was in the critical section
-all of the time, and the second reader arrived well after the writer,
-the writer never had a chance.
-
-SBSs allow much control over which type of thread runs next and is therefore
-a good starting point for developing fair synchronization algorithms.
-\autoref{fig:RWfair} is based on \autoref{fig:RWsplitsema}, but there
-are two important differences:
-
-\begin{enumerate}
-\item When a reader tries to enter the critical section, it yields not only
-if there are writers in the critical section, but also if there are writers
-waiting to enter the critical section;
-\item Instead of a one-size-fits-all \texttt{release\_one} method, each
-method has a custom way of selecting which gate to open.  In particular,
-<{read_release}> prefers the write gate, while <{write_release}>
-prefers the read gate.
-\end{enumerate}
-
-The net effect of this is that if there is contention between readers and
-writers, then readers and writers end up alternating entering the critical
-section.  While readers can still starve other readers and writers can still
-starve other writers, readers can no longer starve writers nor vice versa.
-Other fairness is based on the fairness of semaphores themselves.
-
-\begin{comment}
-\autoref{fig:RWqueue} and \autoref{fig:RWqtest} present a different approach
-in which threads are allowed into the critical section in a purely First
-Come First Served manner.  When a reader arrives, it is allowed in only if
-there is no writer in the critical section or waiting to enter.  When a writer
-arrives, it is allowed in only if there is no reader or writer in the
-critical section (and therefore also not waiting to enter).  To maintain the
-arrival order, the solution uses a semaphore per thread and a queue.
-The \texttt{acquire\_} methods take a pointer to
-the semaphore of the thread as argument.
-Each entry in the queue is a pair consisting of a type of access
-(<{.read}> or <{.write}>) and a pointer to the semaphore of the
-thread that is waiting.  Method \texttt{release\_one} considers semaphores
-to release in the order in which they appear in the queue.
-
-\begin{figure}
-\begin{code}
-{\small
-<{:input:../code/RWqueue.hny}>
-}
-\end{code}
-\caption{\harmonylink{code/RWqueue.hny} Reader/Writer Lock SBS implementation using a queue}
-\label{fig:RWqueue}
-\end{figure}
-
-\begin{figure}
-\begin{code}
-<{:input:../code/RWqtest.hny}>
-\end{code}
-\caption{\harmonylink{code/RWqtest.hny} Test program for \autoref{fig:RWqueue}}
-\label{fig:RWqtest}
-\end{figure}
-\end{comment}
-
-\section*{Exercises}
-\begin{problems}
-\item Write a fair solution to the one-lane bridge problem of
-\autoref{ex:onelane}.
-% If you want to use the queue method, you can change the signature of the
-% methods to enter the bridge, adding an argument that contains a pointer to a
-% semaphore.
-\end{problems}
-
-\chapter{Monitors}
-\label{ch:monitors}
-
-<{:module:hoare}>
-<{:const:Monitor}>
-<{:const:Condition}>
-<{:const:enter}>
-<{:const:exit}>
-
-\glsadd{monitor}%
-\glsadd{condition variable}%
-
-\begin{figure}
-\begin{code}
-<{:input:../code/hoare.hny}>
-\end{code}
-\caption{\harmonylink{modules/hoare.hny} Implementation of Hoare monitors}
-\label{fig:hoare}
-\end{figure}
-
-\begin{figure}
-\begin{code}
-<{:input:../code/BBhoare.hny}>
-\end{code}
-\caption{\harmonylink{code/BBhoare.hny} Bounded Buffer implemented using
-a Hoare monitor}
-\label{fig:hoaretest}
-\end{figure}
-
-Tony Hoare, who came up with the concept of split binary semaphores (SBS),
-devised an abstraction of the concept in a programming language paradigm
-called \emph{monitors}~\cite{Hoare74}.
-\index{monitor}%
-(A similar construct was independently invented by Per Brinch Hansen~\cite{BH73}.)
-A monitor is a special version of an object-oriented \emph{class}, comprising
-a set of variables and methods that operate on those variables.
-A monitor also has special variables called \emph{condition variables},
-one per waiting condition.
-There are two operations on condition variables: <{wait}>
-\index{wait}%
-and
-<{signal}>.
-\index{signal}%
-
-Harmony does not have language support for monitors, but it
-has a module called \texttt{hoare}.
-\autoref{fig:hoare} shows its implementation.
-A Hoare monitor uses a hidden split binary semaphore.
-The mutex semaphore is acquired when entering a monitor and released
-upon exit.
-Each condition variable maintains a binary semaphore and a counter for
-the number of threads waiting on the condition.
-Method <{wait}> increments the condition's counter, releases the monitor mutex,
-blocks while trying to acquire the condition's semaphore, and upon resuming
-decrements the counter---in much the same way as we have seen for SBS.
-Method <{signal}> checks to see if the condition's count is non-zero, if so
-releases the condition's semaphore,
-and then blocks by trying to acquire the mutex again.
-
-\autoref{fig:hoaretest} presents a bounded buffer implemented using
-Hoare monitors.
-It is written in much the same way you would if using
-the SBS technique (see \autoref{ex:bbsbs}).
-However, there is no \texttt{release\_one} method.
-Instead, one can conclude
-that <{put}> guarantees that the queue will be non-empty, and
-<{signal}> will check if there are any threads waiting for
-this event.  If so, <{signal}> will pass control to one such thread
-and, unlike \texttt{release\_one}, re-enter the critical
-section afterwards by acquiring the <{mutex}>.
-
-Implementing a reader/writer lock with Hoare monitors is not quite so
-straightforward, unfortunately.  When a writer releases the lock, it
-has to choose whether to signal a reader or another writer.  For that
-it needs to know if there is a reader or writer waiting.  The simplest
-solution would be to peek at the counters inside the respective condition
-variables, but that breaks the abstraction.  The alternative is for the
-reader/writer implementation to keep track of that state explicitly,
-which complicates the code.  Also, it requires a deep understanding of
-the SBS method to remember to place a call to <{signal}> in the
-<{read_acquire}> method that releases additional readers that
-may be waiting to acquire the lock.
-
-In the late 70s, researchers at Xerox PARC,
-where among others the desktop and Ethernet
-were invented, developed a new programming language called
-Mesa~\cite{LR80}.
-\index{Mesa}%
-Mesa introduced various important concepts to programming languages,
-including software exceptions and incremental compilation.  Mesa also
-incorporated a version of monitors.
-However, there are some subtle but important differences with Hoare
-monitors that make Mesa monitors quite unlike split binary semaphores
-and mostly easier to use in practice.
-
-As in Hoare monitors, there is a hidden mutex associated with each Mesa monitor,
-and the mutex must be acquired upon entry to a method and released
-upon exit.
-Mesa monitors also have condition variables that a thread can wait on.
-Like in Hoare monitors, the <{wait}> operation releases the mutex.
-The most important difference is in what <{signal}> does.
-To make the distinction more clear, we shall call the corresponding Mesa
-operation <{notify}> rather than <{signal}>.
-\index{notify}%
-Unlike <{signal}>, when a thread <{p}> invokes <{notify}>
-it does not immediately pass 
-control to a thread that is waiting on the corresponding condition (if there
-is such a thread).  Instead, <{p}> continues executing in the critical section
-until it leaves the monitor (by calling <{release}>) or
-releases the monitor (by calling <{wait}>).
-Either way, any thread that was notified will now have a chance to enter
-the critical section, but they compete
-with other threads trying to enter the critical section.
-
-\begin{comment}
-\begin{figure}
-\begin{center}
-\includegraphics[width=6in]{figures/monitor-crop.pdf}
-\end{center}
-\caption{High-level depictions of Hoare and Mesa monitors.  The hall is
-where threads wait to enter the bathroom (the critical section).  The
-bedrooms illustrate two condition variables.  The circles are threads.}
-\label{fig:monitors}
-\end{figure}
-
-\autoref{fig:monitors} illustrates the difference with a drawing.
-Here a bathroom represents the critical section, allowing only one
-thread at a time.  The bedrooms represent condition variables.
-There is some condition associated with each bedroom.
-In the hall are threads waiting to enter the critical section.
-
-On the left is a Hoare monitor.
-When some thread <{p}> is in the bathroom, it can invoke <{signal}>
-on some non-empty bedroom associated with a condition that holds.
-This select a thread <{q}> in that bedroom.
-As a result of invoking <{signal}>, <{p}> goes back into the hall
-and <{q}> enters the bathroom.\footnote{Per Brinch Hansen' monitors have
-a \textbf{continue} operation instead of <{signal}>.  The difference
-is that threads that invoke \textbf{continue} leave the monitor rather
-than returning to the hall.}
-Importantly, when <{q}> enters the bathroom, the condition that <{q}> was
-waiting for is guaranteed to hold.
-
-On the right is a Mesa monitor.  The only way into the bathroom is through
-the hall.  When thread <{p}> invokes <{notify}> on a bedroom, it
-selects a thread <{q}> in that bedroom, if any.
-Thread <{q}> goes into the hall,
-joining any other threads that are also waiting to
-enter the bathroom.
-If there are no threads in that bedroom, <{notify}> is a no-op.
-Importantly, in either case <{p}> remains in the bathroom.
-Finally, when <{p}> leaves the bathroom, one of the
-threads in the hall can enter the bathroom.  But that may not be <{q}>.
-Assuming every thread eventually leaves the bathroom and the system is
-fair, eventually <{q}> will enter the bathroom.  However, it is no longer
-guaranteed that the condition it was waiting for still holds.
-Therefore, the first thing <{q}> must
-do is check, again, to see if the condition holds.  If not, it should go back
-into the bedroom corresponding to the condition.
-\end{comment}
-
-Basically, there is just one gate to enter the critical section, instead
-of a main gate and a gate per waiting condition.
-This is a very important difference.  In Hoare monitors, when a thread
-enters through a waiting gate, it can assume that the condition associated
-with the waiting gate still holds because no other thread can run in between.
-Not so with Mesa monitors: by the time a thread that was notified enters
-through the main gate, other threads may have entered first and falsified
-the condition.  So, in Mesa, threads always have to check the condition
-again after resuming from the <{wait}> operation.  This is accomplished
-by wrapping each <{wait}> operation in a <{while}> statement that
-loops until the condition of interest becomes valid.
-A Mesa monitor therefore is more closely related to busy waiting
-than to split binary semaphores.
-
-Mesa monitors also allow notifying multiple threads.
-For example, a thread can invoke <{notify}> twice---if there are
-two or more threads waiting on the condition variable, two will be resumed.
-Operation <{notifyAll}>
-\index{notifyAll}%
-(aka \texttt{broadcast)})
-\index{broadcast}%
-notifies \emph{all} threads that are waiting
-on a condition.
-Signaling multiple threads is not possible with Hoare monitors because with
-Hoare monitors control
-must be passed immediately to a thread that has been signaled, and that
-can only be done if there is just one such thread.
-
-The so-called
-``Mesa monitor semantics'' or ``Mesa condition variable semantics''
-have become more popular than Hoare monitor semantics and have been
-adopted by all major programming languages.
-That said, few programming languages provide full syntactical support
-for monitors, instead opting to support monitor semantics through library
-calls.
-In Java, each object has a hidden lock \emph{and} a hidden condition variable
-associated with it.
-Methods declared with the \texttt{synchronized} keyword automatically
-obtain the lock.  Java objects also support <{wait}>, <{notify}>,
-and <{notifyAll}>.
-In addition, Java supports explicit allocations of locks
-and condition variables.
-In Python, locks and condition variables must be explicitly declared.
-The \texttt{with} statement makes it easy to acquire and release a lock
-for a section of code.
-In C and C++, support for locks and condition variables is entirely
-through libraries.
-
-% \chapter{Mesa Condition Variables in Harmony}
-% \label{ch:mesa}
-
-\begin{figure}
-\begin{code}
-<{:input:../code/mesa.hny}>
-\end{code}
-\caption{\harmonylink{modules/synch.hny}
-Implementation of condition variables in the <{synch}> module}
-\label{fig:cv}
-\end{figure}
-
-\begin{figure}
-\begin{code}
-<{:input:../code/RWcv.hny}>
-\end{code}
-\caption{\harmonylink{code/RWcv.hny} Reader/Writer Lock using Mesa-style condition variables}
-\label{fig:RWcv}
-\end{figure}
-
-Harmony provides support for Mesa monitors
-through the Harmony <{synch}> module.
-\autoref{fig:cv} shows the implementation of
-condition variables in the <{synch}> module.
-<{Condition()}> creates a new condition variable.
-It is represented by a dictionary containing
-a bag of contexts of threads waiting on the condition variable.
-(The <{synchS}> library instead uses a list of contexts.)
-
-In Harmony, a bag is usually represented by a dictionary that maps
-the elements of the bag to their multiplicities.
-For example, the value <{{ .a: 2, .b: 3 }}> represents a bag
-with two copies of <{.a}> and three copies of <{.b}>.
-The <{bag}> module (\autoref{ap:bag}) contains a variety of handy
-functions on bags.
-
-Method <{wait}> adds the context of the thread to the bag.
-This increments the number of threads in the bag with the same context.
-<{wait}> then loops until that count is restored to the
-value that it had upon entry to <{wait}>.
-Method <{notify}> removes an arbitrary context from
-the bag, allowing one of the threads with that context to
-resume and re-acquire the lock associated with the monitor.
-<{notifyAll}> empties out the entire bag, allowing all threads
-in the bag to resume.
-
-To illustrate how Mesa condition variables are used in practice, we demonstrate using an implementation of reader/writer locks.
-\autoref{fig:RWcv} shows the code.  <{mutex}> is the shared lock
-that protects the critical region.
-There are two condition variables: readers wait on <{r_cond}> and
-writers wait on <{w_cond}>.
-The implementation also keeps track of the number of
-readers and writers in the critical section.
-
-Note that <{wait}> is always invoked within a <{while}>
-loop that checks for the condition that the thread is waiting for.
-It is \emph{imperative} that there is always a <{while}> loop
-around any invocation of <{wait}> containing the negation of
-the condition that the thread is waiting for.  Many implementation
-of Mesa condition variables depend on this, and optimized implementations
-of condition variables often allow so-called ``spurious wakeups,''
-where <{wait}> may sometimes return even if the conditon
-variable has not been notified.
-As a rule of thumb, one should always be able to replace <{wait}>
-by <{release}> followed by <{acquire}>.
-This turns the solution into a busy-waiting one, inefficient but still
-correct.
-
-In <{read_release}>, notice that <{notify(?w_cond)}>
-is invoked when there are no readers left, \emph{without} checking
-if there are writers waiting to enter.  This is
-ok, because calling <{notify}> is a no-op if no thread is
-waiting.
-
-<{write_release}> executes <{notifyAll(?r_cond)}>
-as well as <{notify(?w_cond)}>.  Because we
-do not keep track of the number of waiting readers or writers, we
-have to conservatively assume that all waiting readers can enter,
-or, alternatively, up to one waiting writer can enter.  So
-<{write_release}> wakes up all potential candidates.  There
-are two things to note here.  First, unlike split binary semaphores
-or Hoare monitors, where multiple waiting readers would have to be
-signaled one at a time in a baton-passing fashion (see
-\autoref{fig:RWsplitsema}), with Mesa monitors all readers are
-awakened in one fell swoop using <{notifyAll}>.  Second, both
-readers and writers are awakened---this is ok because both execute
-<{wait}> within a <{while}> loop, re-checking the condition
-that they are waiting for.  So, if both type of threads are waiting,
-either all the readers get to enter next or one of the writers gets
-to enter next.  (If you want to prevent waking up both readers and
-a writer, then you can keep track of how many threads are waiting
-in the code.)
-
-% While Hoare moniters embody the split binary semaphore approach,
-% Mesa monitors are much closer to the busy-waiting approach.
-When using Mesa condition variables, you have to be careful to invoke
-<{notify}> or <{notifyAll}> in the right places.
-Much of the complexity of programming with Mesa condition variables
-is in figuring out when to invoke <{notify}> and when to invoke
-<{notifyAll}>.  As a rule of thumb: be conservative---it is
-better to wake up too many threads than too few.
-In case of doubt, use <{notifyAll}>.
-Waking up too
-many threads may lead to some inefficiency, but waking up too few
-may cause the application to get stuck.  Harmony can be particularly
-helpful here, as it examines each and every corner case.
-You can try to replace each <{notifyAll}> with <{notify}> and see
-if every possible execution of the application still terminates.
-
-Andrew Birrell's paper on Programming with Threads gives an excellent
-introduction to working with Mesa-style condition variables~\cite{Birrell89}.
-
-<{:const:TryLock}>
-<{:module:qsort}>
-<{:const:Qsort}>
-<{:const:swap}>
-<{:const:partition}>
-<{:const:sortrange}>
-<{:const:sort}>
-<{:const:main}>
-
-\section*{Exercises}
-\begin{problems}
-\item \label{ex:bbmesa} Implement a solution to the bounded buffer problem using Mesa condition
-variables.
-\item Implement a ``try lock'' module using Mesa condition variables
-(see also \autoref{ex:trylock}).  It should
-have the following API:
-\begin{enumerate}
-\item <{tl = TryLock()}> \# \emph{create a try lock}
-\item <{acquire(?tl}>) \# \emph{acquire a try lock}
-\item <{tryAcquire(?tl}>) \# \emph{attempt to acquire a try lock}
-\item <{release(?tl}>) \# \emph{release a try lock}
-\end{enumerate}
-\noindent
-<{tryAcquire}> should not wait.
-Instead it should return <{True}> if the lock was successfully
-acquired and <{False}> if the lock was not available.
-% \item Implement semaphores using Mesa condition variables.
-\item Write a new version of the GPU allocator in \autoref{ex:gpu}
-using Mesa condition variables.
-In this version,
-a thread is allowed to allocate a set of GPUs and release a set of GPUs that it
-has allocated.  Method \texttt{gpuAllocSet(n)} should block until $n$ GPUs are
-available, but it should grant them as soon as they are available.
-It returns a set of $n$ GPU identifiers.
-Method \texttt{gpuReleaseSet(s)} takes a set of GPU identifiers as argument.
-A thread does not have to return all the GPUs it allocated at once.
-(You may want to try implementing this with Split Binary Semaphores.  It is not as easy.)
-\item The specification in the previous question makes the solution unfair.
-Explain why this is so.  Then change the specification and the solution so that
-it is fair.
-\item \label{ex:qsort}
-Bonus problem: \autoref{fig:qsort} shows an iterative implementation of the Qsort
-algorithm, and \autoref{fig:qsorttest} an accompanying test program.
-The array to be sorted is stored in shared variable <{testqs.arr}>.
-Another shared variable, <{testqs.todo}>, contains the ranges of the
-array that need to be sorted (initially the entire array).
-Re-using as much of this code as you can, implement a parallel version of
-this.  You should not have to change the methods <{swap}>, <{partition}>,
-or <{sortrange}> for this.  Create <{NWORKERS}> ``worker threads''
-that should replace the <{qsort}> code.
-Each worker loops until <{todo}>
-is empty and sorts the ranges that it finds until then.  The <{main}>
-thread needs to wait until all workers are done.
-\end{problems}
-
-\begin{figure}
-\begin{code}
-<{:input:../code/qsort.hny}>
-\end{code}
-\caption{\harmonylink{code/qsort.hny} Iterative qsort() implementation}
-\label{fig:qsort}
-\end{figure}
-
-\begin{figure}
-\begin{code}
-<{:input:../code/qsorttest.hny}>
-\end{code}
-\caption{\harmonylink{code/qsorttest.hny} Test program for \autoref{fig:qsort}}
-\label{fig:qsorttest}
-\end{figure}
-
-\chapter{Deadlock}
-\label{ch:deadlock}
-\index{deadlock}%
-
-<{:const:diner}>
-
-\glsadd{deadlock}%
-
-\begin{figure}
-\begin{code}
-<{:input:../code/Diners.hny}>
-\end{code}
-\caption{\harmonylink{code/Diners.hny} Dining Philosophers}
-\label{fig:diners}
-\end{figure}
-
-When multiple threads are synchronizing access to shared resources, they
-may end up in a \emph{deadlock} situation where one or more of the threads
-end up being blocked indefinitely because each is waiting for another to give
-up a resource.
-The famous Dutch computer scientist Edsger W.~Dijkstra illustrated this using
-a scenario he called ``Dining Philosophers.''
-\index{dining philosopher}%
-
-Imagine five philosopers sitting around a table, each with a plate of food in
-front of them and a fork between every two plates.  Each philosopher requires
-two forks to eat.  To start eating, a philosopher first picks up the fork on
-the left, then the fork on the right.  Each philosopher likes to take breaks
-from eating to think for a while.  To do so, the philosopher puts down both
-forks.  Each philosopher repeats this procedure.  Dijkstra had them repeating
-this for ever, but for the purposes of this book,
-philosophers can---if they wish---leave the table when they are
-not using any forks.
-
-\autoref{fig:diners} implements the dining philosophers in Harmony, using a
-thread for each philosopher and a lock for each fork.  If you
-run it, Harmony complains that the execution may not be able to terminate,
-with all five threads being blocked trying to acquire the lock.
-
-\begin{quote}
-\begin{itemize}
-\item Do you see what the problem is?
-\item Does it depend on <{N}>, the number of philosophers?
-\item Does it matter in what order the philosophers lay down their forks?
-\end{itemize}
-\end{quote}
-
-% \chapter{Deadlock Prevention}
-% \label{ch:deadlockprevention}
-% \index{deadlock prevention}
-
-\begin{figure}
-\begin{code}
-<{:input:../code/DinersCV.hny}>
-\end{code}
-\caption{\harmonylink{code/DinersCV.hny} Dining Philosophers that grab both forks at the same time}
-\label{fig:dinerscv}
-\end{figure}
-
-\noindent
-There are four conditions that must hold for deadlock to occur~\cite{CES71}:
-\begin{enumerate}
-\item \emph{Mutual Exclusion}: each resource can only be used by one thread at a time:
-\item \emph{Hold and Wait}: each thread holds resources it already allocated while it
-waits for other resources that it needs;
-\item \emph{No Preemption}: resources cannot be forcibly taken away from threads that
-allocated them;
-\item \emph{Circular Wait}: there exists a directed circular chain of threads, each waiting
-to allocate a resource held by the next.
-\end{enumerate}
-
-Preventing deadlock thus means preventing that one of these conditions occurs.
-However, mutual exclusion is not easily prevented in general
-(although, for some resources it is
-possible, as demonstrated in \autoref{ch:nonblocking}).
-Havender proposed the following techniques that avoid the remaining
-three conditions~\cite{Havender68}:
-
-\begin{itemize}
-\item \emph{No Hold and Wait}: a thread must request all resources it is going to
-need at the same time;
-\item \emph{Preemption}: if a thread is denied a request for a resource, it must
-release all resources that it has already acquired and start over;
-\item \emph{No Circular Wait}: define an ordering on all resources and allocate
-resources in a particular order.
-\end{itemize}
-
-To implement a \emph{No Hold and Wait} solution, a philosopher would need a
-way to lock both the left and right forks at the same time.  Locks do not
-have such an ability, and neither do semaphores. so we re-implement the
-Dining Philosophers using condition variables that allow one to wait for
-arbitrary application-specific conditions.
-%
-\autoref{fig:dinerscv} demonstrates how this might be done.
-We use a single mutex for the diners, and, for each fork, a boolean
-and a condition variable.  The boolean indicates if the fork has been
-taken.
-Each diner waits if either the left or right fork is already taken.
-But which condition variable to wait on?
-The code demonstrates an important technique to use when waiting for
-multiple conditions.
-\index{multiple conditions, waiting on}%
-The condition in the <{while}> statement is the negation of the
-condition that the diner is waiting for and consists of two disjuncts.
-Within the <{while}> statement,
-there is an <{if}> statement for each disjunct.
-The code waits for either or both forks if necessary.  After that, it goes
-back to the top of the <{while}> loop.
-
-A common mistake is to write the following code instead:
-
-\begin{code}
-<{:inline:}>
-while forks[left]:
-    synch.wait(?conds[left], ?mutex)
-while forks[right]:
-    synch.wait(?conds[right], ?mutex)
-<{:end:}>
-\end{code}
-
-\begin{quote}
-\begin{itemize}
-\item Can you see why this does not work?  What can go wrong?
-\item Run it through Harmony in case you are not sure!
-\end{itemize}
-\end{quote}
-
-The \emph{Preemption} approach suggested by Havender is to allow threads to back out.
-While this could be done, this invariably leads to a busy waiting solution
-where a thread keeps obtaining locks and releasing them again until it
-finally is able to get all of them.
-
-The \emph{No Circular Waiting} approach
-is to prevent a cycle from forming, with each
-thread waiting for the next thread on the cycle.
-We can do this by establishing an ordering among the
-resources (in this case the forks) and, when needing more than one
-resource, always acquiring them in order.  In the case of the philosopers,
-they could prevent deadlock by always picking up the lower numbered fork
-before the higher numbered fork, like so:
-
-\vspace{1em}
-\begin{code}
-<{:inline:}>
-if left < right:
-    synch.acquire(?forks[left])
-    synch.acquire(?forks[right])
-else:
-    synch.acquire(?forks[right])
-    synch.acquire(?forks[left])
-<{:end:}>
-\end{code}
-\vspace{1em}
-
-or like so:
-
-\vspace{1em}
-\begin{code}
-<{:inline:}>
-synch.acquire(?forks[min(left, right)])
-synch.acquire(?forks[max(left, right)])
-<{:end:}>
-\end{code}
-\vspace{1em}
-
-This completes all the Havender methods.
-There is, however, another approach, which is sometimes called deadlock
-\emph{avoidance}
-\index{deadlock avoidance}%
-instead of deadlock \emph{prevention}.
-In the case of the Dining Philosophers, we want to avoid the situation where each
-diner picks up a fork.  If we can prevent more than four diners from starting to
-eat at the same time, then we can avoid the conditions for deadlock from ever
-happening.
-\autoref{fig:dinersavoid} demonstrates this concept.  It uses a
-\emph{counting semaphore} to restrict the number of diners at any time to
-four.  A counting semaphore is like a binary semaphore, but can be
-acquired a given number of times.  It is supported by the <{synch}>
-module.  The <{P}> or ``procure'' operation acquires a counting
-semaphore.  That is, it tries to decrement the semaphore, blocking while
-the semaphore has a value of 0.  The <{V}> or ``vacate'' operation
-increments the semaphore.
-
-This avoidance technique can be generalized using something called the
-Banker's Algorithm~\cite{EWD108}, but it is outside the scope of this book.
-The problem with these kinds of schemes is that one needs to know ahead of time
-the set of threads and what the maximum number of resources is that each thread
-wants to allocate, making them generally quite impractical.
-
-\begin{figure}
-\begin{code}
-<{:input:../code/DinersAvoid.hny}>
-\end{code}
-\caption{\harmonylink{code/DinersAvoid.hny} Dining Philosophers that carefully avoid getting into a deadlock
-scenario}
-\label{fig:dinersavoid}
-\end{figure}
-
-<{:const:transfer}>
-<{:const:total}>
-
-\section*{Exercises}
-\begin{problems}
-\item The solution in \autoref{fig:dinerscv} can be simplified by, instead
-of having a condition variable per fork, having a condition variable per
-diner.  It uses the same number of condition variables, but you will not
-need to have <{if}> statements nested inside the <{while}> loop
-waiting for the forks.  See if you can figure it out.
-\item \label{ex:bank} \autoref{fig:bank} shows an implementation of a bank with various
-accounts and transfers between those accounts.
-Unfortunately, running the test reveals that it sometimes leaves unterminated
-threads.  Can you fix the problem?
-\item Add a method <{total()}> to the solution of the previous question
-that computes the total over all balances.
-It needs to obtain a lock on all accounts.  Make sure that
-it cannot cause deadlock.
-\item Add an invariant that checks that the total of the balances never
-changes.  Note that the invariant only holds if none of the locks are
-held.
-\end{problems}
-
-\begin{figure}
-\begin{code}
-<{:input:../code/bank.hny}>
-\end{code}
-\caption{\harmonylink{code/bank.hny} Bank accounts}
-\label{fig:bank}
-\end{figure}
-
-\chapter{Actors and Message Passing}
-\label{ch:actor}
-\index{actor model}%
-\index{message passing}%
-
-<{:const:server}>
-<{:const:client}>
-
-\glsadd{actor model}%
-
-\begin{figure}
-\begin{center}
-\includegraphics[width=4in]{figures/actor-crop.pdf}
-\end{center}
-\caption{Depiction of three actors.  The producer does not receive messages.}
-\label{fig:actorpic}
-\end{figure}
-
-\begin{figure}
-\begin{code}
-<{:input:../code/counter.hny}>
-\end{code}
-\caption{\harmonylink{code/counter.hny} An illustration of the actor approach}
-\label{fig:actor}
-\end{figure}
-
-Some programming languages favor a different way of implementing
-synchronization using so-called \emph{actors}~\cite{HBS73,Agha86}.  Actors are
-threads that have only private memory and communicate through
-\emph{message passing}.
-See \autoref{fig:actorpic} for an illustration.
-Given that there is no shared memory in the actor model (other than the message
-queues, which have built-in synchronization), there is no need
-for critical sections.  Instead, some sequential thread owns a particular
-piece of data and other threads access it by sending request messages
-to the thread and optionally waiting for response messages.  Each thread
-handles one message at a time, serializing all access to the data it owns.
-As message queues are FIFO (First-In-First-Out), starvation is prevented.
-
-The actor synchronization model is popular in a variety of programming
-languages, including Erlang and Scala.  Actor support is also available
-through popular libraries such as Akka, which is available for various
-programming languages.  In Python, Java, and C/C++,
-actors can be easily emulated using threads and \emph{synchronized queues}
-\index{synchronized queue}%
-(aka \emph{blocking queues})
-\index{blocking queue}%
-for messaging.
-Each thread would have one such queue for receiving messages.
-Dequeuing from an empty synchronized queue blocks the thread until
-another thread enqueues a message on the queue.
-
-The <{synch}> library supports a synchronized message queue,
-similar to the <{Queue}> object in Python.
-Its interface is as follows:
-\begin{itemize}
-\item <{Queue()}> returns an empty queue;
-\item <{put(q, item)}> adds <{item}> to the queue pointed to by <{q}>;
-\item <{get(q)}> waits for and returns an item on the queue pointed to by <{q}>.
-\end{itemize}
-
-For those familiar with counting semaphores: note that a <{Queue}>
-behaves much like a zero-initialized counting semaphore.
-<{put}> is much like <{V}>, except that it is accompanied by data.
-<{get}> is much like <{P}>, except that it also returns data.
-Thus, synchronized queues can be considered a generalization of
-counting semaphores.
-
-\autoref{fig:actor} illustrates the actor approach.
-There are three client threads that each want to be assigned
-a unique identifier from the set $\{ 0, 1, 2 \}$.
-Normally one would use a shared 0-initialized counter and a lock.
-Each client would acquire the lock, get the value of the counter
-and increment it, and release the lock.
-Instead, in the actor approach the counter is managed by a
-separate server thread.
-The server never terminates, so it is spawned with the keyword
-<{eternal}> to suppress non-terminating state warnings.
-Each client sends a request to the server, consisting in this case
-of simply the queue to which the server must send the response.
-The server maintains a local, zero-initialized counter variable.
-Upon receiving a request, it returns a response with the value of
-the counter and increments the counter.  No lock is required.
-
-This illustration is an example of the \emph{client/server} model.
-Here a single actor implements some service, and clients send request
-messages and receive response messages.  The model is particularly
-popular in distributed systems, where each actor runs on a separate
-machine and the queues are message channels.  For example, the server
-can be a web server, and its clients are web browsers.
-
-\section*{Exercises}
-\begin{problems}
-\item Actors and message queues are good for building pipelines.
-Develop a pipeline that computes Mersenne primes (primes that are one less
-than a power of two).  Write four actors:
-\begin{enumerate}
-\item an actor that generates a sequence of integers 1 through <{N}>;
-\item an actor that receives integers and forwards only those that are prime;
-\item an actor that receives integers and forwards only those that are one
-less than a power of two;
-\item an actor that receives integers but otherwise ignores them.
-\end{enumerate}
-Configure two versions of the pipeline, one that first checks if a number
-is prime and then if it is one less than a power of two, the other
-in the opposite order.  Which do you think is better?
-\end{problems}
-
-\chapter{Barrier Synchronization}
-\label{ch:barrier}
-\index{barrier synchronization}%
-
-<{:const:Barrier}>
-<{:const:bwait}>
-
-\begin{figure}
-\begin{code}
-<{:input:../code/barriertest.hny}>
-\end{code}
-\caption{\harmonylink{code/barriertest.hny} Test program for \autoref{fig:genbarrier}}
-\label{fig:barriertest}
-\end{figure}
-
-\begin{figure}
-\begin{code}
-<{:input:../code/barrier.hny}>
-\end{code}
-\caption{\harmonylink{code/barrier.hny} Barrier implementation}
-\label{fig:genbarrier}
-\end{figure}
-
-\begin{figure}
-\begin{code}
-<{:input:../code/barriertest2.hny}>
-\end{code}
-\caption{\harmonylink{code/barriertest2.hny} Demonstrating the double-barrier pattern}
-\label{fig:barriertest2}
-\end{figure}
-
-\glsadd{barrier synchronization}%
-
-Barrier synchronization is a problem that comes up in high-performance
-parallel computing.
-The Harmony model checker uses it.
-A barrier is almost the opposite of a critical section:
-the intention is to get a group of threads to run some code at the
-same time, instead of having them execute it one at a time.
-More precisely, with barrier synchronization, the threads execute in rounds.
-Between each round, there is a so-called \emph{barrier} where threads wait
-until all threads have completed the previous round and reached the
-barrier---before they start the next round.
-For example, in an iterative matrix algorithm, the matrix may be
-cut up into fragments.  During a round, the threads run concurrently,
-one for each fragment.  The next round is not allowed to start
-until all threads have completed processing their fragment.
-
-A barrier is used as follows:
-\begin{itemize}
-\item <{b = Barrier(n)}>: initialize a barrier <{b}> for a collection of
-<{n}> threads;
-\item <{bwait(?b)}>: wait until all threads have reached the barrier
-\end{itemize}
-
-\autoref{fig:barriertest} is a test program for barriers.
-It uses an integer array <{round}> with one entry per thread.
-Each thread, in a loop, waits for all threads to get to the barrier
-before incrementing its round number.  If the barrier works as
-advertised, two threads should never be more than one round apart.
-
-When implementing a barrier, a complication to worry about is that
-a barrier can be used over and over again.  If this were not the
-case, then a solution based on a lock, a condition variable,
-and a counter initialized to the number of threads could be used.
-The threads would decrement the counter and wait on the condition
-variable until the counter reaches 0.
-
-\autoref{fig:genbarrier} shows how one might implement a reusable barrier.
-Besides a counter <{.left}> that counts how many threads still have to
-reach the barrier, it uses a counter <{.cycle}> that is incremented
-after each use of the barrier---to deal with the complication above.
-The last thread that reaches the barrier restores
-<{.left}> to the number of threads
-(<{.required}>) and increments the cycle counter.
-The other threads are waiting for the cycle counter to be incremented.
-The cycle counter is allowed to wrap around---in fact, a single bit
-suffices for the counter.
-
-A common design pattern with barriers in parallel programs,
-demonstrated in \autoref{fig:barriertest2}, is to use the barrier
-twice in each round.  Before a round starts, one of the threads---let's
-call it the coordinator---sets up the work that needs to be done
-while the other threads wait.  Then all threads do the work and go
-on until they reach a second barrier.  The second barrier is used
-so the coordinator can wait for all threads to be done before setting
-up the work for the next round.
-
-\section*{Exercises}
-\begin{problems}
-\item Implement barrier synchronization for <{N}> threads
-with just three binary semaphores.  Busy waiting is not allowed.
-Can you implement barrier synchronization with two binary semaphores?
-(As always, the Little Book of Semaphores~\cite{Downey09} is a good resource
-for solving synchronization problems with semaphores.
-Look for the \emph{double turnstile}
-\index{double turnstile}%
-solution.)
-\item Imagine a pool hall with <{N}> tables.  A table is \emph{full}
-from the time there are two players until both players have left.
-When someone arrives, they can join a table that is not full, preferably
-one that has a player ready to start playing.
-Implement a simulation of such a pool hall.
-\end{problems}
-
-\chapter{Interrupts}
-\label{ch:interrupts}
-\index{interrupt}
-
-<{:const:handler}>
-<{:const:main}>
-<{:const:increment}>
-
-\begin{figure}
-\begin{code}
-<{:input:../code/trap.hny}>
-\end{code}
-\caption{\harmonylink{code/trap.hny} How to use <{trap}>}
-\label{fig:trap}
-\end{figure}
-
-\begin{figure}
-\begin{code}
-<{:input:../code/trap2.hny}>
-\end{code}
-\caption{\harmonylink{code/trap2.hny} A race condition with interrupts}
-\label{fig:trap2}
-\end{figure}
-
-\begin{figure}
-\begin{code}
-<{:input:../code/trap3.hny}>
-\end{code}
-\caption{\harmonylink{code/trap3.hny} Locks do not work with interrupts}
-\label{fig:trap3}
-\end{figure}
-
-\begin{figure}
-\begin{code}
-<{:input:../code/trap4.hny}>
-\end{code}
-\caption{\harmonylink{code/trap4.hny} Disabling and enabling interrupts}
-\label{fig:trap4}
-\end{figure}
-
-Threads can be \emph{interrupted}.  An interrupt is a notification
-of some event such as a keystroke, a timer expiring, the reception
-of a network packet, the completion of a disk operation, and so on.
-We distinguish \emph{interrupts} and \emph{exceptions}.  An exception
-is caused by the thread executing an invalid machine instruction
-such as divide-by-zero.  An interrupt is caused by some peripheral
-device and can be handled in Harmony.  In other words: an interrupt
-is a notification, while an exception is an error.  \index{exception}
-
-Harmony allows modeling interrupts using the \texttt{trap} statement:
-\begin{code}
-<{trap handler argument}>
-\end{code}
-invokes <{handler argument}> at some later, unspecified time.
-Thus you can think of <{trap}> as setting a timer.
-Only one of these asynchronous events can be outstanding at a time;
-a new call to <{trap}> overwrites any outstanding one.
-\autoref{fig:trap} gives an example of how <{trap}> might be used.
-Here, the <{main()}> thread loops until the interrupt has occurred and
-the <{done}> flag has been set.
-
-But now consider \autoref{fig:trap2}.  The difference with \autoref{fig:trap} is
-that both the <{main()}> and <{handler()}> methods increment <{count}>.
-This is not unlike the example we gave in \autoref{fig:inc}, except that only a single
-thread is involved now.  And, indeed, it suffers from a similar race condition; run
-it through Harmony to see for yourself.
-If the interrupt occurs after <{main()}>
-reads <{count}> (and thus still has value 0) but before <{main()}> writes the
-updated value~1, then the interrupt handler will also read value~0 and write value~1.
-We say that the code in \autoref{fig:trap2} is not \emph{interrupt-safe} (as opposed
-to not being \emph{thread-safe}).
-\index{interrupt-safety}
-
-You would be excused if you wanted to solve the problem using locks,
-similar to \autoref{fig:incfixed}.  \autoref{fig:trap3} shows how
-one might go about this.  But locks are intended to solve synchronization
-issues between multiple threads.  But an interrupt handler is not
-run by another thread---it is run by the same thread that experienced
-the interrupt.  If you run the code through Harmony, you will find
-that the code may not terminate.  The issue is that a thread can
-only acquire a lock once.  If the interrupt happens after <{main()}>
-acquires the lock but before <{main()}> releases it, the <{handler}>()
-method will block trying to acquire the lock, even though it is
-being acquired by the same thread that already holds the lock.
-
-Instead, the way one fixes interrupt-safety issues is through disabling interrupts
-temporarily.  In Harmony, this can be done by setting the \emph{interrupt level}
-of a thread to <{True}> using the <{setintlevel}> interface.
-\autoref{fig:trap4} illustrates how this is done.
-Note that it is not necessary to change the interrupt level during servicing an
-interrupt, because it is automatically set to <{True}> upon entry to the interrupt
-handler and restored to <{False}> upon exit.
-It is important that the <{main()}> code re-enables interrupts after incrementing
-<{count}>.  What would happen if <{main()}> left interrupts disabled?
-
-<{setintlevel(il)}> sets the interrupt level to <{il}> and returns
-the prior interrupt level.  Returning the old level is handy when writing interrupt-safe
-methods that can be called from ordinary code as well as from an interrupt handler.
-\autoref{fig:trap5} shows how one might write a interrupt-safe method
-to increment the counter.
-
-\begin{figure}
-\begin{code}
-<{:input:../code/trap5.hny}>
-\end{code}
-\caption{\harmonylink{code/trap5.hny} Example of an interrupt-safe method}
-\label{fig:trap5}
-\end{figure}
-
-\begin{figure}
-\begin{code}
-<{:input:../code/trap6.hny}>
-\end{code}
-\caption{\harmonylink{code/trap6.hny} Code that is both interrupt-safe and thread-safe}
-\label{fig:trap6}
-\end{figure}
-
-It will often be necessary to write code that is both interrupt-safe \emph{and}
-thread-safe.  As you might expect, this involves both managing locks and
-interrupt levels.
-To increment <{count}>, the interrupt level must be <{True}> and
-<{countlock}> must be held.
-\autoref{fig:trap6} gives an example of how this might be done.
-One important rule to remember is that a thread should disable interrupts \emph{before}
-attempting to acquire a lock.
-
-Try moving <{lock()}> to the beginning of the <{increment}> method
-and <{unlock()}> to the end of <{increment}> and see what happens.
-While Harmony will only report one faulty run, this incorrect code can lead to
-the assertion failing as well as threads getting blocked indefinitely.
-
-(Another option is to use synchronization techniques that do not use locks.
-See \autoref{ch:nonblocking} for more information.)
-
-There is another important rule to keep in mind.  Just like locks should never be held
-for long, interrupts should never be disabled for long.  With locks the issue is to
-maximize concurrent performance.  For interrupts the issue is fast response to
-asynchronous events.  Because interrupts may be disabled only briefly, interrupt
-handlers must run quickly and cannot wait for other events.
-\begin{comment}
-It is ok to invoke
-non-blocking synchronization calls such as <{notify}>, but calls such as
-<{acquire}> and <{wait}> should only be used if it is certain that they will not
-block for long.  Informally, interrupt handlers can be
-\emph{producers} but not \emph{consumers} of synchronization events.
-\end{comment}
-
-<{:const:i_put}>
-
-\section*{Exercises}
-\begin{problems}
-\item The <{put}> method you implemented in \autoref{ex:bbmesa} cannot be used
-in interrupt handlers for two reasons: (1) it is not interrupt-safe, and (2)
-it may block for a long time if the buffer is full.  Yet, it would be useful if,
-say, a keyboard interrupt handler could place an event on a shared queue.
-Implement a new method <{i_put(item)}> that does not
-block.  Instead, it should return <{False}> if the buffer is full and <{True}>
-if the item was successfully enqueued.
-The method also needs to be interrupt-safe.
-\end{problems}
-
-\chapter{Non-Blocking Synchronization}
-\label{ch:nonblocking}
-\index{non-blocking synchronization}%
-
-<{:const:inc}>
-<{:const:exch}>
-<{:const:produce}>
-<{:const:consume}>
-
-\glsadd{non-blocking synchronization}%
-
-\begin{figure}
-\begin{code}
-<{:input:../code/hw.hny}>
-\end{code}
-\caption{\harmonylink{code/hw.hny} Non-blocking queue}
-\label{fig:hw}
-\end{figure}
-
-So far, we have concentrated on critical sections to synchronize multiple
-threads.  Certainly, preventing multiple threads from accessing
-certain code at the same time simplifies how to think about synchronization.
-However, it can lead to starvation.  Even in the absence of starvation,
-if some thread is slow for some reason while being in the critical section,
-the other threads have to wait for it to finish executing the critical section.
-Also, using synchronization primitives in interrupt handlers is tricky
-to get right (\autoref{ch:interrupts}) and might be too slow.
-In this chapter, we will have a look at how one can develop concurrent
-code in which threads do not have to wait for other threads (or interrupt
-handlers) to complete their ongoing operations.
-
-As an example, we will revisit the producer/consumer problem.
-The code in \autoref{fig:hw} is based on code developed by Herlihy and
-Wing~\cite{HW87}.
-The code is a ``proof of existence'' for non-blocking synchronization; it
-is not necessarily practical.
-There are two variables.  <{items}> is an unbounded array with each
-entry initialized to <{None}>.  <{back}> is an index into the
-array and points to the next slot where a new value is inserted.
-The code uses two atomic operations:
-\begin{itemize}
-\item <{inc(p)}>: atomically increments <{!p}> and returns
-the old value;
-\item <{exch(p)}>: sets <{!p}> to <{None}> and returns the old value.
-\end{itemize}
-
-Method <{produce(item)}> uses <{inc(?back)}> to allocate
-the next available slot in the <{items}> array.
-It stores the item as a singleton tuple.
-Method <{consume()}> repeatedly scans the array, up to the
-<{back}> index, trying to find an item to return.
-To check an entry, it uses <{exch()}>
-to atomically remove an item from a slot if there is one.
-This way, if two or more threads attempt to extract an item from
-the same slot, at most one will succeed.
-
-There is no critical section.  If one thread is executing instructions
-very slowly, this does not negatively impact the other threads, as it
-would with solutions based on critical sections.
-On the contrary, it helps them because it creates less contention.
-Unfortunately, the solution is not practical for the following reasons:
-\begin{itemize}
-\item The <{items}> array must be of infinite size if an unbounded number
-of items may be produced;
-\item Each slot in the array is only used once, which is inefficient;
-\item the <{inc}> and <{exch}> atomic operations are not
-universally available on existing processors.
-\end{itemize}
-However, in the literature you can find examples of practical
-non-blocking (aka \emph{wait-free})
-\index{wait-free synchronization}%
-synchronization algorithms.
-% TODO~\cite{}.
-
-\begin{comment}
-There are also various algorithms where read-only access is wait-free
-but updates do require a lock---these are useful in situations where
-most accesses are read-only and the performance of updates is less
-critical. %~\cite{}.
-\end{comment}
-
-\section*{Exercises}
-\begin{problems}
-\item A \emph{seqlock}
-\index{seqlock}%
-consists of a lock and a version number.
-An update operation acquires the lock, increments the version number, makes the
-changes to the data structure, and then releases the lock.  A read-only operation
-does not use the lock.  Instead, it retrieves the version number,
-reads the data structure, and then checks if the
-version number has changed.  If so, the read-only operation is retried.
-Use a seqlock to implement a bank much like \autoref{ex:bank}, with
-one seqlock for the entire bank (i.e., no locks on individual accounts).
-Method \texttt{transfer} is an update operation; method \texttt{total} is a
-read-only operation.  Explain how a seqlock can lead to starvation.
-\end{problems}
-
-\chapter{Alternating Bit Protocol}
-\label{ch:abp}
-\index{alternating bit protocol}%
-\index{protocol}%
-\index{distributed system}%
-
-<{:module:abp}>
-<{:const:net_send}>
-<{:const:net_recv}>
-<{:const:app_send}>
-<{:const:app_recv}>
-<{:const:send}>
-<{:const:receive}>
-<{:const:processor}>
-<{:const:broadcast}>
-
-\begin{figure}
-\begin{code}
-<{:input:../code/abp.hny}>
-\end{code}
-\caption{\harmonylink{code/abp.hny} Alternating Bit Protocol}
-\label{fig:abp}
-\end{figure}
-
-\begin{figure}
-\begin{code}
-<{:input:../code/abptest.hny}>
-\end{code}
-\caption{\harmonylink{code/abptest.hny} Test code for alternating bit protocol}
-\label{fig:abptest}
-\end{figure}
-
-A
-\emph{distributed system}
-\index{distributed system}%
-is a concurrent system in which a collection
-of threads communicate by message passing, much the same as
-in the actor model.
-The most important difference between distributed and concurrent
-systems is that the former takes \emph{failures}
-\index{failure}%
-into account,
-including failures of threads and failures of shared memory.
-In this chapter, we will consider two actors, Alice and Bob.
-Alice wants to send a sequence of application messages to Bob,
-but the underlying network may lose messages.
-\index{network}%
-The network does not re-order messages: when sending messages
-$m_1$ and $m_2$ in that order, then if both messages are received,
-$m_1$ is received before $m_2$.
-Also, the network does not create messages out of nothing: if
-message <{m}> is received, then message <{m}> was sent.
-
-It is useful to create an abstract network that reliably sends messages
-between threads, much like the FIFO queue in the <{synch}> module.
-For this, we need a network protocol that Alice and Bob can run.
-In particular, it has to be the case that if Alice sends application
-messages $m_1, ..., m_n$ in that order, then if Bob receives an
-application message
-<{m}>, then $m = m_i$ for some <{i}> and, unless $m$ is the very first
-message, Bob will already have received
-application messages $m_1, ..., m_{i-1}$ (safety).
-Also, if the network is fair and Alice sends application message
-<{m}>, then eventually Bob should deliver <{m}> (liveness).
-
-The \emph{Alternating Bit Protocol} is suitable for our purposes.
-We assume that there are two unreliable network channels: one from Alice
-to Bob and one from Bob to Alice.
-Alice and Bob each maintain a zero-initialized
-\emph{sequence number},
-\index{sequence number}%
-<{s_seq}> and <{r_seq}> resp.
-Alice sends a network message to Bob containing an
-application message as \emph{payload} and Alice's sequence number
-as \emph{header}.
-When Bob receives such a network message, Bob returns an
-\emph{acknowledgment}
-\index{acknowledgment}%
-to Alice, which is a network message
-containing the same sequence number as in the message that Bob received.
-
-In the protocol, Alice keeps sending the same network message until she
-receives an acknowledgment with the same sequence number.
-This is called \emph{retransmission}.
-\index{retransmission}%
-When she receives the desired sequence number, Alice increments her sequence number.
-She is now ready to send the next message she wants to send to Bob.
-Bob, on the other hand, waits until he receives a message matching
-Bob's sequence number.  If so, Bob \emph{delivers} the payload in the
-message and increments his sequence number.
-Because of the network properties,  a one-bit sequence number suffices.
-
-We can model each
-channel as a variable that either contains a network message or nothing
-(we use <{()}> in the model).  Let <{s_chan}> be the channel
-from Alice to Bob and <{r_chan}> the channel from Bob to Alice.
-<{net_send(pchan, m, reliable)}> models sending a message <{m}> to
-<{!pchan}>, where <{pchan}> is either <{?s_chan}> or <{?r_chan}>.
-The method places either <{m}> (to model a successful send)
-or <{()}> (to model loss) in <{!pchan}>.
-The use of the <{reliable}> flag will be explained later.
-\texttt{net\_recv}(<{pchan}>) models checking <{!pchan}> for
-the next message.
-
-Method <{app_send(m)}> retransmits <{m}> until
-an acknowledgment is received.
-Method <{app_recv(reliable)}> returns the next successfully received
-message.
-\autoref{fig:abptest} shows how the methods may be used to send and receive
-a stream of \texttt{NMSGS} messages reliably.
-It has to be bounded, because model checking requires a finite model.
-
-Only the last invocation of <{app_recv(reliable)}> is invoked with
-<{reliable = True}>.  It causes the last acknowledgment to be sent
-reliably.  It allows the receiver (Bob) to stop, as well as the sender (Alice)
-once the last acknowledgment has been received.
-Without something like this, either the sender may be left hanging waiting
-for the last acknowledgment, or the receiver waiting for the last message.
-
-\section*{Exercises}
-\begin{problems}
-\item \autoref{ch:actor} explored the \emph{client/server model}.  It is popular
-in distributed systems as well.
-Develop a protocol for a single client and server using the same network
-model as for the ABP protocol.
-Hint: the response to a request can contain the same sequence number as the
-request.
-\item Generalize the solution in the previous exercise to multiple clients.
-Each client is uniquely identified.  You may either use separate channel pairs
-for each client, or solve the problem using a single pair of channels.
-\end{problems}
-
-\chapter{Leader Election}
-\label{ch:leader}
-
-\begin{figure}
-\begin{code}
-<{:input:../code/leader.hny}>
-\end{code}
-\caption{\harmonylink{code/leader.hny} A leader election protocol on a ring}
-\label{fig:leader}
-\end{figure}
-
-Leader election is the problem of electing a unique leader in a
-network of processors.  Typically this is challenging because the
-processors have only limited information.  In the version that we
-present, each processor has a unique identifier.  The processors
-are organized in a ring, but each processor only knows its own
-identifier and the identifier of its successor on the ring.  Having
-already looked into the problem of how to make the network reliable,
-we assume here that each processor can reliably send messages to
-its successor.
-
-The protocol that we present elects as leader the processor with
-the highest identifier~\cite{CR79} and works in two phases: in the
-first phase, each processor sends its identifier to its successor.
-When a processor receives an identifier that is larger than its own
-identifier, it forwards that identifier to its successor as well.
-If a processor receives its own identifier, it discovers that it
-is the leader.  That processor then starts the second phase by
-sending a message around the ring notifying the other processors
-of the leader's identifier.
-
-\autoref{fig:leader} describes the protocol and its test cases in
-Harmony.  In Harmony, processors can be modeled by threads and there
-are a variety of ways in which one can model a network using shared
-variables.  Here, we model the network as a set of messages.  The
-\texttt{send} method atomically adds a message to this set.  Messages
-are tuples with three fields: (<{dst}>, <{id}>, <{found}>).  <{dst}>
-is the identifier of the destination processor; <{id}> is the
-identifier that is being forwarded; and <{found}> is a boolean
-indicating the second phase of the protocol.  The <{receive}>(<{self}>)
-method looks for all messages destined for the processor with
-identifier <{self}>.
-
-To test the protocol, the code first chooses the number of processors
-and generates an identifier for each
-processor, chosen non-deterministically from a set of \texttt{NIDS}
-identifiers.  It also keeps track in the variable <{leader}> of
-what the highest identifier is, so it can later be checked.
-
-Method <{processor(self, succ)}> is the code for a processor with
-identifier <{self}> and successor <{succ}>.
-It starts simply by sending its own identifier to its successor.
-The processor then loops until it discovers the identifier of the
-leader in the second phase of the protocol.
-A processor waits for a message using the Harmony
-<{atomically when exists}> statement.
-This statement takes the form
-\begin{code}
-<{atomically when exists v in s}>: \emph{statement block}
-\end{code}
-where <{s}> is a set and <{v}> is variable that is bound to an element of <{s}>.
-The properties of the statement are as follows:
-\begin{itemize}
-\item it waits until <{s}> is non-empty;
-\item it is executed atomically;
-\item <{v}> is selected non-deterministically, like in the <{choose}> operator.
-\end{itemize}
-
-If a processor receives its own identifier, it knows its the leader.
-The Harmony code checks this using an assertion.
-In real code the processor could not do this as it does not know
-the identifier of the leader, but assertions are only there to check
-correctness.
-The processor then sends a message to its successor that the leader
-has been found.
-If the processor receives an identifier higher than its own, the
-processor knows that it cannot be the leader.
-In that case, it simply forwards the message.
-A processor stops when it receives a message that indicates that
-the leader has been identified.
-
-Note that there is a lot of non-determinism in the specification, leading
-to a lot of executions that must be checked.
-First, every possible permutation of identifiers for the processors
-is tried.  When there are multiple messages to receive by a processor,
-every possible order is tried (including receiving the same message
-multiple times).  Fortunately, the \texttt{atomically when exists} statement
-is executed
-atomically, otherwise the body of the statement could lead to additional
-thread interleavings.  Because in practice the different processors do
-not share memory, it is not necessary to check those interleavings.
-
-\section*{Exercises}
-\begin{problems}
-\item Check if the code finds a unique leader if identifiers are not unique.
-\item Messages are added atomically to the network.  Is this necessary?
-What happens if you remove the <{atomically}> keyword?  Explain what happens.
-\end{problems}
-
-\chapter{Transactions and Two Phase Commit}
-\label{ch:2pc}
-
-<{:const:bank}>
-
-\begin{figure}
-\begin{code}
-<{:input:../code/2pc1.hny}>
-\end{code}
-\caption{\harmonylink{code/2pc.hny} Two Phase Commit protocol: code for banks}
-\label{fig:2pc1}
-\end{figure}
-
-\begin{figure}
-\begin{code}
-<{:input:../code/2pc2.hny}>
-\end{code}
-\caption{\harmonylink{code/2pc.hny} Two Phase Commit protocol: code for transaction coordinators}
-\label{fig:2pc2}
-\end{figure}
-
-Modern databases support multiple clients concurrently accessing the data.
-They store data on disk, but we will ignore that in this book.
-(If you want to model a disk, this is probably best done as a separate
-thread that maintains the contents of the disk.)
-The complication we address here is that databases may be \emph{sharded},
-where different parts of the data are stored on different servers.
-The different servers may even be under different
-authoritive domains, such as multiple banks maintaining the accounts of their
-clients.
-
-In database terminology, a \emph{transaction} is an operation on a database.
-The operation can be quite complex, and the execution of a transaction
-should have the following two properties:
-\begin{itemize}
-\item \emph{all-or-nothing}: a transaction should either complete, or it should
-be a no-op.  It should never partially execute and then give up because of
-some kind of error or something.  Database
-people call this \emph{atomicity}, but it is not the same kind of atomicity that
-we have been discussing in this book.
-\item \emph{serialized}: any two concurrent transactions should appear to
-execute in some order.  Database people call this \emph{isolation}: one transaction
-should not be able to witness the intermediate state of another transaction
-in execution.
-\end{itemize}
-
-We will use as an example a distributed database that maintains bank accounts.
-For simplicity, we will model this as a collection of banks,
-each maintaining a single account.
-There are two kinds of transactions: \emph{transfer}
-(similar to \autoref{ex:bank}) and \emph{check}.  In this example, a transfer
-is a transaction that moves some funds between two accounts.
-A check is a transaction over all accounts and checks that the sum of the
-balances across the accounts remains the same.
-
-Executing such transactions must be done with care.  Consider what
-would happen if transactions are not all-or-nothing or are not
-serialized.  A transfer consists of two operations: withdrawing
-funds from one account and depositing the same amount of funds in
-the other.  These two operations can be done concurrently, but if
-the withdrawal fails (for example, because there are not sufficient
-funds in the source account) then the whole transaction should fail
-and become a no-op.  Even if this is not the case, a concurrent
-check transaction may accidentally witness a state in which either
-the withdrawal or the deposit happened, but not both.  And matters
-get more complicated with multiple concurrent transfers.
-
-The Two-Phase Commit protocol~\cite{Gray78} is a protocol that can be
-used to implement transactions across multiple database servers---banks
-in this case.
-Each transaction has a \emph{coordinator} that sends a <{PREPARE}>
-message to each of the servers involved in the transaction, asking them
-to prepare to commit to their part in a particular transaction.
-A server can either respond with
-<{YES}> if it is ready to commit and will avoid doing anything
-that might jeopardize this (like committing a conflicting transaction),
-or with <{NO}> if it does not want to participate in the transaction.
-If all servers respond with <{YES}>, then the coordinator can
-decide to \emph{commit} the transaction.  Otherwise the coordinator
-must decide to \emph{abort} the transaction.  In the second phase, the
-servers that responded with <{YES}> (if any) must be notified
-to inform them of the coordinator's decision.
-
-Different transactions can have different coordinators.  In our
-implementation, each bank and each coordinator is a thread.
-\autoref{fig:2pc1} shows the code for a bank.
-The state of a bank consists of the following local variables:
-\begin{itemize}
-\item <{self}>: the bank's identifier;
-\item <{balance}>: the current balance in the account;
-\item <{status}>: either contains () if the bank is not involved in an
-ongoing transaction or contains the balance
-just before the transaction started;
-\item <{received}>: the set of messages received and handled so far.
-\end{itemize}
-
-\noindent
-Messages sent to a bank are dictionaries with the following fields:
-\begin{itemize}
-\item <{.dst}>: identifier of the bank;
-\item <{.src}>: identifier of the coordinator that sent the message;
-\item <{.request}>: request type, which is either
-<{.withdraw}>, <{.deposit}>, <{.commit}>, or <{.abort}>;
-\item <{.amount}>: amount to withdraw or deposit.
-\end{itemize}
-
-\noindent
-A bank waits for a message destined to itself that it has not yet received.
-In case of a withdrawal when the bank is idle and there are sufficient
-funds, the bank saves the current balance in <{status}> to indicate
-an ongoing transaction and what its original balance was.
-The bank then responds with a <{.yes}> message to the coordinator,
-including the new balance.
-Otherwise, the bank responds with a <{.no}> message.
-Deposits are similar, except that it is not necessary to check for
-sufficient funds.
-In case of a <{.commit}> message, the bank changes its status
-to (), indicating that there is no ongoing transaction.  In case of
-a <{.abort}> message, the bank restores <{balance}> first.
-
-\autoref{fig:2pc2} contains the code for transfers and inquiries, as well
-as tests.
-The <{receive()}> method is used by coordinators in an
-<{atomically when exists}>
-statement to wait for a response from each bank involved in a transaction.
-Argument \texttt{self} is the
-identifier of the coordinator and \texttt{sources} is the set of banks.
-It returns the empty set if there not yet responses from all banks.
-Otherwise it returns a singleton set containing the set of responses,
-one for each source.
-
-The \texttt{transfer}() method contains the code for the transfer
-transaction.  Argument <{self}> is the identifier of the coordinator,
-<{b1}> is the source bank, <{b2}> is the destination bank,
-and <{amt}> is the amount to transfer.
-The coordinator sends a <{PREPARE}> message containing a
-<{.withdraw}> request to <{b1}> and a <{PREPARE}>
-message containing a <{.deposit}> request to <{b2}>.
-It then waits for responses from each.  If both responses are
-<{.yes}>, then it commits the transaction, otherwise it aborts
-the transaction.
-
-The \texttt{check}() method checks if the sum of the balances equals
-<{total}>, the sum of the initial balances.
-The code is similar to <{transfer}>, except that it always
-aborts the transaction---there is no need to ever commit it.
-As a code-saving hack: the balance inquiry is done by withdrawing \$0.
-
-As for testing, the initial balances are picked arbitrarily between
-0 and \texttt{MAX\_BALANCE} (and Harmony as always will try every
-possible set of choices).
-Each coordinator chooses whether to do a transfer or a check.  In
-case of a transfer, it also chooses the source bank and the destination
-bank.
-
-While the protocol perhaps seems simple enough, there are a lot of
-<{if}> statements in the code, making it hard to reason about
-correctness.
-Model checking is useful to see if there are corner
-cases where the code does not work.
-While confidence increases by
-increasing the number of banks or the number of coordinators, doing so
-quickly increases the number of possible states so that model checking
-may become infeasible.
-
-\section*{Exercises}
-\begin{problems}
-\item In \autoref{ex:bank} the code ran into a deadlock.  Can the code
-in this chapter run into a deadlock?  Explain.
-\item Transactions can fail for two reasons: a transfer transaction can
-fail because of insufficient funds, but in general transaction can fail
-if there is a conflict with another transaction.  The latter can be
-fixed by retrying the transaction until it commits.  Implement this.
-\item One way to reduce the number of conflicts between transactions
-is to distinguish read and write operations.  Two read operations
-(in our case, operations that withdraw \$0) do not conflict,
-so a bank could have multiple ongoing read operations
-for different transactions.  Implement this.
-\item Two-phase commit can tolerate servers failing.  If a server does not
-respond within some reasonable amount of time, the coordinator can abort
-the transaction.  Implement this.
-\end{problems}
-
-\chapter{Chain Replication}
-\label{ch:chain}
-
-<{:const:replica}>
-
-\begin{figure}
-\begin{code}
-<{:input:../code/rsmspec.hny}>
-\end{code}
-\caption{\harmonylink{code/rsmspec.hny} Replicated State Machine}
-\label{fig:rsmspec}
-\end{figure}
-
-\begin{figure}
-\begin{code}
-<{:input:../code/chain.hny}>
-\end{code}
-\caption{\harmonylink{code/chain.hny} Chain Replication}
-\label{fig:chain}
-\end{figure}
-
-\glsadd{replication}%
-\index{replication}%
-As you have probably experienced, computers can crash.
-If you are running a web service, you may not be able to afford
-a long outage.  If you are running software that flies a plane,
-then an outage for any length of time could lead to a disaster.
-To deal with service outages caused by computers crashing, you may want
-to \emph{replicate} the service onto multiple computers.  As long as
-one of the computers survives, the service remains available.
-
-\glsadd{state machine replication}%
-\index{state machine replication}%
-\index{determinism}%
-Besides availability, it is usually important that the replicated
-service acts as if it were a single one.  This requires that the
-replicas of the service coordinate their actions.
-The \emph{Replicated State Machine Approach}~\cite{Lam78,S90} is a
-general approach to do just this.
-First, you model your service as a deterministic state
-machine.  The replicas each run a copy of the state machine, started
-in the same state.  As long as the replicas handle the same inputs
-in the same order, determinism guarantees that they produce the same
-outputs in the same order.
-
-\autoref{fig:rsmspec} presents a Harmony specification of state machine
-replication.
-We model the state machine as a \emph{history}: a sequence of operations.
-Each replica has a local copy of the history.
-The network is modeled as an ordered queue of messages.
-<{NOPS}> clients each place an operation on the network.
-All but one of the replicas is allowed to crash.
-The model chooses one of the replicas that is not allowed to crash.
-Of course, a replica does not know whether it is immortal
-or not in practice---it should just assume that it is.
-The immortality of one of the replicas is only used for modeling
-the assumptions we make about the system.
-A replica loops until either it fails or it has received all operations.
-<{choose({ immortal, True })}> can only
-evaluate to <{False}> in case <{immortal = False}>; otherwise
-it will always evaluate to <{True}>.
-After a replica has received all <{NOPS}> operations, the replica
-finishes and prints its history.
-All replicas will print the same history (which should be the same
-as the network).
-
-But in reality the network is not an ordered queue and better modeled
-as a set of messages.
-The trick now is to ensure that all replicas handle the
-same requests in the same order and to do so in a way that continues
-to work even if some strict subset of replicas crash.
-\emph{Chain Replication}~\cite{vRS04} is such a replication protocol.
-In Chain Replication, the replicas are organized in a linear chain.
-Each replica monitors its direct predecessor in the chain.  If a replica has
-no predecessors, we call it the \emph{head}.  The head may change over
-time, as a head may crash and replaced by another, but at any point in
-time there is only one head
-(and only one \emph{tail}, possibly the same replica).
-
-Only the head is allowed to accept new updates from clients.
-When it does so, it adds the update to the end of its history
-and sends the history to its successor on the chain.
-When the direct successor receives such a history, it makes sure
-that the history is an extension of its own and, if so, replaces its own
-history with the one received.
-It then sends the history on to its successor, if any.
-
-So, when a replica fails, its successors should find out about it.
-In practice, one server can detect the failure of another server by
-pinging it.  If a server does not receive a response to its ping within
-some maximum amount of time, then the server considers its peer crashed.
-Note that this, in general, is not a safe thing to do---the network or
-the peer may be temporarily slow but the peer is not necessarily crashed
-when the timer expires.
-Nonetheless, we will assume here that failure detection does not make
-mistakes and that eventually every failure is eventually detected.
-This is called the \emph{Fail-Stop} failure model~\cite{SS83},
-which is distinct from the often more realistic \emph{Crash Failure} model
-where processes can crash but accurate detection is not available.
-We will consider that more realistic failure model in the upcoming chapters.
-
-\autoref{fig:chain} shows an implemenation of chain replication.
-Each replica maintains its history and a set of its predecessors.
-What it does within the loop depends on whether it is the head
-(has no alive predecessors) or not.
-Because failure detection is accurate, at most one replica can think
-it is the head at any time (and, if so, it is in fact the head).
-Moreover, when it has
-detected all its predecessors having failed, eventually some replica
-thinks it is the head.
-
-Messages have the format $(\mathit{source}, \mathit{payload})$,
-where <{source}> is the identifier of the replica that generated
-the message and <{payload}> has information about the state of
-the replica.  The payload can take one of two forms.  The first is
-<{.crash}>, indicating that the source of the message has
-crashed.  The code models a replica crashing by that replica broadcasting
-a <{.crash}> message on the network.
-The other form is a history of operations.
-
-If a replica thinks it is the head, it adds an operation to its
-history.  The head then broadcasts its history, which
-is intended for its successor.  Because of failures, it may be that
-at different times a replica has different successors, hence the
-broadcast.
-
-Otherwise, the replica does not believe it is the head and
-awaits a message from its direct predecessor.
-If the payload is <{.crash}>, then the replica removes this
-predecessor from its set of predecessors.  For example, if there
-are initially three replicas numbered 0, 1, and 2, and replica~1
-crashes, then replica~2 removes~1 from its set of predecessors, making
-replica~0 its direct (and only) predecessor.
-Otherwise, the payload must be a history.
-The replica only accepts the history if it is an extension of its own
-history.
-When the replica successfully received all <{NOPS}> updates
-without crashing, it prints its history.
-
-The question is whether \autoref{fig:chain} has the same behavior as
-the replicated state machine specification of \autoref{fig:rsmspec}.
-This can be checked using the following two Harmony commands:
-\begin{code}
-\begin{verbatim}
-$ harmony -o rsm.hfa code/rsmspec.hny
-$ harmony -B rsm.hfa code/chain.hny
-\end{verbatim}
-\end{code}
-
-The first command outputs the behavior DFA of \texttt{code/rsmspec.hny}
-in the file \texttt{rsm.hfa}.
-The second command checks that the behavior of \texttt{code/chain.hny}
-satisfies the DFA in \texttt{rsm.hfa}.
-The DFA can also be visualized using the command
-\texttt{harmony -o rsm.png code/rsmspec.hny}
-(\autoref{fig:rsmdfa}).
-It shows all permutations of the operations are possible outputs.
-Moreover, each is output at least once, and at most
-<{NREPLICAS}> times.
-
-\begin{figure}
-\begin{center}
-\includegraphics[width=0.8\textwidth]{figures/rsmspec.png}
-\end{center}
-\caption{The DFA generated by both
-\autoref{fig:rsmspec} and \autoref{fig:chain}}
-\label{fig:rsmdfa}
-\end{figure}
-
-The model has each replica send its entire history each time it extends
-its history.  This is fine for modeling, but in practice that would not
-scale.  In practice, a predecessor would set up a TCP connection to
-its successor and only send updates to its history along the TCP
-connection.  Because TCP connections guarantee FIFO order, this would
-be identical to the predecessor sending a series of histories, but
-much more efficient.
-
-\chapter{Replicated Atomic Read/Write Register}
-\label{ch:abd}
-
-<{:module:abd}>
-<{:const:read}>
-<{:const:write}>
-<{:const:reader}>
-<{:const:writer}>
-
-\begin{figure}
-\begin{code}
-<{:input:../code/register.hny}>
-\end{code}
-\caption{\harmonylink{code/register.hny} An atomic read/write register}
-\label{fig:register}
-\end{figure}
-
-\begin{figure}
-\begin{center}
-\includegraphics[width=\textwidth]{figures/abdtest.png}
-\end{center}
-\begin{code}
-<{:input:../code/abdtest.hny}>
-\end{code}
-\caption{\harmonylink{code/abdtest.hny} Behavioral test for atomic read/write registers and the output for the case that <{NREADERS = NWRITERS = 1}>}
-\label{fig:abdtest}
-\end{figure}
-
-\begin{figure}
-\begin{code}
-<{:input:../code/abd.hny}>
-\end{code}
-\caption{\harmonylink{code/abd.hny} An implementation of a replicated atomic read/write register}
-\label{fig:abd}
-\end{figure}
-
-A \emph{register} is an object that you can read or write.
-In a distributed system, examples include a shared file system
-(each file is a register) or a key/value store (each key corresponds
-to a register).
-A simple shared register implementation
-would have its value maintained by a server, and clients can read or write the
-shared register by exchanging messages with the server.
-We call two operations such that one does not finish before the other starts
-\emph{concurrent}.
-Since messages are delivered one at a time to the server,
-concurrent operations on the shared register appear atomic.
-In particular, we have the following three desirable properties:
-\begin{enumerate}
-\item All write operations are ordered;
-\item A read operation returns either the last value written or the value of
-a concurrent write operation.
-\item If read operation $r_1$ finishes before read operation $r_2$ starts,
-then $r_2$ cannot return a value that is older than the value returned
-by $r_1$.
-\end{enumerate}
-
-It is instructive to look at the test program and its output in
-\autoref{fig:abdtest}.  This is for the case when there is only
-a single reader thread (identified as ``1'') and a single writer
-thread (identified as ``$-1$''), but already
-there are many cases to consider.  Each thread prints information
-just before and just after doing their single operation.  The output
-shows all possible interleavings in the form of a DFA.  Note
-that if the read operation starts after the write operation
-has completed, then the read operaion must return the new value.
-However, if the two operations interleave in some way, then the
-read operation can return either the old or the new value.
-
-\index{single point of failure}%
-Unfortunately, a server is a \emph{single point of failure}:
-if it fails, all its clients suffer.
-We would therefore like to find a solution that can survive the crash
-of a server.
-While we could use Chain Replication to replicate the register, in
-this chapter we will use a solution that does not assume that
-crashes can be accurately detected.
-
-We will again replicate the register object: maintain multiple copies,
-but we will not use the replicated state machine approach.
-One could, for example, imagine that clients write to all copies and read
-from any single one.
-While this solves the single-point-of-failure problem, we lose all the
-nice properties above.  For one, it is not guaranteed that all servers
-receive and process all write operations in the same order.
-
-\index{logical timestamp}%
-We present a protocol preserving these properties that is based on the
-work by Hagit Attiya, Amotz Bar-Noy, and Danny Dolev~\cite{ABD95}.
-In order to tolerate <{F}> failures,
-it uses <{N}> = 2<{F}> + 1 servers.
-In other words, the register survives as long as a strict majority of
-its copies survive.
-All write operation will be ordered by a unique \emph{logical timestamp}
-(see also \autoref{ch:testing}).
-Each server maintains not only the value of the object, but also the
-timestamp of its corresponding write operation.
-
-Each read and write operation consists of two \emph{phases}.  In a phase,
-a client broadcasts a request to all servers and waits for responses
-from a majority (<{N - F}> or equivalently
-<{F + 1}> servers).  Note that because we are assuming that no
-more than <{F}> servers can fail, doing so is safe, in that a client
-cannot indefinitely block as long as that assumption holds.
-
-In the first phase, a client asks each server for its current
-timestamp and value.  After receiving <{N - F}> responses,
-the client determines the response with the highest timestamp.
-In case of a write operation, the client then computes a new unique
-timestamp that is strictly higher than the highest it has seen.
-To make this work, timestamps are actually lexicographically ordered
-tuples consisting of an integer and the unique identifier of the
-client that writes the value.  So, if $(t, c)$ is the highest timestamp
-observed by client $c'$, and $c'$  needs to create a new timestamp,
-it can select $(t + 1, c')$.
-After all $(t + 1, c') > (t, u)$ and no other client
-will create the same timestamp.
-
-Suppose client $c'$ is trying to write a value <{v}>.
-In phase 2, client $c'$ broadcasts a request containing timestamp $(t+1, c')$
-and <{v}>.  Each server that receives the request compares $(t+1, c')$ against
-its current timestamp.  If $(t+1, c')$ is larger than its current timestamp,
-it adopts the new timestamp and its corresponding value <{v}>.  In either case,
-the server responds to the client.
-Upon $c'$ receiving a response from <{N - F}> servers,
-the write operation completes.
-In case of a read operation, client $c'$ simply \emph{writes back} the
-highest timestamp it saw in the first phase along with its corresponding value.
-
-\autoref{fig:abd} contains the code for a server, as well as the code
-for read and write operations.
-For efficiency of model checking, the servers are anonymous---otherwise
-we would have to consider every permutation of states of those servers.
-Because the servers are anonymous, they may end up sending the same
-exact message, but clients are waiting for a particular number of
-messages.
-Because of this, we will model the network as a bag of messages.
-
-A server initializes its timestamp <{t}> to
-$(0, \mathtt{None})$ and its value to <{None}>.
-Each server also keeps track of all the requests its already received
-so it doesn't handle the same request twice.
-The rest of the code is fairly straightforward.
-
-Read and write operations are both invoked with a unique identifier
-<{uid}>.  Both start by broadcasting a <{.read}>
-request to all servers and then waiting for a response from
-<{N - F}> servers.
-The <{receive()}> function uses the <{bag.combinations}> method
-to find all combinations of subsets of responses of size <{N - F}>.
-The second phase of each operation is similar.
-
-\autoref{fig:abdtest} can be used to test this protocol, although
-you will notice that the model checker cannot deal with cases involving
-more than three client threads.
-Three is just enough to check the third property listed above
-(using one writer and two readers).
-Doing so illustrates the importance of the second phase of the \texttt{read}
-operation.  You can comment out Lines~34, 36, and~37 in \autoref{fig:abd}
-and to elide the second phase and see what goes wrong.
-
-One may wonder how failures can occur in this model.  They are not
-explicitly modeled, but Harmony tries every possible execution.
-This includes executions in which the clients terminate before
-<{F}> of the servers start executing.  To the clients, this
-is indistinguishable from executions in which those
-servers have failed.
-
-\chapter{Distributed Consensus}
-\label{ch:consensus}
-
-<{:const:multiplicity}>
-<{:const:size}>
-<{:const:empty}>
-<{:const:add}>
-<{:const:combinations}>
-
-\begin{figure}
-\begin{center}
-\includegraphics[width=0.9\textwidth]{figures/consensus.png}
-\end{center}
-\begin{code}
-<{:input:../code/consensus.hny}>
-\end{code}
-\caption{\harmonylink{code/consensus.hny} Distributed consensus code and behavior DFA}
-\label{fig:consensus}
-\end{figure}
-
-Distributed consensus is the problem of having a collection of processors agree
-on a single value over a network.
-For example, in state machine replication, the state machines have to agree
-on which operation to apply next.
-Without failures, this can be solved using leader election: first elect a leader, then have that leader decide a value.
-But consensus often has to be done in adverse circumstances,
-for example in the face of processor failures.
-
-Each processor \emph{proposes} a value, which we assume here to be from the
-set \{ 0, 1 \}.
-By the usual definition of consensus, we want the following three properties:
-\begin{enumerate}
-\item \emph{Validity}: a processor can only decide a value that has been proposed;
-\item \emph{Agreement}: if two processors decide, then they decide the same value.
-\item \emph{Termination}: each processor eventually decides.
-\end{enumerate}
-The consensus problem is impossible to solve in the face of processor
-failures and without making assumptions about how long it takes to send
-and receive a message~\cite{FLP85}.
-Here we will not worry about \emph{Termination}.
-
-\autoref{fig:consensus} presents a specification for binary
-consensus---the proposals are from the set <{{0, 2}}>
-In this case there are four processors.  The proposal of processor <{i}>
-is in <{proposals[i]}>.
-The <{decision}> is chosen from the set of proposals.
-Each processor may or may not print the decision---capturing the
-absence of the \emph{Termination} property.
-It may be that no decisions are made, but that does not
-violate either Validity or Agreement.
-Thus the behavior of the program is to first print the array of
-proposals, followed by some subset of processors printing their decision.
-Notice the following properties:
-\begin{itemize}
-\item there are $16 = 2^4$ possible proposal configurations;
-\item all processors that decide decide the same value;
-\item if all processors propose 0, then all processors that decide decide 0;
-\item if all processors propose 1, then all processors that decide decide 1.
-\end{itemize}
-
-This is just the specification---in practice we do not have a shared
-variable in which we can store the decision a priori.
-We will present a simple consensus algorithm that can tolerate
-fewer than $1/3^{rd}$ of processors failing by crashing.
-More precisely,
-constant <{F}> contains the maximum number of failures, and
-we will assume there are <{N}> = 3<{F}> + 1 processors.
-
-\begin{figure}
-\begin{code}
-<{:input:../code/bosco.hny}>
-\end{code}
-\caption{\harmonylink{code/bosco.hny} A crash-tolerant consensus protocol}
-\label{fig:bosco}
-\end{figure}
-
-\begin{figure}
-\begin{center}
-\includegraphics[width=0.95\textwidth]{figures/bosco.png}
-\end{center}
-\caption{The behavior DFA for \autoref{fig:bosco}}
-\label{fig:boscodfa}
-\end{figure}
-
-\autoref{fig:bosco} presents our algorithm.  Besides the <{network}>
-variable,
-it uses a shared list of proposals and a shared set of decisions.
-In this particular algorithm, all messages are broadcast to all processors, so they do
-not require a destination address.
-The <{N}> processors go through a sequence of \emph{rounds} in which they wait for
-<{N - F}> messages, update their state based on the messages, and
-broadcast messages containing their new state.
-The reason that a processor waits for <{N - F}> rather than <{N}>
-messages is because of failures: up to <{F}> processors may never send a message
-and so it would be unwise to wait for all <{N}>.  You might be tempted to use
-a timer and time out on waiting for a particular processor.  But how would you initialize
-that timer?  While we will assume that the network is reliable, there is no guarantee
-that messages arrive within a particular time.
-We call a set of <{N - F}> processors a \emph{quorum}.
-A quorum must suffice for the algorithm to make progress.
-
-The state of a processor consists of its current round number (initially 0)
-and an estimate (initially the proposal).  Therefore, messages contain
-a round number and an estimate. To start things, each processor first
-broadcasts its initial round number and initial estimate.
-The number of rounds that are necessary to achieve consensus is not bounded.  But
-Harmony can only check finite models, so there is a constant \texttt{NROUNDS} that
-limits the number of rounds.
-
-In Line~21, a processor waits for <{N - F}> messages using
-the Harmony <{atomically when exists}> statement.
-Since Harmony has to check all possible executions of the protocol, the
-<{receive(round, k)}> method returns all \emph{subbags} of messages
-for the given round that have size <{k = N - F}>.  The method uses a
-dictionary comprehension to filter out all messages for the given <{round}>
-and then uses the <{bag.combinations}> method to find all combinations of size <{k}>.
-The <{atomically when exists}> statement waits until there is at least one such combination and
-then chooses an element, which is bound to the <{quorum}> variable.
-The body of the statement is then executed atomically.
-This is usually how distributed algorithms are modeled, because they can only interact
-through the network.  There is no need to interleave the different processes other
-than when messages are delivered.  By executing the body atomically, a lot of
-unnecessary interleavings are avoided and this reduces the state space that must
-be explored by the model checker significantly.
-
-The body of the <{atomically when exists}> statement contains the core of the algorithm.
-Note that <{N - F}> = 2<{F}> + 1, so that the number of
-messages is guaranteed to be odd.  Also, because there are only 0 and 1 values, there
-must exist a majority of zeroes or ones.  Variable <{count[0]}> stores the number
-of zeroes and <{count[1]}> stores the number of ones received in the round.
-The rules of the algorithm are simple:
-\begin{itemize}
-\item update <{estimate}> to be the majority value;
-\item if the quorum is unanimous, decide the value.
-\end{itemize}
-After that, proceed with the next round.
-
-To check for correct behavior, run the following two commands:
-\begin{code}
-\begin{verbatim}
-$ harmony -o consensus.hfa code/consensus.hny
-$ harmony -B consensus.hfa code/bosco.hny
-\end{verbatim}
-\end{code}
-
-Note that the second command prints a warning:
-``\texttt{behavior warning: strict subset of specified behavior}.''
-Thus, the set of behaviors that our algorithm generates is a subset
-of the behavior that the specification allows.
-\autoref{fig:boscodfa} shows the behavior, and indeed it is not the
-same as the behavior of \autoref{fig:consensus}.
-This is because in our algorithm the outcome is decided a priori if more than
-twothirds of the processors have the same proposal, whereas in the
-consensus specification the outcome is only decided a priori if the
-processors are initially unanimous.  Another difference is that if the
-outcome is decided a priori, all processors are guaranteed to decide.
-
-\begin{figure}
-\begin{code}
-<{:input:../code/bosco2.hny}>
-\end{code}
-\caption{\harmonylink{code/bosco2.hny} Reducing the state space}
-\label{fig:bosco2}
-\end{figure}
-
-While one can run this code within little time for <{F = 1}>, for
-<{F = 2}> the state space to explore is already quite large.
-One way to reduce the state space to explore is the following realization:
-each processor only considers messages for the round that it is in.
-If a message is for an old round, the processor will ignore it;
-if a message is for a future round, the processor will buffer it.
-So, one can simplify the model and have each processor wait
-for \emph{all} <{N}> messages in a round
-instead of <{N - F}>.
-It would still have to choose to consider just <{N - F}>
-out of those <{N}> messages, but executions in which some processors
-are left behind in all rounds are no longer considered.
-It still includes executions where some subset of <{N - F}>
-processors only choose each other messages and essentially ignore the
-messages of the remaining <{F}> processors, so the resulting model
-is just as good.
-
-Another way to reduce the state space to explore is to leverage
-symmetry.  First of all, it does not matter who proposes a particular
-value.  Also, the values 0 and 1 are not important to how the
-protocol operates.  So, with 5 processors (<{F = 2}>), say, we only
-need to explore the cases where no processors propose 1, where
-exactly one processors proposes 1, and where 2 processors proposes 1.
-
-\autoref{fig:bosco2} shows the code for this optimized model.
-Running this with <{F = 2}> does not take very long and this approach
-is a good blueprint for testing other round-based protocols (of
-which there are many).
-
-\section*{Exercises}
-\begin{problems}
-\item The algorithm as given works in the face of crash failures.
-A more challenging class to tolerate are \emph{arbitrary failures} in
-which up to <{F}> processors may send arbitrary messages, including
-conflicting messages to different peers (equivocation).
-The algorithm can tolerate those failures if you use $<{N}> = 5<{F}> - 1$ processors instead of $<{N}> = 3<{F}> - 1$.  Check that.
-\item In 1983, Michael Ben-Or presented a randomized algorithm that can
-tolerate crash failures with
-just $<{N}> = 2<{F}> - 1$ processors~\cite{BenOr83}.
-Implement this algorithm.
-\end{problems}
-
-\chapter{Paxos}
-\label{ch:paxos}
-
-<{:const:leader}>
-<{:const:acceptor}>
-
-\begin{figure}
-\begin{code}
-<{:input:../code/paxos1.hny}>
-\end{code}
-\caption{\harmonylink{code/paxos.hny} A version of the Paxos protocol, Part 1}
-\label{fig:paxos1}
-\end{figure}
-
-\begin{figure}
-\begin{code}
-<{:input:../code/paxos2.hny}>
-\end{code}
-\caption{\harmonylink{code/paxos.hny} A version of the Paxos protocol, Part 2}
-\label{fig:paxos2}
-\end{figure}
-
-Paxos~\cite{Paxos} is the most well-known family of consensus protocols for
-environments in which few or no assumptions are made about timing.
-In this chapter, we present a basic version of a Paxos protocol, one that is
-\emph{single-decree} (only tries to make a single decision).
-It uses two kinds of processors: \emph{leaders} and \emph{acceptors}.
-In order to tolerate <{F}> crash failures, you need at least <{F}> + 1 leaders
-and $2<{F}> + 1$ acceptors, but leaders and acceptors can be colocated, so
-in total only $2<{F}> + 1$ independently failing processors are needed.
-Here we provide only a rudimentary introduction to Paxos; for more detailed
-information refer to~\cite{Paxos}.
-
-As in the consensus protocol of \autoref{ch:consensus}, Paxos uses rounds of messaging.
-The communication pattern, however, is different.
-Similar to the atomic read/write register protocol in \autoref{ch:abd},
-Paxos uses two kinds of rounds: ``Phase 1'' and ``Phase 2'' rounds.
-Rounds are identified by a so-called
-\emph{ballot number} combined with the phase number.
-Different leaders are in charge of different ballot numbers.
-Leaders broadcast ``Type A''
-messages to the acceptors, which respond point-to-point with ``Type B''
-messages.
-
-\autoref{fig:paxos1} and \autoref{fig:paxos2} contain the code for
-this Paxos protocol.  Paxos is perhaps best understood starting
-with the second phase.  At the end of the first phase, the leader
-broadcasts a \texttt{2.A} message (Phase 2, Type A) to the acceptors
-containing the ballot number and a proposal and then waits for
-<{N - F}> matching \texttt{2.B} responses from the
-acceptors.  If each response contains the ballot number and the
-proposal, then the proposal is deemed decided.  But one or more of
-the responses can contain a higher ballot number, in which case the
-leader has to try again with an even higher ballot number.  This is
-where the first phase comes in.
-
-It is not possible that an acceptor responds with a smaller ballot
-number.  This is because acceptors maintain two state variables.
-One is <{ballot}>, the highest ballot number they have seen.
-Second is a variable called <{last_accepted}> that, if not
-<{None}>, contains the last proposal the acceptor has
-\emph{accepted} and the corresponding ballot number.  The acceptor
-also contains a set \emph{received} that contains (ballot, phase)
-tuples identifiying all rounds that the ballot has already participated
-in.  An acceptor waits for a message for a round that is not in
-\emph{received}.  If its ballot number is higher than what it has
-seen before, the acceptor moves into that ballot.  If the phase is~2,
-then the acceptor accepts the proposal and remembers when it did
-so by saving the (ballot, proposal) tuple in <{last_accepted}>.
-In all cases, the acceptor responds with the current values of
-<{ballot}> and <{last_accepted}>.
-
-In its first phase, a leader of a ballot must come up with a proposal that
-cannot conflict with a proposal of an earlier ballot that may already
-have been decided.  To this end, the leader broadcasts a \texttt{2.A}
-message to the acceptors and awaits <{N - F}> of their <{last_accepted}>
-values.  If all those acceptors responded with <{None}>, then the leader
-is free to choose its own proposal.  Otherwise the leader updates
-its proposal with the one corresponding to the highest ballot number.
-The leader then moves on to the second round.
-
-To run and check the Paxos code, do the following (leveraging the
-consensus specification of \autoref{fig:consensus}):
-\begin{code}
-\begin{verbatim}
-$ harmony -o consensus.hfa -cN=2 code/consensus.hny
-$ harmony -B consensus.hfa code/paxos.hny
-\end{verbatim}
-\end{code}
-
-You should get a warning that our implementation of Paxos does not
-generate all possible behaviors.
-This is because we only run the protocol for a finite number of ballots,
-and therefore at least one of the ballots will be successful.
-With an unlimited number of ballots, Paxos may never decide unless you
-make some liveness assumptions.
-
-\section*{Exercises}
-\begin{problems}
-\item Perhaps the trickiest detail of the algorithm is that, in Line~8
-of \autoref{fig:paxos2}, the leader selects the proposal with the highest
-ballot number it receives.  Replace the \texttt{max} operator in that statement
-with <{choose}> and see if it finds a problem.  First try with
-$\texttt{NBALLOTS} = 2$ and then with $\texttt{NBALLOTS} = 3$.
-(Warning, the latter may take a long time.)  If it finds a problem,
-analyze the output and see what went wrong.
-\item \cite{MWA19} discusses a buggy version of Paxos.  In this version,
-the responses to the second phase are matched not by ballot number but
-by the value of the proposal.  Implement this version and, using Harmony,
-find the problem this causes.
-\end{problems}
-
-\chapter{Needham-Schroeder Authentication Protocol}
-\label{ch:ns}
-
-<{:const:alice}>
-<{:const:bob}>
-<{:const:corey}>
-
-\begin{figure}
-\begin{code}
-<{:input:../code/needhamschroeder.hny}>
-\end{code}
-\caption{\harmonylink{code/needhamschroeder.hny} Needham-Schroeder protocol and an attack}
-\label{fig:ns}
-\end{figure}
-
-The Needham-Schroeder protocol~\cite{NS78} is a security protocol in which two parties
-authenticate one another by exchanging large and recently created random numbers
-called \emph{nonces} that nobody else should be able to read.
-The nonces should only be used once for an instantiation of the protocol between
-honest participants (i.e., participants that follow the protocol).
-The version we describe here uses \emph{public key cryptography}~\cite{DH76}: with public key
-cryptography it is possible to create a message for a particular destination that
-only that destination can read.  We denote with $\langle m \rangle_p$ a message
-<{m}> encrypted for <{p}> so that only <{p}> can decrypt the message and see that it contains <{m}>.
-
-Suppose Alice wants to communicate with Bob.  The three critical steps in the
-Needham-Schroeder protocol are as follows:
-
-\begin{enumerate}
-\item Alice creates a new nonce $N_A$ and sends $\langle 1, A, N_A \rangle_\mathtt{Bob}$
-to Bob;
-\item Upon receipt, Bob creates a new nonce $N_B$ and sends
-$\langle 2, N_A, N_B \rangle_\mathtt{Alice}$ to Alice;
-\item Alice sends $\langle 3, N_B \rangle_\mathtt{Bob}$ to Bob.
-\end{enumerate}
-
-When Bob receives $\langle 1, A, N_A \rangle_\mathtt{Bob}$, Bob does not know for sure
-that the message came from Alice, and even if it came from Alice, it does not know if
-Alice sent the message recently or if it was replayed by some adversary.
-When Alice receives $\langle 2, N_A, N_B \rangle_\mathtt{Alice}$, Alice \emph{does}
-know that, if Bob is honest, (1) Bob and only Bob could have created this message, and
-(2) Bob must have done so recently (since Alice created $N_A$).
-When Bob receives $\langle 3, N_B \rangle_\mathtt{Bob}$, Bob decides that it is Alice
-that is trying to communicate at this time.  Since Bob created $N_B$ recently and sent it
-encrypted to Alice, Bob does not have to worry that the type 3 message was an old message
-that was replayed by some adversary.
-Also, if Alice is honest, it seems only Alice can have seen the message containing $N_B$.
-
-Thus, the intended security properties of this protocol are symmetric.
-Assuming Alice and Bob are both honest:
-\begin{itemize}
-\item if Alice finishes the protocol with Bob and received $B_N$ from Bob, then
-nobody but Alice and Bob can learn $N_B$.
-\item if Bob finishes the protocol with Alice and received $A_N$ from Alice, then
-nobody but Bob and Alice can learn $N_A$.
-\end{itemize}
-
-After the protocol, Alice can include $N_A$ in messages to Bob and Bob can
-include $N_B$ in messages to Alice to authenticate the sources of those messages
-to one another.
-
-\autoref{fig:ns} shows the protocol implemented in Harmony.
-A message $\langle m \rangle_p$ is encoded in Harmony as a dictionary
-$\{ \mathtt{.dst}: p, \mathtt{.contents}: m \}$.  The code for Alice and Bob
-simply follows the steps listed above.
-
-Unfortunately, the protocol turns out to be incorrect, but it took 17 years before
-somebody noticed~\cite{Lowe95}.  Model checking can be used to find the bug~\cite{Lowe96}.
-To demonstate the bug, we need to model the environment.
-In particular, we introduce a third party, which we will call Corey.
-We want to make sure that Corey cannot impersonate Alice or Bob.
-However, it is possible that Alice tries to set up an authenticated connection to Corey
-using the Needham-Schroeder protocol.  That in itself should not be a problem if the
-protocol were correct.
-
-The code in \autoref{fig:ns} has Alice either not do anything, or has Alice try to set
-up a connection to either Bob
-or Corey.  Bob only accepts connections with Alice.  Corey, when receiving a message
-that it can decrypt, will try to find an attack by sending every possible message to
-every possible destination.  In particular, it keeps track of every nonce that it has
-seen and will try to construct messages with them to send to Alice and Bob.
-If Bob finishes the protocol, it checks to see if Alice actually tried to connect
-to Bob.  If not, the assertion fails and an attack is found.
-
-Running the code in \autoref{fig:ns} quickly finds a viable attack.  The attack goes
-like this:
-
-\begin{enumerate}
-\item Alice creates a new nonce $N_A$ and sends $\langle 1, A, N_A \rangle_\mathtt{Corey}$
-to Corey;
-\item Upon receipt, Corey sends $\langle 1, A, N_A \rangle_\mathtt{Bob}$ to Bob;
-\item Upon receipt, Bob, believing it is engaging in the protocol with Alice,
-creates a new nonce $N_B$ and sends
-$\langle 2, N_A, N_B \rangle_\mathtt{Alice}$ to Alice;
-\item Alice thinks the message came from Corey (because it contains $N_A$, which
-Alice created for Corey and sent to Corey) and
-sends $\langle 3, N_B \rangle_\mathtt{Corey}$ to Corey.
-\item Corey learns $N_B$ and sends $\langle 3, N_B \rangle_\mathtt{Bob}$ to Bob.
-\item Bob receiving $\langle 3, N_B \rangle_\mathtt{Bob}$ is identical to the
-situation in which Alice tried to set up a connection to Bob,
-so Bob now thinks it is talking to Alice, even though Alice never tried to
-communicate with Bob.
-\end{enumerate}
-The security property is violated.  In particular, Bob, duped by Corey, finished
-the protocol with Alice and received $A_N$, and even though Bob and Alice
-are both honest, Corey has a copy of $A_N$.  So, Corey is now able to impersonate
-Alice to Bob (but not vice versa because Alice did not try to authenticate Bob).
-
-\section*{Exercises}
-\begin{problems}
-\item Figure out how to fix the protocol.
-\item There were two versions of the Needham-Schroeder protocol: the
-Symmetric Key protocol and the Public Key protocol.  In this chapter
-we only discussed the latter, but the former also had a problem.  See
-if you can find it using Harmony.
-\end{problems}
-
-\bibliographystyle{alpha}
-\bibliography{paper}
-
-\appendix
-
-\chapter{Harmony Language Details}
-
-\section{Value Types and Operators}
-\label{ap:values}
-
-\autoref{ch:harmonymachine} provides an introduction to Harmony values.
-Below is a complete list of Harmony value types with examples:
-
-\vspace{1em}
-\begin{tabular}{|l|l|}
-\hline
-Boolean & <{False}>, <{True}> \\
-\hline
-Integer & <{..., -2, -1, 0, 1, 2, ...}> \\
-\hline
-String & <{"example"}>, <{.example}> \\
-\hline
-Program Counter & (method names are program counter constants) \\
-\hline
-Dictionary & <{{ .account: 12345, .valid: False }}> \\
-\hline
-Set & <{{}, { 1, 2, 3 }, { False, .id, 3 }}> \\
-\hline
-Address & <{?lock, ?flags[2], None}> \\
-\hline
-Context & (generated by <{stop}> expression) \\
-\hline
-\end{tabular}
-\vspace{1em}
-
-Tuples, lists, and bags are all special cases of dictionaries.
-Both tuples and lists map indexes (starting at 0) to Harmony values.
-Their format is either <{(e, e, ..., e,)}> or <{[e, e, ..., e,]}>.
-If the tuple or list has two or more elements, then the final comma
-is optional.
-A bag or multiset is a dictionary that maps a value to how many
-times it occurs in the bag.
-
-All Harmony values are ordered with respect to one another.  First they
-are ordered by type according to the table above.
-So, for example, <{True < 0 < .xyz < { 0 }}>.
-Within types, the following rules apply:
-
-\begin{itemize}
-\item <{False < True}>;
-\item integers are ordered in the natural way;
-\item strings are lexicographically ordered;
-\item program counters are ordered by their integer values;
-\item dictionaries are first converted into a list of ordered (key, value)
-pairs.  Then two dictionaries are lexicographically ordered by this
-representation;
-\item a set is first converted into an ordered list, then lexicographically
-ordered;
-\item an address is a list of Harmony values.  <{None}> is the empty list.
-Addresses are lexicographically ordered accordingly;
-\item contexts (\autoref{ap:context}) are ordered first by name, then by program counter, then by the remaining content in an unspecified way.
-\end{itemize}
-
-Generic operators on Harmony values include:
-
-\begin{center}
-\begin{tabular}{|l|l|}
-\hline
-<{e == e}> & equivalence \\
-\hline
-<{e != e}> & inequivalence \\
-\hline
-<{e < e, e <= e, e > e, e >= e}> & comparison\\
-\hline
-\end{tabular}
-\end{center}
-
-\subsection*{Boolean}
-
-The boolean type has only two possible values: <{False}> and
-<{True}>.  Unlike in Python, in Harmony booleans are distinct
-from integers, and in particular $\mathbf{False} < 0$.  In statements
-and expressions where booleans are expected, it is not possible to
-substitute values of other types.
-
-Operations on booleans include:
-\begin{center}
-\begin{tabular}{|l|l|}
-\hline
-<{e and e and ...}> & conjuction \\
-\hline
-<{e or e or ...}> & disjunction \\
-\hline
-<{e => e, e not => e}> & implication \\
-\hline
-<{not e}> & negation \\
-\hline
-<{v if e else v'}> & <{v}> or <{v'}> depending on <{e}> \\
-\hline
-<{any s, all s}> & disjunction / conjunction for set or list <{s}> \\
-\hline
-\end{tabular}
-\end{center}
-
-\subsection*{Integer}
-
-The integer type supports any whole number.
-In the C-based model checker, integers are currently implemented
-by two's complement 61-bit words.  The model checker checks for
-overflow on various operations.
-
-Operations on integers include:
-
-\begin{center}
-\begin{tabular}{|l|l|}
-\hline
-<{-e}> & negation \\
-\hline
-<{abs(e)}> & absolute value \\
-\hline
-<{e + e + ...}> & sum \\
-\hline
-<{e - e}> & difference \\
-\hline
-<{e * e * e ...}> & product \\
-\hline
-<{e / e, e // e}> & integer division \\
-\hline
-<{e % e, e mod e}> & integer division remainder \\
-\hline
-<{e ** e}> & power \\
-\hline
-<{~e}> & binary inversion \\
-\hline
-<{e & e & ...}> & binary and \\
-\hline
-<{e | e | ...}> & binary or \\
-\hline
-<{e ^ e ^ ...}> & binary exclusive or \\
-\hline
-<{e << e}> & binary shift left \\
-\hline
-<{e >> e}> & binary shift right \\
-\hline
-<{{ e..e' }}> & set of integers from <{e}> to $e'$ inclusive \\
-\hline
-\end{tabular}
-\end{center}
-
-\subsection*{String}
-
-A string is a sequence of zero or more unicode characters.
-If it consists entirely of alphanumerical characters or underscore
-characters and does not start with a digit,
-then a string can be represented by a ``.'' followed by the characters.
-For example, <{.example}> is the same as the string <{"example"}>.
-
-Native operations on strings include the following:
-
-\begin{center}
-\begin{tabular}{|l|l|}
-\hline
-<{s k}> & indexing \\
-\hline
-<{s + s + ...}> & concatenation \\
-\hline
-<{s * n}> & <{n}> copies of <{s}> concatenated \\
-\hline
-<{v [not] in s}> & check if <{v}> is [not] a substring in <{s}> \\
-\hline
-<{len s}> & the length of <{s}> \\
-\hline
-<{str e}> & string representation of any value <{e}> \\
-\hline
-\end{tabular}
-\end{center}
-
-\subsection*{Set}
-
-In Harmony you can create a set of any collection of Harmony values.
-Its syntax is \texttt{\{ $v_0, v_1, ...$ \}}.
-Python users: note that in Harmony the empty set is denoted as $\{\}$.
-
-The \texttt{set} module (\autoref{ap:set})
-contains various convenient routines that operate on sets.
-Native operations on sets include:
-
-\begin{center}
-\begin{tabular}{|l|l|}
-\hline
-<{len s}> & cardinality \\
-\hline
-<{s - s}> & set difference \\
-\hline
-<{s & s & ...}> & intersection \\
-\hline
-<{s | s | ...}> & union \\
-\hline
-<{s ^ s ^ ...}> & inclusion/exclusion (elements in odd number of sets) \\
-\hline
-<{choose s}> & select an element (Harmony will try all) \\
-\hline
-<{min s}> & minimum element \\
-\hline
-<{max s}> & maximum element \\
-\hline
-<{any s}> & <{True}> if any value is <{True}> \\
-\hline
-<{all s}> & <{True}> if all values are <{True}> \\
-\hline
-\end{tabular}
-\end{center}
-
-Harmony also supports \emph{set comprehension}.  In its simplest form,
-\texttt{\{ f(<{v}>) for <{v}> in <{s}> \}} returns a set that is constructed
-by applying \texttt{f} to all elements in <{s}> (where <{s}> is a set or
-a list).
-This is known as \emph{mapping}.  But set comprehension is much more
-powerful and can include joining multiple sets (using nested for
-loops) and filtering (using the \texttt{where} keyword).
-
-For example:
-\texttt{\{ <{x}> + <{y}> for <{x}> in <{s}> for <{y}> in <{s}> where $(x * y) == 4$ \}}
-returns a set that is constructed by summing pairs of elements from <{s}>
-that, when multiplied, have the value 4.
-
-\subsection*{Dictionary}
-
-A dictionary maps a set of values (known as \emph{keys})
-to another set of values.
-The generic syntax of a dictionary is
-$\{ k_0:v_0, k_1:v_1, ... \}$.
-Different from Python, the empty dictionary is either <{()}> or <{[]}>
-(because <{{}}> is the empty set in Harmony).
-If there are duplicate keys in the list, then only the one with
-the maximum value survives.
-Therefore the order of the keys in the dictionary does not matter.
-
-Dictionaries support comprehension.  The basic form is:
-<{{ f(k):g(k) for k in s }}>.
-
-There are various special cases of dictionaries,
-including lists, tuples, strings,
-and bags (multisets) that are individually described below.
-
-Operations on dictionaries include the following:
-
-\begin{center}
-\begin{tabular}{|l|l|}
-\hline
-<{d k}> & indexing \\
-\hline
-<{len d}> & the number of keys in <{d}> \\
-\hline
-<{keys d}> & the set of keys in <{d}> \\
-\hline
-<{v [not] in keys d}> & check if <{v}> is [not] a key in <{d}> \\
-\hline
-<{v [not] in d}> & check if <{v}> is [not] a value in <{d}> \\
-\hline
-<{min d}> & the minimum value in <{d}> \\
-\hline
-<{max d}> & the maximum value in <{d}> \\
-\hline
-<{any d}> & <{True}> if any value is <{True}> \\
-\hline
-<{all d}> & <{True}> if all values are <{True}> \\
-\hline
-<{d & d & ...}> & dictionary intersection \\
-\hline
-<{d | d | ...}> & dictionary union \\
-\hline
-\end{tabular}
-\end{center}
-
-Because in Harmony brackets are used for parsing purposes only,
-you can write <{d[k]}> (or <{d(k)}>) instead of <{d k}>.
-However, if <{k}> is a string like <{.id}>, then you might
-prefer the notation <{k.id}>.
-
-Python users beware: the Harmony <{v in d}> operator checks
-if there is some key <{k}> such that <{d[k] = v}>.  In Python, the same
-syntax checks if <{v}> is a key in <{d}>.  The difference exists because
-in Harmony a list is a special case of a dictionary.
-
-Dictionary intersection and dictionary union are defined so that
-they work well with bags.  With disjoint dictionaries, intersection
-and union work as expected.  If there is a key in the intersection, then
-dictionary intersection retains the minimum value while dictionary
-union retains the maximum value.  Unlike Python, Harmony
-dictionary intersection and union are commutative and associative.
-
-\subsection*{List or Tuple}
-
-In Harmony, there is no distinction between a list or a tuple.
-Both are a special case of dictionary.  In particular, a list of
-$n$ values is represented by a dictionary that maps the integers
-$0, ..., n-1$ to those values.  Hence, if <{t}> is a list or tuple,
-then the notation $t[0]$ returns the first element of the list.
-
-You can denote a list by a sequence of values, each value terminated
-by a comma.  As per usual, you can use brackets or parentheses
-at your discretion.  For Python users, the important thing to note
-is that a singleton list in Harmony must contain a comma.  For
-example $[1,]$ is a list containing the value $1$, while $[1]$
-is simply the value $1$.
-
-The \texttt{list} module (\autoref{ap:list}) contains various
-convenient routines that operate on lists or tuples.
-Native operations on lists or tuples include the following:
-
-\begin{center}
-\begin{tabular}{|l|l|}
-\hline
-<{t k}> & indexing \\
-\hline
-<{t + t + ...}> & concatenation \\
-\hline
-<{t * n}> & <{n}> copies of <{t}> concatenated \\
-\hline
-<{v [not] in t}> & check if <{v}> is [not] a value in <{t}> \\
-\hline
-<{len t}> & the length of <{t}> \\
-\hline
-<{min t}> & the minimum value in <{t}> \\
-\hline
-<{max t}> & the maximum value in <{t}> \\
-\hline
-<{any t}> & <{True}> if any value is <{True}> \\
-\hline
-<{all t}> & <{True}> if all values are <{True}> \\
-\hline
-<{t & t & ...}> & pairwise list minimum \\
-\hline
-<{t | t | ...}> & pairwise list maximum \\
-\hline
-\end{tabular}
-\end{center}
-
-Lists and tuples support comprehension as well.
-In their most basic form: <{(f(v) for v in s)}>.
-For example, to check if any element in a list <{t}> is even, you
-can write: <{any((x % 2) == 0 for x in t)}>.
-
-\subsection*{Bag or Multiset}
-
-A bag is represented by a dictionary that maps each element to its
-multiplicity, for example: \{ 10:2, 12:1 \}.
-The \texttt{bag} module (\autoref{ap:bag}) contains various
-convenient routines that operate on lists or tuples.
-Native operations on bags include the following:
-
-\begin{center}
-\begin{tabular}{|l|l|}
-\hline
-<{v [not] in keys b}> & check if <{v}> is [not] in <{b}> \\
-\hline
-<{t & t & ...}> & bag intersection\\
-\hline
-<{t | t | ...}> & bag union \\
-\hline
-\end{tabular}
-\end{center}
-
-\subsection*{Program Counter}
-
-A program counter is an integer that can be used to index into Harmony
-bytecode.  When you define a method, a lambda function, or a label,
-you are creating a constant of the program counter type.
-
-Operations on program counters include the following:
-\begin{center}
-\begin{tabular}{|l|l|}
-\hline
-<{m a}> & invoke method with program counter <{m}> and argument <{a}>\\
-\hline
-<{atLabel l}> & return a bag of (method, argument) pairs of threads executing at label <{l}> \\ \hline
-<{countLabel l}> & return the number of threads executing at label <{l}> \\
-\hline
-\end{tabular}
-\end{center}
-
-You can create lambda functions similarly to Python, except that the
-expression has to end on the keyword <{end}>.  For example:
-<{lambda(x,y): x+y end}>.
-
-\subsection*{Address}
-
-In Harmony, each shared variable has an address, which is essentially
-a list of Harmony values.
-For example, the address of variable <{d.v[3]}> consists of the
-list <{.d}>, <{.v}>, and 3.  The only way to construct an
-address in Harmony is using the <{?}> operator.
-<{?d.v[3]}> returns the address of variable <{d.v[3]}>.
-An address can be dereferenced to return the value of the variable.
-If <{a}> is an address, then <{!a}> returns the value.
-Like C, Harmony supports the shorthand <{a->v}> for the expression <{(!a).v}>.
-
-\subsection*{Context}
-
-A context value captures the state of a thread.
-A context is itself composed over various Harmony values.
-
-\begin{comment}
-Some of these values can be extracted.  In particular, if <{c}>
-is a context, then:
-
-\begin{center}
-\begin{tabular}{|l|l|}
-\hline
-\texttt{\texttt{c}.name} & returns the name of the thread's main method \\
-\hline
-\texttt{\texttt{c}.entry} & returns the program counter of the thread's main method \\
-\hline
-\texttt{\texttt{c}.arg} & returns the argument value of the thread's main method \\
-\hline
-\texttt{\texttt{c}.this} & returns the thread-local state \\
-\hline
-\texttt{\texttt{c}.mode} & returns the \emph{mode} of the context \\
-\hline
-\end{tabular}
-\end{center}
-
-The possible modes of a context are as follows:
-
-\begin{center}
-\begin{tabular}{|l|l|}
-\hline
-\texttt{normal} & context of a executing thread \\
-\hline
-\texttt{stopped} & context of a stopped thread \\
-\hline
-\texttt{terminated} & context of a terminated thread \\
-\hline
-\texttt{failed} & context of a failed thread \\
-\hline
-\end{tabular}
-\end{center}
-\end{comment}
-
-A thread can call <{get_context()}> to retrieve its current
-context.
-
-\section{Statements}
-
-Harmony currently supports the following statements
-(below, <{S}> is a list of statements):
-
-\vspace{1em}
-\begin{tabular}{|l|l|}
-\hline
-<{e}> & <{e}> is an expression\\
-\hline
-<{lv = [lv =]... e}> & <{lv}> is an lvalue and <{e}> is an expression\\
-\hline
-<{lv} [op]= e}> & <{op}> is one of \texttt{+}, \texttt{-},
-\texttt{*}, \texttt{/}, \texttt{//}, \texttt{\%},
-\texttt{\&}, \texttt{|}, \texttt{\^}, <{and}>, <{or}>\\
-\hline
-<{l: S}> & <{l}> is a label \\
-\hline
-<{assert b [, e]}> & <{b}> is a boolean.  Optionally report value of expression <{e}>\\
-\hline
-<{await b}> & <{b}> is a boolean\\
-\hline
-<{const a = e}> & <{a}> is a bound variable, <{e}> is a constant expression\\
-\hline
-<{def m a: S}> & <{m}> is an identifier, <{a}> a bound variable\\
-\hline
-<{del lv}> & delete <{lv}>\\
-\hline
-<{for a[:b] in e [where c]: S}> & <{a}> and <{b}> are bound variables, <{e}> is a set, dictionary, or string \\
-\hline
-<{from m import ...}> & <{m}> identifies a module \\
-\hline
-<{go c e}> & <{c}> is a context, <{e}> is an expression \\
-\hline
-<{if b: S else: S}> & <{b}> is a boolean, <{S}> is a list of statements\\
-\hline
-<{import m, ...}> & <{m}> identifies a module \\
-\hline
-<{invariant e}> & <{e}> is an invariant\\
-\hline
-<{let a = e: S}> & <{a}> is a bound variable, <{e}> is an expression\\
-\hline
-<{pass}> & do nothing\\
-\hline
-<{print e>}> & <{e}> is an expression \\
-\hline
-<{sequential v, ...}> & <{v}> has sequential consistency \\
-\hline
-<{spawn [eternal] m e [, t]}> & <{m}> is a method,
-<{e}> is an expression, <{t}> is the thread-local state \\
-\hline
-<{trap m e}> & <{m}> is a method and <{e}> is an expression \\
-\hline
-<{var v = e}> & <{v}> is a new variable, <{e}> is an expression\\
-\hline
-<{when b: S}> & <{b}> is a boolean, <{S}> a list of statements\\
-\hline
-<{when exists a in e: S}> & <{a}> is a bound variable, <{e}> is an expression\\
-\hline
-<{while b: S}> & <{b}> is a boolean, <{S}> a list of statements\\
-\hline
-\end{tabular}
-
-\begin{itemize}
-\item Bound variables are read-only.
-\item A statement can be preceded by the <{atomically}> keyword to make
-the statement atomic.
-\item Multiple <{for}> statements can be combined into a single statement.
-\item Multiple <{let}> and <{when}> statements can be combined into
-a single statement.
-\end{itemize}
-
-\subsection*{Single expression evaluation}
-
-Any expression by itself can be used as a statement.  The most common
-form of this is a function application, for example: \texttt{f}().
-This statement evaluates \texttt{f}() but ignores its result.
-It is equivalent to the assignment statement $\_ = \mathtt{f}()$.
-
-\subsection*{Assignment}
-
-The statement <{x = 3}> changes the state by assigning~3 to
-variable <{x}> (assuming~<{x}> was not already~3).
-<{x}> may be a local variable or a shared variable.
-The statement <{x = y = 3}> first updates~<{y}>, then~<{x}>.
-The statement <{x[f()] = y[g()] = h()}> first computes
-the address of <{x[f()]}>, then computes the address of
-<{y[g()]}>, then evaluates <{h()}>,
-then assigns the resulting value to <{y[g()]}>
-(using its previously computed address),
-and finally assigns the same value to <{x[f()]}>
-(again using its previously computed address).
-The statement <{a,b = c}> assumes that <{c}> is a tuple with two values.
-It first evaluates the addresses of <{a}> and <{b}> and first assigns to
-the latter and then the former.
-If <{c}> is not a tuple with two values, then Harmony will report an error.
-
-Assigning to <{_}> evaluates the righthand side expression but is otherwise
-a no-op.
-
-The statement $x~+$$= 3$ loads <{x}>, adds 3, and then stores the
-results in <{x}>.  In this case, it is equivalent to $x = x + 3$.
-However, in general this is not so.  For example, <{x[f()] += 3}>
-only evaluates <{f()}> once.  Unlike Python, however,
-<{x += [3,]}> is equivalent to <{x = x + [3,]}> in Harmony.
-(In Python, the following two compound statements lead to different results
-for <{y}>: <{x = y = []; x += [3]}> and <{x = y = []; x = x + [3]}>.)
-
-\subsection*{<{assert}>}
-
-The statement <{assert b}> evaluates <{b}> and reports an error
-if <{b}> is false.  It should be considered a no-op---it is part of the
-\emph{specification}, not part of the \emph{implementation} of the algorithm.
-In particular, it specifies an invariant: whenever the program counter is
-at the location where the <{assert}> statement is, then <{b}> is
-always true.
-
-If <{b}> is an expression, then it is evaluated atomically.
-Moreover, the expression is not allowed to change the state.
-If it does change the state, Harmony will report an error as well.
-
-As in Python, you can specify an additional expression:
-<{assert b, e}>.  The value of <{e}> will be reported as part
-of the error should <{b}> evaluate to false.
-
-\subsection*{<{atomically}>}
-
-A statement can be preceded by the <{atomically}> keyword to
-make the statement atomic.
-The statement <{atomically: S1; S2; ...}> evaluates statements
-<{S1, S2, ...}> atomically.
-This means that the statement runs indivisibly---no other thread can
-interleave in the atomic statement.  The only exception
-to this is if the atomic block executes a <{stop}> expression.
-In this case, another thread can run.  When the original thread
-is resumed (using a <{go}> statement), it is once again
-atomically executing.
-
-<{atomically}> statements are useful for specification and
-implementing synchronization primitives such as test-and-set.
-It is also useful for testing.
-It is not a replacement for lock/unlock, and should not generally be used
-for synchronization otherwise.  Lock/unlock does allow other
-threads to run concurrently---just not in the same critical section.
-
-\subsection*{<{await}>}
-
-The statement <{await b}> is equivalent to <{when b: pass}>.
-It is intended to improve readability of your code.
-
-\subsection*{<{const}>}
-
-The expression <{const N = 3}> introduces a new constant
-<{N}> with the value 3.  Evaluating <{N}> does not lead to
-loading from a memory location.  The assignment can be overridden with
-the \texttt{-c} flag: \texttt{harmony -cN=4} executes the model checker
-with 4 assigned to <{N}> instead of 3.
-Harmony also supports <{const N, M = 3, 4}>, which
-assigns 3 to <{N}> and 4 to <{M}>.
-Harmony has limited support for \emph{constant folding}.  For example,
-<{const N = 3 + 4}> assigns value 7 to constant <{N}>.
-
-\subsection*{<{def}>}
-
-The statement <{def m a: S1; S2: ...}>
-defines a new program counter constant <{m}> referring to
-a method that takes an argument <{a}> and executes the statements
-<{S1, S2, ...}>.  The argument <{a}> can be a tuple pattern similar
-to those used in <{let}> and <{for}> statements.
-Examples include <{()}>, <{(x,)}>, <{(x, y)}>, and <{(x, (y, z))}>.
-The given local variable names are assigned upon application and
-are read-only.
-Each method has a predefined local variable
-<{result}>, initialized to <{None}>,
-that is returned by the method.  Harmony does
-not support a \texttt{return} statement that \emph{breaks out}
-of the code before executing the last statement.
-
-\subsection*{<{del}>}
-
-The statement <{del x}> removes variable <{x}> from the
-state.  <{x}> can be either a local or a shared variable.  For
-example, the statement <{del x.age}> removes
-the <{.age}> field from dictionary <{x}>.
-Harmony automatically removes top-level local variables that
-are no longer in use
-from the state in order to attempt to reduce the number of states
-that are evaluated during model checking.
-
-Because Harmony lists are dictionaries, deleting from lists is different
-from Python:
-<{x = [.a, .b]; del x[0]}> results in <{x}> having value
-<{{1: .b}}> rather than <{[.b]}> (which is <{{0: .b}}>).
-
-\subsection*{<{for ... in ... [where ...]}>}
-
-The statement <{for x in y: S1; S2; ...}>
-iterates over <{y}> and executes for each element the statements
-<{S1, S2, ...}>.
-<{y}> must be a set, dictionary, or string.  <{y}> is evaluated only once at
-the beginning of the evaluation of this statement.  In case of a set,
-the result is sorted (using Harmony's global order on all values).
-In case of a dictionary, the statement iterates over the values of
-the dictionary in the order of the keys.  This makes iterating over
-lists intuitive and identical to Python.
-For each element, the statements <{S1, S2, ...}> are executed with
-local variable <{y}> having the value of the element.
-<{x}> can be a pattern such as $(a)$ or $(a, (b, c))$.
-If the pattern cannot be matched, Harmony detects and error.
-It is allowed, but discouraged, to assign different values to <{x}>
-within statements <{S1, S2, ...}>.
-
-If <{y}> is a dictionary, Harmony also supports the form
-<{for k:v in y: S1; S2; ...}>.  This works similar,
-except that <{k}> is bound to the key and <{v}> is bound to the value.
-
-The statement also supports nesting and filtering.
-Nesting is of the form
-<{for x1 in y1 for x2 in y2: S1; S2; ...}>,
-which is equivalent to the statement
-<{for x1 in y1: for x2 in y2: S1; S2; ...}>.
-Filtering is of the form
-<{for x in y where z: S1; S2; ...}>.
-For example,
-<{for x in 1 .. 10 where (x % 2) == 0: S1; S2; ...}>
-only evaluates statements <{S1, S2, ...}> for even <{x}>,
-that is, 2, 4, 6, 8, and 10.
-
-Harmony does not support \textbf{break} or \textbf{continue} statements.
-
-\subsection*{<{from ... import}>}
-
-The statement <{from x import a, b, ...}>
-imports module <{x}> and makes its constants <{a, b, ...}> also constants
-in the current module.  If a module is imported more than once, its code
-is only included the first time.  The constants will typically be the
-names of methods (program counter constants) within the module.
-
-You can import all constants from a module <{m}>
-(including program counter constants) using the statement
-<{from m import *}>.
-This, however, excludes constants whose names start with the character
-\texttt{\_}: those are considered \emph{private} to the module.
-
-\subsection*{<{go}>}
-
-The statement <{go c e}> starts a thread with context <{c}> that
-has executed a <{stop}> expression.  The <{stop}> expression
-returns value <{e}>.
-The same context can be started multiple times, allowing threads to
-\emph{fork}.
-
-\subsection*{<{if ... [elif ...]* [else]}>}
-
-Harmony supports <{if}> statements.
-In its most basic form, <{if c: S1; S2; ...}> evaluates <{c}>
-and executes statements <{S1, S2, ...}> if and only if boolean expression
-<{c}> evaluated to true.
-Harmony checks that <{c}> is either <{False}> or <{True}>---if neither
-is the case, Harmony reports an error.
-The statement <{if c: S1, S2, ... else: T1; T2; ...}>
-is similar, but executes statements <{T1, T2, ...}>
-if and only if <{c}> evaluated to <{False}>.
-You can think of <{elif}> $c:$ as shorthand for <{else: if c:}>.
-
-\subsection*{<{import}>}
-
-The statement <{import m1, m2, ...}> imports modules
-<{m1, m2, ...}> in that order.
-If a module is imported more than once,
-its code is only included the first time.
-The constants (including method constants) and shared variables declared 
-in that module can subsequently be referenced by prepending ``<{m}>.''.
-For example, method <{f()}> in imported module <{m}> is invoked
-by calling <{m.f()}>.  If you would prefer to invoke it simply as
-<{f()}>, then you have to import using the statement
-<{from m import f}>.
-
-\subsection*{<{invariant}>}
-
-The statement <{invariant c}> declares that boolean expression <{c}>
-is an invariant.  <{c}> is only allowed to read shared variables and
-is evaluated atomically after every state change.
-If it ever evaluates to <{False}> Harmony reports and error.  Harmony
-also reports an error if the expression evaluates to a value other
-than <{False}> or <{True}>.
-
-\subsection*{<{let}>}
-
-You can introduce new bound variables in a method using the
-<{let}> statement.
-The statement <{let a = b: S1; S2, ...}> evaluates <{b}>, assigns
-the result to read-only variable <{a}>, and evaluates statements
-<{S1, S2, ...}>.  <{let}> supports pattern matching, so you can
-write <{let x, (y, z) = b: S1; S2, ...}>.  This will only work
-if <{b}> is a tuple with two elements, the second of which also being a
-tuple with two elements---if not, Harmony will report an error.
-
-<{let}> statements may be nested, such as
-<{let a1 = b1 let a2 = b2: S1; S2; ...}>.
-Doing so can improve readability by reducing indentation
-compared to writing them as separate statements.
-Compare the following two examples:
-
-\begin{code}
-<{:inline:}>
-let a = y:
-    let b = z:
-        ...
-<{:end:}>
-\end{code}
-
-\begin{code}
-<{:inline:}>
-let a = y
-let b = z:
-<{:end:}>
-\end{code}
-
-\subsection*{<{pass}>}
-
-The <{pass}> statement does nothing.
-
-\subsection*{<{print}>}
-
-The statement <{print e}> evaluates <{e}>
-and adds the result to the print log.  The print log is used to
-create an ``external behavior DFA'' for the Harmony program.
-
-\subsection*{<{sequential}>}
-
-In Harmony, shared variable \texttt{Load} and \texttt{Store} operations
-are atomic and have \emph{sequential consistency}.
-However, Harmony does check for \emph{data races}.  A data race occurs
-when two or more threads simultaneously access the same shared variable,
-with at least one of the accesses being a \texttt{Store} operation
-\emph{outside of an atomic block}.
-If so, Harmony will report an error.  This error can be suppressed by
-declaring the shared variable as sequential.  In particular, the statement
-<{sequential x, y, ...}> specifies that the algorithm assumes
-that the given variables have sequential consistency.
-
-Note that few modern processors support sequentially consistent memory
-by default, as doing so would lead to high overhead.
-
-\subsection*{<{spawn}>}
-
-The statement <{spawn m a}> starts a new thread that executes
-method <{m}> with argument <{a}>. <{m}> must be a program counter constant,
-and <{a}> is typically a tuple containing
-zero or more parameters to be passed to the method.
-
-The default thread-local state of the thread, called <{self}>,
-is the empty dictionary by default.  It can be specified by adding
-a parameter: <{spawn m a, e}> specifies that <{e}> should be
-the initial value of the thread-local state.
-
-Harmony normally checks that all threads eventually terminate.
-If a thread may never terminate, you should spawn it with
-<{spawn eternal m a}> to suppress those checks.
-
-\subsection*{<{trap}>}
-
-The statement <{trap m a}> specifies that the current thread
-should execute method <{m}> with argument <{a}> and some future, unspecified,
-time.  It models a timer interrupt or any kind of asynchronous event to
-be handled by the thread.  Such interrupts can be disabled by setting
-the interrupt level of the thread to <{True}> using the
-<{setintlevel}> operator.
-
-\subsection*{<{var}>}
-
-You can introduce new local variables in a method using the
-<{var}> statement.
-The statement <{var a = b}> evaluates <{b}> and assigns
-the result to local variable <{a}>.
-<{var}> supports pattern matching, so you can
-write <{var x, (y, z) = b}>.  This will only work
-if <{b}> is a tuple with two elements, the second of which also being a
-tuple with two elements---if not, Harmony will report an error.
-
-\subsection*{<{when}>}
-
-The statement <{when c: S1; S2; ...}> executes statements
-<{S1, S2, ...}> after waiting until <{c}> evaluates to <{True}>.
-<{when}> statements are most useful when combined with the
-<{atomically}> keyword.
-If <{waiting}> is an unused local variable,
-then <{atomically when c: S1; S2; ...}> is equivalent to
-
-\begin{code}
-<{:inline:}>
-var waiting = True
-while waiting:
-    atomically:
-        if c:
-            S1
-            S2
-            ...
-            waiting = False
-<{:end:}>
-\end{code}
-
-Multiple <{let}> and <{when}> statements can be combined.
-The expressions before the colon are re-evaluated repeated until all
-<{when}> conditions are satisfied.
-
-\subsection*{<{when exists ... in ...}>}
-
-The statement <{when exists} x in y: S1; S2; ...}>
-requires that <{y}> evaluates to a set value.
-The statement does the following three things:
-\begin{itemize}
-\item it waits until <{y}> is non-empty;
-\item it selects one element of <{y}> non-deterministically (using
-a <{choose}> expression);
-\item it executes statements <{S1, S2, ...}> with the selected element
-bound to read-only variable <{x}>.
-\end{itemize}
-<{x}> may be a pattern, like in <{let}>, <{for}>, and <{def}>
-statements.
-Harmony reports an error if <{y}> evaluates to a value that is not a set.
-
-<{when}> statements are most useful when combined with the
-<{atomically}> keyword.
-If <{waiting}> is an unused local variable,
-then <{atomically when exists x in y: S1; S2; ...}> is equivalent to
-
-\begin{code}
-<{:inline:}>
-var waiting = True:
-    while waiting:
-        atomically:
-            if y != {}:
-                let x = choose(y):
-                    S1
-                    S2
-                    ...
-                waiting = False
-<{:end:}>
-\end{code}
-
-The statement is particularly useful in programming network protocols
-when having to wait for one or more messages and executing a set
-of actions atomically after the desired messages have arrived.
-
-\subsection*{<{while}>}
-
-The statement <{while c: S1; S2; ...}> executes statements
-<{S1, S2, ...}> repeatedly as long as <{c}> evaluates to <{True}>.
-Harmony does not support \textbf{break} or \textbf{continue} statements.
-
-\section{Harmony is not object-oriented}
-
-Python is object-oriented, but Harmony is not.  For Python programmers,
-this can lead to some unexpected differences.
-For example, consider the following code:
-
-\begin{code}
-<{:inline:}>
-x = y = [ 1, 2 ]
-x[0] = 3
-assert y[0] == 1
-<{:end:}>
-\end{code}
-
-In Python, lists are objects.  Thus <{x}> and <{y}> point to the same list,
-and the assertion would fail if executed by Python.
-In Harmony, lists are values.  So, when <{x}> is updated in Line~2, it does
-not affect the value of <{y}>.  The assertion succeeds.
-Harmony supports references to values (\autoref{ch:method}),
-allowing programs to implement shared objects.
-
-Because Harmony does not have objects, it also does not have object methods.
-However, Harmony methods and lambdas are program counter constants.
-These constants can be added to dictionaries.
-For example, in \autoref{fig:petersonmethods}
-you can add the \texttt{P\_enter} and
-\texttt{P\_exit} methods to the \texttt{P\_mutex} dictionary
-like so:
-\begin{code}
-<{:var:enter}>
-<{:var:exit}>
-<{:inline:}>
-{ .turn: 0, .flags: [ False, False ], .enter: P_enter, .exit: P_exit }
-<{:end:}>
-\end{code}
-That would allow you to simulate object methods.
-
-There are at least two reasons why Harmony is not object-oriented.
-First,
-object-orientation often adds layers of indirection that would make it
-harder to model check and also to interpret the results.  Consider, for example,
-a lock.  In Python, a lock is an object.  A lock variable would contain a
-reference to a lock object.  In Harmony, a lock variable contains the value
-of the lock itself.
-Thus, the following statement means something quite different in Python and
-Harmony:
-
-\begin{code}
-<{:inline:}>
-x = y = Lock()
-<{:end:}>
-\end{code}
-
-In Python, this creates two variables <{x}> and <{y}> referring to the same lock.
-In Harmony, the two variables will be two different locks.  If you want two
-variables referring to the same lock in Harmony, you might write:
-
-\begin{code}
-<{:inline:}>
-lock = Lock()
-x = y = ?lock
-<{:end:}>
-\end{code}
-
-The second reason for Harmony not being object-oriented is that
-many concurrency solutions in the literature are
-expressed in C or some other low-level language that does not support
-object-orientation, but instead use <{malloc}> and <{free}>.
-
-\section{Constants, Global and Local Variables}\label{sec:vars}
-
-Each (non-reserved) identifier in a Harmony program refers to either
-a global constant, a global shared variable, a local bound variable,
-a local mutable variable, or a module.
-Constants are declared using <{const}> statements.
-Those constants are computed at compile-time.
-
-Local variables all declared.
-Bound variables can be declared in
-<{def}> statements (i.e., arguments),
-<{let}> statements, <{for}> loops, and \texttt{when exists} statements.
-Mutable variables can be declared with the <{var}> statement.
-Also, each method has an implicitly declared
-<{result}> variable, which is initialized to <{None}>.
-Each thread has a mutable variable called <{this}> that contains
-the thread-local state.
-Local variables are tightly scoped and cannot be shared
-between threads.
-While in theory one method can be declared within another,
-they cannot share local variables either.
-All other variables are global and must be initialized
-before any threads are spawned.
-
-\section{Operator Precedence}
-
-In Harmony, there is no syntactic difference between applying an argument to a function
-or an index to a dictionary.  Both use the syntax <{a b c ...}>.
-We call this \emph{application}, and application is left-associative.
-So, <{a b c}> is interpreted as (<{a b}>) <{c}>: <{b}> is applied to <{a}>,
-and then <{c}> is applied to the result.
-For readability, it may help to write $a(b)$ for function application and
-$a[b]$ for indexing.  In case <{b}> is a simple string,
-you can also write $a.b$ for indexing.
-
-There are three levels of precedence.
-Application has the highest precedence.  So, <{!a b}> is interpreted as
-<{!(a b)}> and <{a b + c d}> is interpreted as <{(a b) + (c d)}>.
-Unary operators have the next highest precedence,
-and the remaining operators have the lowest precedence.
-For example, $-2 + 3$ evaluates to 1, not $-5$.
-
-Associative operators ($+$, $*$, $|$, $\string&$, $\string^$, <{and}>, <{or}>)
-are interpreted as general $n$-ary operators, and you are allowed to write
-$a + b + c$.  However, $a - b - c$ is illegal, as is any combination of operators with an
-arity larger than one, such as $a + b < c$.
-In such cases you have to add parentheses or brackets to indicate what
-the intended evaluation order is, such as $(a + b) < c$.
-
-In almost all expressions, subexpressions are evaluated left to right.
-So, <{a[b] + c}>
-first evaluates <{a}>, then <{b}> (and then applies <{b}> to <{a}>), and then <{c}>.  The one
-exception is the expression <{a if c else b}>, where <{c}> is evaluated
-first.  In that expression, only <{a}> or <{b}> is evaluated depending on the value of <{c}>.
-In the expression <{a and b and}> $...$, evaluation is left
-to right but stops once one of the subexpressions evaluates to <{False}>.
-Similarly for <{or}>, where evaluation stops once one of the subexpressions
-evaluates to <{True}>.
-A sequence of comparison operations, such as $a < b < c$, is evaluated left to right
-but stops as soon as one of the comparisons fails.
-
-As an aside:
-the expression <{a not in b}> is equivalent to <{not (a in b)}>.
-Harmony generalizes this construct for any pair of a unary (except '$-$') and a binary operator.
-In particular, <{a not and b}> is the same as <{not (a and b)}>.  
-For those familiar with logic gates, <{not and}> is the equivalent of \texttt{NAND}.
-Similarly, <{not =>}> is non-implication.
-
-\section{Tuples, Lists, and Pattern Matching}
-
-Harmony's tuples and, equivalently, lists, are just special cases of dictionaries.
-They can be bracketed either by '(' and ')' or by '[' and ']', but
-the brackets are often optional.  Importantly, with a singleton list, the
-one element must be followed by a comma.
-For example, the statement \texttt{<{x}> = 1,;} assigns a singleton tuple (or list) to <{x}>.
-
-Because tuples and lists are dictionaries, the \texttt{del} statement is
-different from Python.  For example, if <{x}> = [.a, .b, .c], then
-\texttt{del} <{x}>[1] results in <{x}> = \{ 0:.a, 2:.c \}, \emph{not}
-<{x}> = [.a, .c].
-Harmony also does not support special slicing syntax like Python.
-To modify lists, use the \texttt{subseq} method in the \texttt{list} module
-(\autoref{ap:list}).
-
-Harmony allows pattern matching against nested tuples in various
-language constructs.
-\index{pattern matching}%
-The following are the same in Python and Harmony:
-\begin{itemize}
-\item <{x, = 1,}>: assigns 1 to <{x}>;
-\item <{x, y = 1, (2, 3)}>: assigns 1 to <{x}> and (2, 3) to <{y}>;
-\item <{x, (y, z) = 1, (2, 3)}>: assigns 1 to <{x}>, 2 to <{y}>, and
-3 to $z$;
-\item <{x, (y, z) = 1, 2}>: generates an runtime error because 2 cannot
-be matched with <{(y, z)}>;
-\item <{x[0], x[1] = x[1], x[0]}>: swaps the first two elements of list <{x}>.
-\end{itemize}
-
-As in Python, pattern matching can also be used in <{for}> statements.
-For example:
-\begin{code}
-<{for key, value in [ (1, 2), (3, 4) ]:}>
-    ...
-\end{code}
-
-Harmony (but not Python)
-also allows pattern matching in defining and invoking methods.
-For example, you can write:
-\begin{code}
-<{def f[a, (b, c)]}>: ...
-\end{code}
-and then call <{f[1, (2, 3)]}>.
-Note that the more familiar: <{def g(a)}> defines a method <{g}> with
-a single argument <{a}>.  Invoking <{g(1, 2)}> would assign the tuple (1, 2) to
-<{a}>.  This is not consistent with Python syntax.  For single argument methods,
-you may want to declare as follows: <{def}> g($a,$).
-Calling g(1,) assigns 1 to <{a}>, while calling g(1, 2) would result in a
-runtime error as (1, 2) cannot be matched with (<{a}>,).
-
-Pattern matching can also be used in <{const}>, <{let}>,
-and <{when exists}> statements.
-
-\begin{comment}
-\section{For Loops and Comprehensions}
-
-While Harmony does not support general iterators such as Python does,
-Harmony allows iterating over sets and dictionaries (and thus lists
-and tuples).  The details are a little different from Python:
-
-\begin{itemize}
-\item When iterating over a set, the set is always traversed in order
-(see \autoref{ap:values} for how Harmony values are ordered);
-\item In case of a dictionary, the iteration is over the \emph{values} of the
-dictionary, but in the order of the keys.  In the case of lists, this
-works much the same as in Python, but in the case of general dictionaries,
-Python iterates over the keys rather than the values;
-\item If you want to iterate over the keys of a dictionary <{d}>, use either
-\begin{itemize}
-\item <{for k}> \texttt{in} \texttt{keys} <{d}>; or
-\item <{for}> $k:\_$ \texttt{in} <{d}>
-\end{itemize}
-\item The \texttt{list} module (\autoref{ap:list}) provides methods \texttt{values}(),
-\texttt{items}(), \texttt{enumerate}(), and \texttt{reversed}() for
-other types of iteration supported by Python.
-\end{itemize}
-
-Harmony supports nesting and filtering in \texttt{for loops}.
-For example:
-\begin{code}
-<{for i in { 1..10 } for j in { 1..10 } where i < j: ...}>
-\end{code}
-
-In case of dictionaries, you can access both keys and values (not
-supported in Python):
-\begin{code}
-<{for k:v in .a: 1, .b: 2: ...}>
-\end{code}
-
-Harmony also supports set, list, and dictionary comprehensions.
-\index{comprehensions}%
-Comprehensions are similar to Python, except that filtering uses
-the keyword \texttt{where} instead of \texttt{if}.
-\end{comment}
-
-\section{Dynamic Allocation}
-
-<{:module:stack}>
-<{:const:Stack}>
-<{:const:stacktest}>
-<{:const:push}>
-<{:const:pop}>
-
-\begin{figure}
-\begin{code}
-<{:input:../code/stacktest.hny}>
-\end{code}
-\caption{\harmonylink{code/stacktest.hny} Testing a stack implementation.}
-\label{fig:stacktest}
-\end{figure}
-
-\begin{figure}
-\begin{code}
-<{:input:../code/stack1.hny}>
-\end{code}
-\caption{\harmonylink{code/stack1.hny} Stack implemented using a dynamically updated list.}
-\label{fig:stack1}
-\end{figure}
-
-\begin{figure}
-\begin{code}
-<{:input:../code/stack2.hny}>
-\end{code}
-\caption{\harmonylink{code/stack2.hny} Stack implemented using static lists.}
-\label{fig:stack2}
-\end{figure}
-
-\begin{figure}
-\begin{code}
-<{:input:../code/stack3.hny}>
-\end{code}
-\caption{\harmonylink{code/stack3.hny} Stack implemented using a recursive tuple data structure.}
-\label{fig:stack3}
-\end{figure}
-
-\begin{figure}
-\begin{code}
-<{:input:../code/stack4.hny}>
-\end{code}
-\caption{\harmonylink{code/stack4.hny} Stack implemented using a linked list.}
-\label{fig:stack4}
-\end{figure}
-
-Harmony supports various options for dynamic allocation.
-By way of example, consider a stack.
-\autoref{fig:stacktest} presents a test program for a stack.
-We present four different stack implementations to illustrate
-options for dynamic allocation:
-\begin{enumerate}
-\item[] \autoref{fig:stack1} uses a single list to represent the
-stack.  It is updated to perform <{push}> and <{pop}> operations;
-\item[] \autoref{fig:stack2} also uses a list but, instead of updating
-the list, it replaces the list with a new one for each operation;
-\item[] \autoref{fig:stack3} represents a stack as a recursively nested tuple
-$(v, f)$, where <{v}> is the element on top of the stack and <{r}> is a stack
-that is the remainder;
-\item[] \autoref{fig:stack4} implements a stack as a linked list with nodes
-allocated using the <{alloc}> module.
-\end{enumerate}
-
-While the last option is the most versatile (it allows cyclic
-data structures), Harmony does not support garbage collection
-for memory allocated this way and so allocated memory that is no
-longer in use must be explicitly released using <{free}>.
-
-\section{Comments}
-
-Harmony supports the same commenting conventions as Python.
-In addition, Harmony supports nested multi-line comments
-of the form \texttt{(* comment *)}.
-
-\chapter{Modules}
-\label{ap:module}
-
-\section{The <{alloc}> module}
-
-The <{alloc}> module
-\index{alloc module}%
-supports thread-safe (but not interrupt-safe) dynamic allocation of
-shared memory locations.  There are just two methods:
-
-\vspace{1em}
-\begin{tabular}{|l|l|}
-\hline
-<{malloc(v)}> & return a pointer to a memory location initialized to <{v}> \\
-\hline
-<{free(p)}> & free an allocated memory location <{p}> \\
-\hline
-\end{tabular}
-\vspace{1em}
-
-The usage is similar to <{malloc}> and <{free}> in C.
-<{malloc()}> is specified to return <{None}> when running out of
-memory, although this is an impossible outcome in the current
-implementation of the module.
-
-\section{The \texttt{bag} module}
-\label{ap:bag}
-
-The \texttt{bag} module
-\index{bag module}%
-has various useful methods that operate on bags or
-multisets:
-
-\vspace{1em}
-\begin{tabular}{|l|l|}
-\hline
-<{empty()}> & returns an empty bag\\
-\hline
-\texttt{fromSet(<{s}>)} & create a bag from set <{s}>\\
-\hline
-\texttt{fromList(<{t}>)} & convert list <{t}> into a bag \\
-\hline
-\texttt{multiplicity(<{b}>, <{e}>)} & count how many times <{e}> occurs in bag <{b}>\\
-\hline
-\texttt{bchoose(<{b}>)} & like \texttt{choose(s)}, but applied to a bag\\
-\hline
-<{add(b, e)}> & add one copy of <{e}> to bag <{b}> \\
-\hline
-<{remove(b, e)}> & remove one copy of <{e}> from bag <{b}> \\
-\hline
-<{combinations(b, k)}> & return set of all \emph{subbags} of size <{k}> \\
-\hline
-\end{tabular}
-
-\section{The \texttt{hoare} module}
-\label{ap:hoare}
-
-\index{hoare module}%
-The \texttt{hoare} module implements support for Hoare-style monitors
-and condition variables.
-
-\vspace{1em}
-\begin{tabular}{|l|l|}
-\hline
-\texttt{Monitor()} & return a monitor mutex\\
-\hline
-\texttt{enter(<{m}>)} & enter a monitor.  <{m}> points to a monitor mutex\\
-\hline
-\texttt{exit(<{m}>)} & exit a monitor\\
-\hline
-\texttt{Condition()} & return a condition variable\\
-\hline
-\texttt{wait(<{c}>, <{m}>)} & wait on condition variable pointed to by <{c}> in monitor pointed to by <{m}>\\
-\hline
-\texttt{signal(<{c}>, <{m}>)} & signal a condition variable\\
-\hline
-\end{tabular}
-
-\section{The \texttt{list} module}
-\label{ap:list}
-
-\index{list module}%
-The \texttt{list} module has various useful methods that operate on lists
-or tuples:
-
-\vspace{1em}
-\begin{tabular}{|l|l|}
-\hline
-\texttt{subseq(<{t}>, <{b}>, $f$)} & return a \emph{slice} of list <{t}> starting
-at index <{b}> and ending just before $f$\\
-\hline
-\texttt{append(<{t}>, <{e}>)} & append <{e}> to list <{t}>\\
-\hline
-\texttt{head(<{t}>)} & return the first element of list <{t}>\\
-\hline
-\texttt{tail(<{t}>)} & return all but the first element of list <{t}>\\
-\hline
-\texttt{reversed(<{t}>)} & reverse a list \\
-\hline
-\texttt{sorted(<{t}>)} & sorted set or list \\
-\hline
-\texttt{set(<{t}>)} & convert values of a dict or list into a set \\
-\hline
-\texttt{list(<{t}>)} & convert set into a list \\
-\hline
-\texttt{values(<{t}>)} & convert values of a dict into a list sorted by key \\
-\hline
-\texttt{items(<{t}>)} & convert dict into (key, value) list sorted by key \\
-\hline
-\texttt{enumerate(<{t}>)} & like Python enumerate \\
-\hline
-\texttt{sum(<{t}>)} & return the sum of all elements in <{t}>\\
-\hline
-\texttt{qsort(<{t}>)} & sort list <{t}> using quicksort\\
-\hline
-\end{tabular}
-
-\section{The \texttt{set} module}
-\label{ap:set}
-
-The \texttt{set} module
-\index{set module}%
-implements the following methods:
-
-\vspace{1em}
-\begin{tabular}{|l|l|}
-\hline
-<{issubset(s, t)}> & returns whether <{s}> is a subset of <{t}> \\
-\hline
-<{issuperset(s, t)}> & returns whether <{s}> is a superset of <{t}> \\
-\hline
-<{add(s, e)}> & returns $s \cup \{ e \}$ \\
-\hline
-<{remove(s, e)}> & returns $s \backslash \{ e \}$ \\
-\hline
-<{combinations(b, k)}> & returns set of all subsets of size <{k}> \\
-\hline
-\end{tabular}
-
-\vspace{1em}
-For Python programmers: note that <{s <= t}> does not check if <{s}> is a subset of
-<{t}> when <{s}> and <{t}> are sets, as ``<{<=}>'' implements a total order on all Harmony values including sets (and the subset relation is not a total order).
-
-\section{The <{synch}> module}
-
-\index{synch module}%
-The <{synch}> module provides the following methods:
-
-\vspace{1em}
-\begin{tabular}{|l|l|}
-\hline
-<{tas(lk)}> & test-and-set on <{!lk}> \\
-\hline
-<{cas(ptr, old, new)}> & compare-and-swap on <{!ptr}> \\
-\hline
-<{BinSem(v)}> & return a binary semaphore initialized to <{v}> \\
-\hline
-<{Lock()}> & return a binary semaphore initialized to <{False}> \\
-\hline
-<{acquire(bs)}> & acquire binary semaphore <{!bs}> \\
-\hline
-<{release(bs)}> & release binary semaphore <{!bs}> \\
-\hline
-<{Condition()}> & return a condition variable \\
-\hline
-<{wait(c, lk)}> & wait on condition variable <{!c}>
-and lock <{lk}> \\ \hline
-<{notify(c)}> & notify a thread waiting on condition variable <{!c}> \\
-\hline
-<{notifyAll(c)}> & notify all threads waiting on condition variable <{!c}> \\
-\hline
-<{Semaphore(cnt)}> & return a counting semaphore initialized to <{cnt}> \\
-\hline
-<{P(sema)}> & procure <{!sema}>  \\
-\hline
-<{V(sema)}> & vacate <{!sema}>  \\
-\hline
-<{Queue}>() & return a synchronized queue object \\
-\hline
-<{get(q)}> & return next element of <{q}>, blocking if empty \\
-\hline
-<{put(q, item)}> & add <{item}> to <{a}> \\
-\hline
-\end{tabular}
-
-
-\chapter{The Harmony Virtual Machine}\label{ap:hvm}
-
-The Harmony Virtual Machine (HVM, \autoref{ch:harmonymachine})
-has the following state:
-
-\vspace{1em}
-\begin{tabular}{|l|l|}
-\hline
-code & a list of HVM machine instructions \\
-\hline
-variables & a dictionary mapping strings to values \\
-\hline
-ctxbag & a bag of runnable contexts \\
-\hline
-stopbag & a bag of stopped contexts \\
-\hline
-choosing & if not <{None}>, indicates a context that is choosing \\
-\hline
-\end{tabular}
-\vspace{1em}
-
-There is initially a single context with name
-<{__init__()}> and program counter 0.  It starts executing
-in atomic mode until it finishes executing the last
-\texttt{Return} instruction.
-Other threads, created through <{spawn}> statements, do not
-start executing until then.
-
-A \emph{step} is the execution of a single HVM machine instruction
-by a context.
-Each step generates a new state.
-When there are multiple contexts, the HVM can interleave them.
-However, trying to interleave every step would be needlessly expensive,
-as many steps involve changes to a context that are invisible to
-other contexts.
-
-A \emph{stride}
-\index{stride}%
-can involve multiple steps.  The following
-instructions start a new stride: \texttt{Load}, \texttt{Store},
-\texttt{AtomicInc}, and \texttt{Continue}.  The HVM
-interleaves stides, not steps.  Like steps, each
-stride involves a single context.  Unlike a step, a stride
-can leave the state unchanged (because its steps lead back
-to where the stride started).
-
-Executing a Harmony program results in a graph where the nodes are Harmony
-states and the edges are strides.
-When a state is \texttt{choosing}, the edges from that state are
-by a single context, one for each choice.  If not, the edges from
-the state are one per context.
-
-Consecutive strides by the same thread are called a \emph{turn}.
-Each state maintains the shortest path to it from the initial state in terms
-of turns.
-The diameter of the graph is the length of the longest path found in
-terms of turns.
-
-If some states have a problem, the state with the shortest path is reported.
-Problematic states include states that experienced exceptions.
-If there are no exceptions, Harmony computes the strongly connected components (SCCs)
-of the graph (the number of such components are printed as part of the output).
-The sink SCCs should each consist of a terminal state without any threads.
-If not, again the state with the shortest path is reported.
-
-If there are no problematic states, Harmony reports ``no issues found'' and outputs
-in the HTML file the state with the longest path.
-
-\section{Machine Instructions}
-\label{ap:harmonybytecode}
-
-{\small
-\begin{tabular}{|l|l|}
-\hline
-Address & compute address from two components \\
-\hline
-Apply & pop <{m}> and <{i}> and apply <{i}> to <{m}>, pushing a value \\
-\hline
-Assert, Assert2 & pop <{b}> and check that it is <{True}>.  Assert2 also pops value to print \\
-\hline
-AtomicInc/Dec & increment/decrement the atomic counter of this context \\
-\hline
-Continue & no-op (but causes a context switch) \\
-\hline
-Choose & choose an element from the set on top of the stack \\
-\hline
-Cut & cut a set into its smallest element and the remainder \\
-\hline
-Del [<{v}>] & delete shared variable <{v}> \\
-\hline
-DelVar [<{v}>] & delete thread variable <{v}> \\
-\hline
-Dup & duplicate the top element of the stack \\
-\hline
-Frame <{m a}> & start method <{m}> with arguments <{a}>,
-initializing variables.  \\
-\hline
-Go & pop context and value, push value on context's stack, and add to context bag \\
-\hline
-IncVar <{v}> & increment thread variable <{v}> \\
-\hline
-Invariant \textit{end} & code for invariant follows.  Skip to \textit{end} + 1\\
-\hline
-Jump <{p}> & set program counter to <{p}> \\
-\hline
-JumpCond <{e p}> & pop expression and, if equal to <{e}>, set program counter to <{p}> \\
-\hline
-Load [<{v}>] & push the value of a shared variable onto the stack \\
-\hline
-LoadVar [<{v}>] & push the value of a thread variable onto the stack \\
-\hline
-Move <{i}> & move stack element at offset <{i}> to top of the stack \\
-\hline
-$n$-ary <{op}> & apply $n$-ary operator <{op}> to the top $n$ elements on the stack \\
-\hline
-Pop & pop a value of the stack and discard it \\
-\hline
-Print & pop a value and add to the print history \\
-\hline
-Push <{c}> & push constant <{c}> onto the stack \\
-\hline
-ReadonlyInc/Dec & increment/decrement the read-only counter of this context \\
-\hline
-Return & pop return address, push \texttt{result}, and restore program counter \\
-\hline
-Sequential & pop an address of a variable that has sequential consistency \\
-\hline
-SetIntLevel & pop <{e}>, set interrupt level to <{e}>, and push old interrupt level \\
-\hline
-Spawn [eternal] & pop initial thread-local state, argument, and method and spawn a new context \\
-\hline
-Split & pop tuple and push its elements \\
-\hline
-Stop [<{v}>] & save context into shared variable <{v}> and remove from context bag \\
-\hline
-Store [<{v}>] & pop a value from the stack and store it in a shared variable \\
-\hline
-StoreVar [<{v}>] & pop a value from the stack and store it in a thread variable \\
-\hline
-Trap & pop interrupt argument and method \\
-\hline
-\end{tabular}
-}
-
-\newpage
-Clarifications:
-\begin{itemize}
-\item The \texttt{Address} instruction expects two values on the stack.
-The top value must be an address value, representing a dictionary 
-The other value must be a key into the dictionary.
-The instruction then computes the address of the given key.
-\item Even though Harmony code does not allow taking addresses of thread variables, both
-shared and thread variables can have addresses.
-\item The \texttt{Load}, \texttt{LoadVar}, \texttt{Del}, \texttt{DelVar},
-and \texttt{Stop} instructions have an optional
-variable name: if omitted the top of the stack must contain the address of
-the variable.
-\item \texttt{Store} and \texttt{StoreVar} instructions have an optional
-variable name.  In both cases the value to be assigned is on the top
-of the stack.  If the name is omitted, the address is underneath that
-value on the stack.
-\item The effect of the \texttt{Apply} instructions depends much on <{m}>.
-If <{m}> is a dictionary, then \texttt{Apply} finds <{i}> in the dictionary
-and pushes the value.
-If <{m}> is a program counter, then \texttt{Apply} invokes method <{m}> by
-pushing the current program counter and setting the program counter to
-<{m}>.  <{m}> is supposed to leave the result on the stack.
-\item The \texttt{Frame} instruction pushes the value of the thread
-register (\emph{i.e.}, the values of the thread variables) onto the
-stack.  It initializes the \texttt{result} variable to <{None}>.
-The \texttt{Return} instruction restores the thread register by popping
-its value of the stack.
-\item All method calls have exactly one argument, although it sometimes
-appears otherwise:
-\begin{itemize}
-\item <{m()}> invokes method <{m}> with the empty dictionary <{()}> as argument;
-\item <{m(a)}> invokes method <{m}> with argument <{a}>;
-\item <{m(a, b, c)}> invokes method <{m}> with tuple <{(a, b, c)}> as argument.
-\end{itemize}
-The \texttt{Frame} instruction unpacks the argument to the method and places them into thread variables by the given names.
-\item Every \texttt{Stop} instruction must immediately be followed by a 
-\texttt{Continue} instruction.
-\item There are two versions of \texttt{AtomicInc}: \emph{lazy} or \emph{eager}.
-When eager, an atomic section immediately causes a \emph{switch point}
-(switch between threads).
-When lazy, the state change does not happen until the first \texttt{Load}
-\texttt{Store}, or \texttt{Print} instruction.  If there are no such
-instructions, the atomic section may not even cause a switch point.
-\end{itemize}
-
-\section{Contexts and Threads}
-\label{ap:context}
-
-A context captures the state of a thread.  Each time the thread
-executes an instruction, it goes from one context to another.
-All instructions update the program counter (\texttt{Jump} instructions
-are not allowed to jump to their own locations), and so no instruction
-leaves the context the same.
-There may be multiple threads
-with the same state at the same time.
-A context consists of the following:
-
-\vspace{1em}
-\begin{tabular}{|l|l|}
-\hline
-name & the name of the main method that the thread is executing \\
-\hline
-argument & the argument given to the main method \\
-\hline
-program counter & an integer value pointing into the code \\
-\hline
-frame pointer & an integer value pointing into the stack \\
-\hline
-atomic & if non-zero, the thread is in atomic mode \\
-\hline
-readonly & if non-zero, the thread is in read-only mode \\
-\hline
-stack & a list of Harmony values \\
-\hline
-method variables & a dictionary mapping strings (names of method variables) to values \\
-\hline
-thread-local variables & a dictionary mapping strings (names of thread-local variables) to values \\
-\hline
-stopped & a boolean indicating if the context is stopped \\
-\hline
-failure & if not None, string that describes how the thread failed \\
-\hline
-\end{tabular}
-\vspace{1em}
-
-Details:
-\begin{itemize}
-\item The frame pointer points to the current \emph{stack frame},
-which consists of the caller's frame pointer and variables, the argument to
-the method, an ``invocation type'' (\texttt{normal}, \texttt{interrupt}, or
-<{thread}>), and the return address (in case of \texttt{normal}).
-\item A thread terminates when it reaches the \texttt{Return} instruction
-of the top-level method (when the stack frame is of type <{thread}>)
-or when it hits an exception.  Exceptions include divide by zero,
-reading a non-existent key in a dictionary, accessing a non-existent
-variable, as well as when an assertion fails;
-\item The execution of a thread in \emph{atomic mode} does not get interleaved
-with that of other threads.
-\item The execution of a thread in \emph{read-only mode} is not allowed
-to update shared variables of spawn threads.
-\item The register of a thread always contains a dictionary, mapping
-strings to arbitrary values.  The strings correspond to the variable names
-in a Harmony program.
-\end{itemize}
-
-\section{Formal Specification}
-\label{ap:formal}
-
-A formal specification of the Harmony Virtual Machine is well underway but
-not yet completed.  In particular, <{trap}> is not yet specified.
-Also, strings are limited to the printable characters minus
-double quotes, back quotes, or backslashes.
-But everything else is specified.
-Given a Harmony program, you can output the TLA+ specification for
-the program using the following command:
-
-\begin{code}
-\begin{verbatim}
-$ harmony -o program.tla program.hny
-\end{verbatim}
-\end{code}
-
-For most Harmony programs, including Peterson's algorithm and the Dining
-Philosophers in this book, the result is complete enough to run through
-the TLC model checker.
-
-\chapter{How Harmony Works}\label{ap:howitworks}
-
-This appendix gives a very brief overview of how Harmony works.
-In a nutshell, Harmony goes through the following three phases:
-
-\begin{enumerate}
-\item The Harmony \emph{compiler} turns your Harmony program into
-bytecode.  A recursive descent parser and code generator written in
-Python (see \texttt{harmony.py}) turns an \texttt{x.hny} program
-into \texttt{x.hvm}, a JSON file containing the corresponding
-bytecode.
-\item The Harmony \emph{model checker} evaluates the state space
-that the program (now in bytecode) can generate.  The model checker
-is written in C as it needs to be highly efficient (see \texttt{charm.c}).
-The model checker starts from the initial state, and then, iteratively,
-checks for each state that it has found what next steps are possible and
-generates the next states using the Harmony virtual machine
-(\autoref{ap:hvm}).  If the model is finite, eventually the model
-checker will generate a graph with all possible states.
-If there is a problematic path in this graph (see below), then it will
-report the shortest such path in the \texttt{x.hco} output file in JSON
-format.
-\item The \texttt{x.hco} output file is translated twice by
-\texttt{harmony.py}.  There is a so-called \emph{brief output} that
-is written to standard output.  The rest depends on whether there was
-a problem with the execution or not.  If there was a problem, the more
-comprehensive output is placed in the \texttt{x.htm} HTML output file,
-allowing you to navigate the problematic path and all the details of
-each of the states on the path.  If not, a DFA of the print behavior
-is generated and compared with a provided DFA if specified with the
-\texttt{-B} flag.
-\end{enumerate}
-
-\section{Compiler}
-
-The Harmony compiler, in order to stay true to the Harmony source program,
-does not do much in the way of optimizations.  The main optimizations that
-it does are:
-
-\begin{itemize}
-\item Constant folding: (simple) expressions consisting only of constants
-are evaluated by the compiler rather than by the model checker;
-\item Jump threading: Harmony eliminates jump to jump instructions;
-\item Dead variable elimination: Harmony removes method variables that
-are no longer in use from the state in order to reduce the state space
-to be explored.
-\end{itemize}
-
-\section{Model Checker}
-
-The Harmony model checker, called \emph{Charm}, takes the output from
-the compiler and explores the entire state space in breadth-first order.
-Even though Harmony does not really support input, there are three sources of
-non-determinism that make this exploration non-trivial:
-
-\begin{itemize}
-\item <{choose}> \emph{expressions}: Harmony's ability to let the program
-choose a value from a set;
-\item \emph{thread interleaving}: different threads run pseudo-concurrently
-with their instructions interleaved in arbitrary ways;
-\item \emph{interrupts}: Harmony programs can set interrupts that can go
-off at arbitrary times.
-\end{itemize}
-
-A thread can be in \emph{atomic} mode or not.
-In atomic mode, the execution of the thread is not interleaved with
-other threads.
-A thread can also be in \emph{read-only} mode or not.
-In read-only mode, the thread cannot write or deleted shared variables.
-
-Charm has some tricks to significantly reduce the state space to explore.
-\begin{itemize}
-\item A thread can have local state (program counter, stack,
-method variables, and thread-local state variables).
-That state is called the \emph{context} of the thread.
-The context of a thread cannot be accessed by other
-threads, nor by <{invariant}> statements.
-So, the model checker only interleaves threads at \textbf{Load},
-\textbf{Store}, and \textbf{Del} instructions where a thread
-interacts with global
-variables.
-\item Threads are anonymous, and therefore two or more threads can
-have the same context.  The state of the model checker therefore maintains
-a \emph{bag} (multiset) of contexts rather are than a \emph{set} of contexts.
-Thus even if there are hundreds of threads, there may be only tens of
-possible context states.
-\end{itemize}
-
-That said, \emph{state space explosion} is still a possibility, and
-Harmony programmers should keep this in mind when writing and testing
-their programs.  Do not be too ambitious: start with small tests and
-gradually build them up as necessary.
-
-The model checker stops either when it finds a failing execution or when
-it has explored the entire state space, whichever comes first.  An execution
-can fail for a variety of reasons:
-
-\begin{itemize}
-\item An invariant failing: Harmony evaluates all invariants in all states
-that if finds---if one fails, Harmony stops further exploration;
-\item An assertion failing;
-\item A behavior violation: this is when the sequence of printed values
-are not recognized by the provided DFA (using the \texttt{-B} flag);
-\item A \emph{silly} error: this includes reading variables that have not
-been assigned, trying to add a set to an integer, taking the length of
-something that is not a set of a dictionary, and so on;
-\item An infinite loop: a thread goes into an infinite loop without
-accessing shared variables.
-\end{itemize}
-
-\section{Model Checker Output Analysis}
-
-\index{Kripke structure}%
-The output of the model checker is a graph (a so-called \emph{Kripke
-structure}) that is typically very large.
-If some execution failed, then Harmony will simply report the path of
-that failing execution.  But otherwise there may be the following
-outcomes:
-
-\begin{itemize}
-\item No issues: no failing executions and each program can terminate;
-\item Non-terminating states: some executions lead to some form of deadlock
-or other issue that causes some (non-eternal) threads not to be able to
-terminate;
-\item Race conditions: there are executions in which two threads access
-the same shared state variable, with at least one of those accesses being a
-\textbf{Store} operation;
-\item Busy waiting: executions in which threads are actively waiting for
-some condition, usually by releasing and reacquiring locks.
-\end{itemize}
-
-\noindent
-In order to diagnose these outcomes, Harmony must analyze the graph.
-
-The first thing that Harmony does is to locate non-terminating
-states, if any.  To do this, Harmony first determines the \emph{strongly
-connected components} of the graph using Kosaraju's algorithm.
-A component (subgraph) of a graph is strongly connected if each
-vertex (state) in the component can be reached from each other vertex.
-The components then form a Directed Acyclic Graph (DAG).
-The DAG is easier to analyze than the original graph.
-One can easily determine the sink components
-(the components with no outgoing edges).  If such a component
-has non-eternal threads in it, then each state in that component
-is a non-terminating state.
-
-To find race conditions, the model checker looks in the graph for
-states in which there are multiple threads that can make a step.
-If there is a step in which multiple threads access the same shared
-variable, at least one of those accesses is a store operation, and
-at least one of those threads is not in atomic mode, then Harmony
-reports the shortest path to such a state.
-
-To show how Harmony detects busy waiting, we will first show how
-Harmony determines if a thread is blocked or not.  A thread is considered
-blocked if it cannot terminate without the help of another thread.
-For example, a thread waiting for a lock is blocked and cannot terminate
-until another thread releases the lock.  Determining whether a thread
-is blocked in a particular state can be done within the confines of the
-connected component: the analyzer tries all possible executions of the
-thread.  If it cannot ``escape'' the connected component by doing so, it
-is considered blocked.
-A thread is considered \emph{busy waiting} if it is blocked, but it is
-also changing the shared state while doing so.  A thread that is waiting
-on a spinlock only observes the state.
-
-In the output, each thread has a unique identifier:
-\texttt{T0} is the initialization thread; \texttt{T}$n$ is the $n^{th}$
-spawned thread that executes.  This seems to contradict the fact that
-Harmony threads are anonymous.  The output analyzer assigns these
-identifiers \emph{a posteriori} to the threads in the state graph
-by keeping track, along the reported execution path, what state each
-thread is in.  So, by examining the initial context of the thread that
-is running from some particular state, it can determine if that context
-corresponds to the current context of some thread that ran previously
-or if the context belongs to a new thread that has not run before.
-
-If there are no issues, Harmony also generates a DFA of the print
-behavior.  Starting with the original state graph or Kripke structure,
-the edges are inspected.  If there are multiple print operations on
-an edge, additional states are inserted so that there are either 0
-or 1 print operations on an edge.  This graph of nodes (states) and edges
-(transitions)
-forms a Non-deterministic Finite Automaton (NFA) with $\epsilon$-transitions
-(transitions without print operations).  Harmony turns the NFA into a DFA
-and by default also minimizes the DFA (although not strictly
-necxessary).  The DFA can be fed into another run of the model checker
-to check that its print operations are consistent with the provided DFA.
-
-\chapter{Directly checking linearizability}
-
-<{:module:queuelin}>
-<{:module:queuespec}>
-<{:const:_linpoint}>
-
-\begin{figure}
-\begin{code}
-<{:input:../code/queuelin.hny}>
-\end{code}
-\caption{\harmonylink{code/queuelin.hny} Queue implementation with linearization points}
-\label{fig:queuelin}
-\end{figure}
-
-\begin{figure}
-\begin{code}
-<{:input:../code/qtestconc.hny}>
-\end{code}
-\caption{\harmonylink{code/qtestconc.hny} Concurrent queue test}
-\label{fig:qtestconc}
-\end{figure}
-
-We briefly mentioned the notion of \emph{linearizability}
-in \autoref{ch:cds}.
-Basically, we want a concurrent queue to behave
-consistently with a sequential queue in that all
-<{put}>
-and <{get}> operations should appear to happen
-in a total order.
-Moreover, we want to make sure that if some
-<{put}> or <{get}> operation $o_1$ finished
-before another operation $o_2$ started, then $o_1$
-should appear to happen before $o_2$ in the total order.
-If these two conditions are met, then we say that
-the concurrent queue implementation is linearizable.
-
-In general, if a data structure is protected by
-a single lock and every operation on that data
-structure starts with acquiring the lock and ends
-with releasing the lock, it will automatically be
-linearizable.
-The queue implementation in \autoref{fig:queueconc} does
-not quite match this pattern, as the <{put}>
-operation allocates a new node before acquiring
-the lock.
-However, in this case that is not a problem, as
-the new node has no dependencies on the queue
-when it is allocated.
-
-Still, it would be useful to check in Harmony that
-\autoref{fig:queueconc} is linearizable.
-To do this, instead of applying the operations sequentially,
-we want the test program to invoke the operations concurrently,
-consider all possible interleavings, and see if the result
-is consistent with an appropriate sequential execution of the
-operations.
-
-\index{logical timestamp}%
-Harmony provides support for testing linearizability,
-but requires that the programmer
-identifies what are known as \emph{linearization points}
-in the implementation that indicate exactly \emph{which} sequential
-execution the concurrent execution must align with.
-\autoref{fig:queuelin} is a copy of \autoref{fig:queueconc} extended with
-linearization points.
-For each operation (<{get}> and <{put}>), the corresponding
-linearization point must occur somewhere between acquiring and releasing
-the lock.
-%
-Each linearization point execution is assigned a logical timestamp.
-Logical timestamps are numbered $0, 1, ...$
-To do so, we have added a counter (\texttt{time}) to the <{Queue}>.
-Method <{_linpoint}> saves the current counter in
-<{this.qtime}> and increments the counter.
-The <{this}> dictionary maintains \emph{thread-local state} associated
-with the thread (\autoref{ch:harmonymachine})---it contains variables that
-can be accessed by any method in the thread.
-
-Given the linearization points, \autoref{fig:qtestconc} shows how
-linearizability can be tested.
-The test program is similar to the sequential test program
-(\autoref{fig:qtestseq}) but starts a thread for each operation.
-The operations are executed concurrently on the concurrent queue
-implementation of \autoref{fig:queuelin}, but they are executed sequentially
-on the sequential queue specification of \autoref{fig:queues}(a).
-To that end, the test program maintains a global time variable
-<{qtime}>, and each thread waits until the timestamp assigned to
-the last concurrent queue operation matches <{qtime}> before invoking
-the sequential operation in the specification.
-Afterward, it atomically increments the shared <{qtime}> variable.
-This results in the operations being executed sequentially against the
-sequential specification in the same order of the linearization points
-of the concurrent specification.
-
-\begin{comment}
-\chapter{Installing and Running Harmony}\label{ap:install}
-
-There are two supported options for using Harmony:
-
-\begin{enumerate}
-\item You can download and install a command-line version of Harmony on your
-computer;
-\item You can download and install \emph{HarmonyLang}, a VSCode plug-in for Harmony;
-\end{enumerate}
-
-In the following sections, you can find more information on each of these options.
-
-For each option, you will need to have Python version 3.6 or higher and a C compiler such as
-\texttt{gcc}, \texttt{cc}, or \texttt{clang}.
-
-\section{Command-Line}
-
-You can get the latest released version of Harmony using the
-\texttt{pip} package manager, which is bundled with distributions
-of Python3.X.
-
-On a command line/terminal, run \texttt{pip install harmony-model-checker}.
-If you are on a Windows system, then you may encounter an error message
-like \texttt{error: Microsoft Visual C++ 14.0 or greater is required...} along with a link.
-If so, follow the link to install "Microsoft C++ Build Tools" and the "Desktop development with C++" workload.
-
-After installing Harmony, run the command \texttt{harmony} on the command line to confirm
-that it is successfully installed.
-
-If the \texttt{harmony} command cannot be found, it is possible that the Python
-scripts directory is not included in your environment PATH. This issue may also
-have appeared as a warning message when installing \texttt{harmony-model-checker}.
-After adding the directory to the PATH and restarting the command line, you should
-be able to run \texttt{harmony}.
-
-To update Harmony, run \texttt{pip install --upgrade harmony-model-checker}.
-
-\section{HarmonyLang for VSCode}
-
-The VSCode plugin HarmonyLang, developed by Kevin Sun and Anthony Yang, is available
-from the VSCode marketplace: \url{https://marketplace.visualstudio.com/items?itemName=kevinsun-dev-cornell.harmonylang}.
-This page comes with installation documentation. VSCode also sports a wonderful animator for Harmony output.
-
-The VSCode extension uses Python and pip internally to install and build Harmony automatically. However,
-if some requirements are missing, such as Python or a C compiler, then a error message pop-up will appear
-describing the issue.
-
-<<<<<<< HEAD
-The VSCode automatically updates to the latest version of Harmony when the extension is activated.
-However, the update can also be directly prompted by using the Command Palette and running "Install Harmony".
-=======
-The VSCode plug-in, developed by Kevin Sun and Anthony Yang,
-is available from the VSCode market place: \url{https://marketplace.visualstudio.com/items?itemName=kevinsun-dev-cornell.harmonylang}.
-This page comes with installation documentation.  VSCode also sports a
-wonderful animator for Harmony output.
-
-HarmonyLang is regularly updated to include the latest Harmony distribution.
-
-\section{Harmony IDE for the cloud}
-
-\texttt{Harmony IDE} is an Integrated Development Environment for Harmony,
-also developed by Kevin Sun and Anthony Yang,
-that runs in the cloud.  An important advantage of using \texttt{Harmony IDE}
-is that you do not have to install anything.  You can even run in on your
-smartphone.  However, since Harmony programs can use significant compute
-resources, \texttt{Harmony IDE} must put a limit on the amount of compute
-resources you can use.  So, while \texttt{Harmony IDE} is currently a great
-way to try out Harmony, if you become a serious user of Harmony you
-will probably want to install either the command-line version or
-\texttt{HarmonyLang}.
-\end{comment}
->>>>>>> 7f41ae55
-
-\cleardoublepage
-\phantomsection
-\addcontentsline{toc}{chapter}{Acknowledgments}
-\chapter*{Acknowledgments}
-
-I received considerable help and inspiration from various people
-while writing this book.
-
-First and foremost I would like to thank my student Haobin Ni with
-whom I've had numerous discussions about the initial design of Harmony.
-Haobin even contributed some code to the Harmony compiler.
-Many thanks are also due to William Ma who refactored the Harmony code
-to make it easier to maintain.
-He also wrote the first version of the behavior automaton generator
-and created the first graphs using the graphviz tool.
-I have had lots of discussions with him about a wide range of
-improvements to the Harmony language, many of which came to fruition.
-I also want to thank Ariel Kellison with whom I discussed approaches
-to formally specify the Harmony virtual machine in TLA+.
-
-Kevin Sun and Anthony Yang built a beautiful VSCode extension for Harmony
-called HarmonyLang and proceeded to build an animator for Harmony
-executions and two cloud-based Harmony offerings, which you can learn
-about at \url{http://harmony.cs.cornell.edu}.  They also developed much of
-that web site and made valuable suggestions for improvements to the
-Harmony language.  Later they were joined by Shi Chong Zhao, who also
-made significant contributions.  Kevin and Anthony continue to make
-great contributions to the Harmony distribution.
-
-Most of what I know about concurrent programming I learned from
-my colleague Fred Schneider.  He suggested I write this book after
-demonstrating Harmony to him.  Being a foremost security expert, he also
-assisted significantly with the chapter on the Needham-Schroeder protocol.
-
-Leslie Lamport introduced me to using model checking to test properties
-of a concurrent system.  My experimentation with using TLC on Peterson's
-Algorithm became an aha moment for me.  I have learned so much from his
-papers.
-
-I first demonstrated Harmony to the students in my CS6480 class on systems
-and formal verification and received valuable feedback from them.
-The following people contributed by making comments on or finding bugs in
-early drafts of the book:
-Alex Chang,
-Anneke van Renesse,
-Brendon Nguyen,
-Hartek Sabharwal,
-Heather Zheng,
-Jack Rehmann,
-Jacob Brugh,
-Liam Arzola,
-Lorenzo Alvisi,
-Maria Martucci,
-Phillip O'Reggio,
-Saleh Hassen,
-Sunwook Kim,
-Terryn Jung,
-Trishita Tiwari,
-Xiangyu Zhang,
-Yidan Wang,
-Zhuoyu Xu,
-and
-Zoltan Csaki.
-
-Finally, I would like to thank my family who had to suffer as I obsessed
-over writing the code and the book, at home, during the turbulent months of
-May and June 2020.
-
-% I wrote the Harmony compiler and this book
-% during the pandemic and the George Floyd demonstrations.
-
-\cleardoublepage
-\phantomsection
-\printindex
-
-\cleardoublepage
-\phantomsection
-\printglossaries
-
-\addtocontents{toc}{\protect\setcounter{tocdepth}{2}}
-
-\end{document}
+\documentclass{report}
+\usepackage{fullpage}
+\usepackage{imakeidx}\makeindex
+\usepackage[nottoc,notlot,notlof]{tocbibind}
+\usepackage[toc]{glossaries}\makeglossaries
+\usepackage{graphicx}
+\usepackage{framed}
+\usepackage{tcolorbox}
+\usepackage{verbatim}
+\usepackage{fancyvrb}
+\usepackage{comment}
+\usepackage{amsmath}
+\usepackage{geometry}
+\usepackage{enumitem}
+\usepackage{etoolbox}
+% \usepackage{bold-extra}
+\usepackage{xcolor}
+\usepackage[colorlinks=true, linkcolor=blue, urlcolor=blue, citecolor=violet]{hyperref}
+\def\itemautorefname{Exercise}%
+\def\chapterautorefname{Chapter}%
+\def\figureautorefname{Figure}%
+\def\sectionautorefname{Section}%
+
+\AtBeginEnvironment{enumerate}{\everymath{\displaystyle}}
+\newlist{problems}{enumerate}{2}
+\setlist[problems]{wide=0pt}
+\setlist[problems,1]{label=\thechapter.\arabic*, font=\bfseries, wide=0pt}
+\setlist[problems,2]{label=(\alph*), wide =0.5em, topsep=2pt, itemsep=2pt}
+
+% \renewcommand{\dblfloatpagefraction}{0.99}
+% \renewcommand{\floatpagefraction}{.99}
+% \renewcommand{\dblfloatpagefraction}{0.99}
+% \renewcommand{\floatpagefraction}{.99}
+
+\widowpenalty 10000
+\clubpenalty 10000
+\tolerance=9999
+\newcommand{\tm}{\raisebox{.9ex}{\tiny tm}}
+
+\newcommand{\harmonysource}[1]{
+\begin{tabbing}
+XX\=XXX\=XXX\kill
+    \input{sources/#1.tex}
+\end{tabbing}
+}
+
+\newcommand{\harmonylink}[1]{%
+[\href{https://harmony.cs.cornell.edu/#1}{\underline{#1}}]%
+}
+
+\newcommand{\harmonyref}[2]{%
+\href{https://harmony.cs.cornell.edu/output/#1}{\underline{#2}}%
+}
+
+\newglossaryentry{actor model}
+{
+  name=actor model,
+  description={is a concurrency model where there are no shared variables, only
+      threads with private variables that communicate through message passing}
+}
+\newglossaryentry{atomic instruction}
+{
+  name=atomic instruction,
+  description={a machine instruction that may involve  multiple memory load and/or store
+    operations and is executed atomically}
+}
+\newglossaryentry{atomicity}
+{
+  name=atomicity,
+  description={describes that a certain machine instruction or sequence of machine
+    instructions is executed indivisibly by a thread and cannot be interleaved with 
+    machine instructions of another thread}
+}
+\newglossaryentry{barrier synchronization}
+{
+  name=barrier synchronization,
+  description={is when a set of threads execute in rounds, waiting for one another
+    to complete each round}
+}
+\newglossaryentry{behavior}
+{
+  name=behavior,
+  description={is a sequence of states.  A trace uniquely defines a behavior but not vice versa}
+}
+\newglossaryentry{blocked thread}
+{
+  name=blocked thread,
+  description={is a thread that cannot change the state or terminate or
+      can only do so after another thread changes the state first.
+      For example, a thread that is waiting for a lock to become available}
+}
+\newglossaryentry{busy waiting}
+{
+  name=busy waiting,
+  description={(aka spin-waiting) is when a thread waits in a loop for some
+      application-defined condition instead of blocking}
+}
+\newglossaryentry{concurrent execution}
+{
+  name=concurrent execution,
+  description={(aka parallel execution) is when there are multiple threads executing and
+      their machine instructions are interleaved in an unpredictable manner}
+}
+\newglossaryentry{condition variable}
+{
+  name=condition variable,
+  description={a variable that keeps track of which threads are waiting for a
+    specific application-level condition.  The variable can be waited on as well
+    as signaled or notified}
+}
+\newglossaryentry{context}
+{
+  name=context,
+  description={(aka continuation) describes the state of a running thread,
+    including its program counter, the values of its variables (stored in its
+    register), and the contents of its stack}
+}
+\newglossaryentry{conditional critical section}
+{
+  name=conditional critical section,
+  description={is a critical section with, besides mutual exclusion, additional conditions on
+      when a thread is allowed to enter the critical section}
+}
+\newglossaryentry{critical section}
+{
+  name=critical section,
+  description={(aka critical region) is a set of instructions that only one thread
+    is allowed to execute at a time.  The instructions are, however, not executed
+    atomically, as other threads can continue to execute and access shared
+    variables}
+}
+\newglossaryentry{data race}
+{
+  name=data race,
+  description={is when there are two or more threads concurrently accessing a
+    shared variable, at least one of which is an update to the variable}
+}
+\newglossaryentry{deadlock}
+{
+  name=deadlock,
+  description={is when there are two or more threads waiting indefinitely for one
+    another to release a resource}
+}
+\newglossaryentry{determinism}
+{
+  name=determinism,
+  description={is when the outcome of an execution is uniquely determined by the
+    initial state}
+}
+\newglossaryentry{fairness}
+{
+  name=fairness,
+  description={is when each thread eventually can access each resource it needs to access
+    with high probability}
+}
+\newglossaryentry{invariant}
+{
+  name=invariant,
+  description={is a binary predicate over states that must hold for every
+  reachable state of a thread}
+}
+\newglossaryentry{linearizable}
+{
+  name=linearizable,
+  description={is a consistency condition for concurrent access to an object, requiring
+    that each access must appear to execute atomically sometime between the invocation
+    of the access and its completion}
+}
+\newglossaryentry{lock}
+{
+  name=lock,
+  description={an object that can be owned by at most one thread at a time.  Useful
+    for implementing mutual exclusion}
+}
+\newglossaryentry{machine instruction}
+{
+  name=machine instruction,
+  description={is an atomic operation on the Harmony virtual machine, executed by a thread}
+}
+\newglossaryentry{model checking}
+{
+  name=model checking,
+  description={is a formal verification method that explores all possible executions
+    of a program, which must have a finite number of states}
+}
+\newglossaryentry{monitor}
+{
+  name=monitor,
+  description={is a programming language paradigm that supports mutual exclusion
+    as well as waiting for resources to become available}
+}
+\newglossaryentry{mutual exclusion}
+{
+  name=mutual exclusion,
+  description={is the property that two threads never enter the same critical section}
+}
+\newglossaryentry{non-blocking synchronization}
+{
+  name=non-blocking synchronization,
+  description={(aka wait-free synchronization) is when access to a shared resource can be
+      guaranteed in a bounded number of steps even if other threads are not making progress}
+}
+\newglossaryentry{sequential consistency}
+{
+  name=sequential consistency,
+  description={is a consistency model in which shared memory accesses are
+    executed in an order consistent with the program order}
+}
+\newglossaryentry{thread}
+{
+  name=thread,
+  description={is code in execution.  We do not make the distinction
+      between threads and threads.  A thread has a current context and
+      updates its context every time it executes a machine instruction}
+}
+\newglossaryentry{thread variable}
+{
+  name=thread variable,
+  description={is a variable that is private to a single thread and stored in
+        its register}
+}
+\newglossaryentry{producer/consumer problem}
+{
+  name=producer/consumer problem,
+  description={is a synchronization problem whereby one or more producing threads
+    submit items and one or more consuming threads want to receive them.  No item
+    can get lost or forged or be delivered to more than one consumer, and producers
+    and consumers should block if resources are exhausted}
+}
+\newglossaryentry{property}
+{
+  name=property,
+  description={describes a set of execution traces or behaviors or histories that are allowed by
+    a program.  Safety properties are properties in which ``no bad things happen,''
+    such as violating mutual exclusion in a critical section.  Liveness properties are
+    properties where ``something good eventually happens,'' like threads being
+    able to enter the critical section if they want to}
+}
+\newglossaryentry{race condition}
+{
+  name=race condition,
+  description={describes when multiple threads access shared state concurrently,
+    leading to undesirable outcomes}
+}
+\newglossaryentry{reader/writer lock}
+{
+  name=reader/writer lock,
+  description={is a lock on a resource that can be held by multiple threads if they all 
+    only read the resource}
+}
+\newglossaryentry{replication}
+{
+  name=replication,
+  description={maintains multiple copies of some resource to improve availability in the face of failures}
+}
+\newglossaryentry{semaphore}
+{
+  name=semaphore,
+  description={is a counter that can be atomically incremented and decremented,
+    but blocks the thread until the counter is larger than zero first}
+}
+\newglossaryentry{sequential execution}
+{
+  name=sequential execution,
+  description={is when there is just one thread executing, as opposed to concurrent
+    execution}
+}
+\newglossaryentry{shared variable}
+{
+  name=shared variable,
+  description={is a variable that is stored in the memory of the Harmony virtual machine and
+      shared between multiple threads, as opposed to a thread variable}
+}
+\newglossaryentry{spinlock}
+{
+  name=spinlock,
+  description={is an implementation of a lock whereby a thread loops until the
+    lock is available, at which point the thread atomically obtains the lock}
+}
+\newglossaryentry{stack machine}
+{
+  name=stack machine,
+  description={is a model of computing where the state of a thread is kept on
+    a stack.  Harmony uses a combination of a stack machine and a register-based machine}
+}
+\newglossaryentry{starvation}
+{
+  name=starvation,
+  description={is when a thread cannot make progress because it is continuously
+    losing a competition with other threads to get access to a resource}
+}
+\newglossaryentry{state}
+{
+  name=state,
+  description={an assignment of values to variables.  In a Harmony virtual machine, this includes
+      the contents of its shared memory and the set of contexts}
+}
+\newglossaryentry{state machine replication}
+{
+  name=state machine replication,
+  description={is a replication technique in which a collection of deterministic state machines process the same inputs in the same order}
+}
+\newglossaryentry{step}
+{
+  name=step,
+  description={is the execution of a machine instruction by a thread, updating
+        its state.}
+}
+\newglossaryentry{thread safety}
+{
+  name=thread safety,
+  description={is when the implementation of a data structure allows concurrent access
+    with well-defined semantics}
+}
+\newglossaryentry{trace}
+{
+  name=trace,
+  description={is a sequence of steps, starting from an initial state}
+}
+
+% \renewcommand{\topfraction}{.99}
+% \renewcommand{\bottomfraction}{.99}
+% \renewcommand{\textfraction}{.01}
+% \renewcommand{\floatpagefraction}{.9}
+% \renewcommand{\dbltopfraction}{.99}
+% \renewcommand{\dblfloatpagefraction}{.9}
+
+\newenvironment{code}{
+\tcolorbox
+}{
+\endtcolorbox
+}
+
+\title{Concurrent Programming in Harmony}
+\author{Robbert van Renesse}
+
+\begin{document}
+\begin{titlepage}
+    \centering
+    \vfill
+    {\bfseries\huge
+        Concurrent Programming in Harmony
+    }
+    \vfill
+    \includegraphics[width=6cm]{figures/harmony-icon.png}
+    \vfill
+    \vfill
+    \hfill \Large Robbert van Renesse
+\end{titlepage}
+
+Permission is granted to copy, distribute and/or modify this
+document under the terms of the
+Creative Commons AttributionNonCommercial-ShareAlike 4.0 International
+(CC BY-NC-SA 4.0) at
+\url{http://creativecommons.org/licenses/by-nc-sa/4.0}.
+
+\tableofcontents
+\listoffigures
+
+\chapter{On Concurrent Programming}
+
+Programming with concurrency is hard.  On the one hand concurrency
+can make programs faster than sequential ones, but having multiple
+\index{thread}%
+threads read and update shared variables
+\index{shared variable}%
+concurrently and synchronize with one another makes programs more
+complicated than programs where only one thing happens at a time.
+%
+\glsadd{concurrent execution}%
+\glsadd{shared variable}%
+\glsadd{sequential execution}%
+\glsadd{determinism}%
+\glsadd{atomicity}%
+%
+Why are concurrent
+programs more complicated than sequential ones?
+There are, at least, two reasons:
+\begin{itemize}
+\item The execution of a sequential
+\index{sequential}%
+program is mostly \emph{deterministic}.
+\index{determinism}%
+If you run it twice with the same input, the same output will be produced.
+Bugs are typically easily reproducible and easy to track down, for example
+by instrumenting the program.
+On the other hand,
+the output of running concurrent programs depends on how the
+execution of the various threads are \emph{interleaved}.
+Some bugs may occur only occasionally and
+may never occur when the program is instrumented to find them
+(so-called \emph{Heisenbugs}---overhead caused by instrumentation
+leads to timing changes that makes such bugs less likely to occur).
+\index{Heisenbug}%
+\item In a sequential program, each statement and each function can be
+thought of as happening \emph{atomically} (indivisibly)
+\index{atomicity}%
+because there is no other activity interfering with their execution.
+Even though a statement or function may
+be compiled into multiple machine instructions, they are executed back-to-back
+until completion.  Not so with a concurrent program, where other threads
+may update memory locations while a statement or function is being executed.
+\end{itemize}
+The lack of determinism and atomicity in concurrent programs make them
+not only hard to reason about, but also hard to test.
+\index{test}%
+Running the same test of concurrent code twice is likely to produce
+two different results.  More problematically, a test may trigger a
+bug only for certain ``lucky'' executions.  Due to the probabilistic
+nature of concurrent code, some bugs may be highly unlikely to get
+triggered even when running a test millions of times.  And even if
+a bug does get triggered, the source of the bug may be hard to find
+because it is hard to reproduce.
+
+\glsadd{model checking}%
+
+This book is intended to help people with understanding and
+developing concurrent code, which includes programs for distributed
+systems.  In particular, it uses a tool
+called Harmony that helps with \emph{testing} concurrent code.
+The approach is based on \emph{model checking}~\cite{CES86}:
+\index{model checking}%
+instead of relying
+on luck, Harmony will run \emph{all possible executions} of a particular
+test program.  So, even if a bug is unlikely to occur, if the test
+\emph{can} expose the bug it \emph{will}.  Moreover, if the bug is
+found, the model checker precisely shows how to trigger the bug in
+the smallest number of steps.
+
+Model checking is not a replacement for formal verification.
+\index{formal verification}%
+Formal verification proves that a program is correct.  Model checking only
+verifies that a program is correct for some \emph{model}.  Think of
+a model as a test program.
+Because model checking tries every possible execution, the test
+program needs to be simple---otherwise it may take longer than we
+care to wait for or run out of memory.
+In particular, the model needs to have a relatively small number of
+reachable states.
+
+If model checking does not prove a program correct, why is it
+useful?
+To answer that question, consider a sorting algorithm.
+Suppose we create a test program, a model, that tries sorting
+\emph{all} lists of up to five numbers chosen from the set
+\{ 1, 2, 3, 4, 5 \}.  Model checking proves that for those particular
+scenarios the sorting algorithm works: the output is a sorted
+permutation of the input.  In some sense it is an excellent test:
+it will have considered all \emph{corner cases},
+\index{corner case}%
+including lists where all
+numbers are the same, lists that are already sorted or reversely
+sorted, etc.  If there is a bug in the sorting algorithm, most
+likely it would be triggered and the model checker would produce a
+scenario that would make it easy to find the source of the bug.
+
+However, if the model checker does not find any bugs, we do not
+know for sure that the algorithm works for lists of more than
+five numbers or for lists that have values other than the numbers
+1 through 5.  Still, we would expect that the likelihood that there
+are bugs remaining in the sorting algorithm is small.
+That said, it would be easy to write a program
+that sorts all lists of up to five numbers correctly but fails to
+do so for a list of 6 numbers.  (Hint: simply use an <{if}>
+statement.)
+
+\glsadd{invariant}%
+
+While model checking does not in general prove an algorithm correct,
+it can help with proving an algorithm correct.
+The reason is that many correctness properties can be proved using
+\emph{invariants}:
+\index{invariant}%
+predicates that must hold for every state in the
+execution of a program.  A model checker can find violations of
+proposed invariants when evaluating a model and provide valuable early
+feedback to somebody who is trying to construct a proof, even an
+informal one.
+We will include examples
+of such invariants as they often provide excellent insight into
+why a particular algorithm works.
+
+So, what is Harmony?
+Harmony is a concurrent programming language.  It was designed to teach
+the basics of concurrent and distributed programming, but it is also useful for
+testing new concurrent algorithms or even sequential and distributed
+algorithms.  Harmony programs are not intended to be ``run'' like programs
+in most other programming languages---instead Harmony programs are
+model checked to test that the program has certain desirable
+properties and does not suffer from bugs.
+
+The syntax and semantics of Harmony is similar to that of Python.
+Python is familiar to many programmers and is easy to learn and
+use.  We will assume that the reader is familiar with the basics
+of Python programming.  We also will assume that the reader
+understands some basics of machine architecture and how programs
+are executed.  For example, we assume that the reader is familiar
+with the concepts of CPU, memory, register, stack, and machine
+instructions.
+
+Harmony is heavily influenced by Leslie Lamport's work on
+TLA+, TLC, and PlusCal~\cite{Lamport02, Lamport09},
+Gerard Holzmann's work on Promela and SPIN~\cite{SPIN},
+and University of Washington's DSLabs system~\cite{MWA19}.
+Some of the examples in this book are derived from those sources.
+Harmony is designed to have a lower learning curve than those
+systems, but is not as powerful.  When you finish this book
+and want to learn more, we strongly encourage checking
+those out.
+Another excellent resource is Fred Schneider's book ``On
+Concurrent Programming''~\cite{Schneider97}.
+(This chapter is named after that book.)
+
+The book proceeds as follows:
+
+\begin{itemize}
+\item \autoref{ch:harmonyintro} introduces the Harmony programming
+language, as it provides the language for presenting synchronization
+problems and solutions.
+\item \autoref{ch:concurrent} illustrates the problem of
+concurrent programming through a simple example in which two threads
+are concurrently incrementing a counter.
+\item \autoref{ch:harmonymachine} presents the
+Harmony virtual machine to understand the problem
+underlying concurrency better.
+\item \autoref{ch:critical} introduces the concept of a
+\emph{critical section} and presents various flawed implementations
+of critical sections to demonstrate that implementing a critical section
+is not trivial.
+\item \autoref{ch:peterson} introduces \emph{Peterson's Algorithm}, an
+elegant (although not very efficient or practical) solution to implementating a critical section.
+\item \autoref{ch:method} gives some more details on the Harmony
+language needed for the rest of the book.
+\item \autoref{ch:specification} talks about how Harmony can be used as
+a specification language.  It introduces how to specify atomic
+constructs.
+\item \autoref{ch:spinlock} introduces atomic \emph{locks}
+for implemented critical sections.
+\item \autoref{ch:synch} looks at various ways in which the lock specification
+in \autoref{ch:specification} can be implemented.
+\item \autoref{ch:cds} gives an introduction to building concurrent
+data structures.
+\item \autoref{ch:finegrained} gives an example of fine-grained locking
+methods that allow more concurrency than coarse-grained approaches..
+\item \autoref{ch:testing} discusses approaches to testing
+concurrent code in Harmony.
+\item \autoref{ch:debugging} instead goes into how to find a bug
+in concurrent code using the Harmony output.
+\item \autoref{ch:condwait} talks about threads having to wait for
+certain conditions.  As examples, it presents the reader/writer lock
+problem and the bounded buffer problem.
+\item \autoref{ch:sbs} presents \emph{Split Binary Semaphores}, a
+general technique for solving synchronization problems.
+\begin{comment}
+\autoref{ch:rdwrbusy} also discusses \emph{busy-waiting}, which is
+an easy but undesirable approach to synchronize threads.
+\item \autoref{ch:semaphore} introduces \emph{semaphores},
+a generalization of locks
+that is good not only for mutual exclusion but also for waiting for
+certain application-level conditions.
+\item \autoref{ch:bb} and \autoref{ch:sbs} introduce the
+\emph{bounded buffer problem} (aka \emph{producer/consumer problem})
+and various solutions.
+\end{comment}
+\item \autoref{ch:starvation} talks about \emph{starvation}:
+the problem that in some
+synchronization approaches threads may not be able to get access to a
+resource they need.
+\item \autoref{ch:monitors} presents
+\emph{monitors} and \emph{condition variables},
+another approach to thread synchronication.
+\item \autoref{ch:deadlock} describes \emph{deadlock}
+where a set of threads are indefinitely waiting for one another to
+release a resource.
+\item \autoref{ch:actor} presents the \emph{actor model}
+and \emph{message passing} as an approach to synchronization.
+\item \autoref{ch:barrier} describes \emph{barrier synchronization},
+useful in high-performance computing applications such as parallel simulations.
+\item \autoref{ch:interrupts} discusses how to handle interrupts,
+a problem closely related to---but not the same as---synchronizing threads.
+\item \autoref{ch:nonblocking} introduces \emph{non-blocking} or
+\emph{wait-free} synchronization algorithms,
+which prevent threads waiting for one another more than a bounded number of
+steps.
+\item \autoref{ch:abp} presents a problem and a solution to the distributed
+systems problem of having two threads communicate reliably over an unreliable
+network.
+\item \autoref{ch:leader} presents a protocol for electing a leader on
+a ring of processors, where each processor is uniquely identified and 
+only knows its successor on the ring.
+\item \autoref{ch:2pc} describes atomic database transactions and the two-phase commit protocol used to implement them.
+\item \autoref{ch:chain} describes \emph{state machine replication} and
+the \emph{chain replication} protocol to support replication.
+\item \autoref{ch:abd} presents a protocol for a fault-tolerant
+replicated object that supports only read and write operations.
+\item \autoref{ch:consensus} demonstrates a fault-tolerant distributed consensus
+algorithm (aka protocol) expressed in Harmony.
+\item \autoref{ch:paxos} shows how one can specify and check the well-known
+Paxos consensus protocol.
+\item \autoref{ch:ns} demonstrates using Harmony to find a (known) bug in the original Needham-Schroeder authentication protocol.
+\end{itemize}
+
+If you already know about concurrent and distributed programming and
+are just interested in a ``speed course'' on Harmony, I would recommend
+reading \autoref{ch:harmonyintro}, \autoref{ch:harmonymachine},
+\autoref{ch:method}, \autoref{ch:specification}, and \autoref{ch:cds}.
+The appendices contain various details about Harmony itself, including
+an appendix on convenient Harmony modules (\autoref{ap:module}),
+and an appendix that explains how Harmony works (\autoref{ap:howitworks}),
+
+<{:const:tas}>
+<{:const:cas}>
+<{:const:BinSem}>
+<{:const:Semaphore}>
+
+\chapter{Hello World!}
+\label{ch:harmonyintro}
+
+<{:const:__init__}>
+<{:const:p}>
+<{:const:hello}>
+
+\begin{figure}
+\begin{center}
+\includegraphics[width=0.45\textwidth]{figures/hello1.png}
+\end{center}
+\begin{code}
+<{:input:../code/hello1.hny}>
+\end{code}
+\caption{\harmonylink{code/hello1.hny} Hello World!}
+\label{fig:helloworld}
+\end{figure}
+
+The first programming book that I read cover to cover was \emph{The C Programming
+Language} (first edition) by Brian W. Kernighan and Dennis M. Ritchie, which
+was around 1980.  I did not know at the time that 10 years later Dennis,
+the designer of the C programming language, would be my boss at AT\&T Bell Labs
+in Murray Hill, NJ, while Brian would be my colleague in the same lab.
+The first C program in the book printed
+the string ``hello, world''.  Since then, most programming tutorials for
+pretty much any programming language start with that example.
+
+Harmony, too, has a Hello World program.
+\autoref{fig:helloworld} shows the program and the corresponding output.
+After installation (see \url{https://harmony.cs.cornell.edu}), you
+can run it as follows from the command line:
+\begin{code}
+\begin{verbatim}
+$ harmony -o hello1.png code/hello1.hny
+\end{verbatim}
+\end{code}
+For this to work, make sure \texttt{harmony} is in your command shell's
+search path.
+The code for examples in this book can be found in the \texttt{code}
+folder under the name listed in the caption of the example.
+If you need to, you can download the sources separately from
+\url{https://harmony.cs.cornell.edu/sources.zip}.
+In this case, the file \texttt{code/hello1.hny} contains the
+code in \autoref{fig:helloworld}.
+The \texttt{-o hello1.png} arguments tell harmony to write the output
+in the file \texttt{hello1.png}.
+The output is a \emph{Deterministic State Machine} (DFA).  The green circle
+represents the initial state and the double circle represents the final
+state.  There is one \emph{transition}, labeled with the string
+``hello world''.  The DFA describes (or \emph{recognizes}) all possible
+outputs that the program can generate.  In this case, there is only one.
+
+\index{choose operator}%
+But programs can usually have more than one execution and produce multiple
+different outputs as a result.  This is usually as a result of different
+inputs, but Harmony programs do not have inputs. Instead,
+\autoref{fig:choice} demonstrates
+\emph{nondetermistic choice} in Harmony programs.  In this case, the
+program chooses to print either ``hello'' or ``world''.  The corresponding
+DFA captures both possibilities.
+You can think of the <{choose}> operator as enumerating all possible
+inputs to the program.
+
+\autoref{fig:hello4} shows a program that has an infinite number of outputs
+by using a loop.  Harmony usually requires that any program must be able
+to terminate, so the loop is conditioned on a nondeterministic choice between
+<{False}> and <{True}>.  The possible outputs consist of zero or
+more copies of the string ``hello world''.  Note that this single state DFA
+(where the initial state and the final state happen to be the same)
+captures an infinite number of possible outputs.
+
+\begin{figure}
+\begin{center}
+\includegraphics[width=0.45\textwidth]{figures/hello3.png}
+\end{center}
+\begin{code}
+<{:input:../code/hello3.hny}>
+\end{code}
+\caption{\harmonylink{code/hello3.hny} Harmony program with two possible outputs}
+\label{fig:choice}
+\end{figure}
+
+\begin{figure}
+\begin{center}
+\includegraphics[width=0.15\textwidth]{figures/hello4.png}
+\end{center}
+\begin{code}
+<{:input:../code/hello4.hny}>
+\end{code}
+\caption{\harmonylink{code/hello4.hny} Harmony program with an infinite number of outputs}
+\label{fig:hello4}
+\end{figure}
+
+\begin{figure}[h]
+\begin{center}
+\begin{tabular}{ccc}
+\includegraphics[width=0.45\textwidth]{figures/hello5.png}
+& \rule{0.05\linewidth}{0in} &
+\includegraphics[width=0.45\textwidth]{figures/hello6.png} \\
+\begin{tcolorbox}[width=0.4\linewidth]
+<{:input:../code/hello5.hny}>
+\end{tcolorbox}
+& \rule{0.05\linewidth}{0in} &
+\begin{tcolorbox}[width=0.4\linewidth]
+<{:input:../code/hello6.hny}>
+\end{tcolorbox}
+\\
+(a) \harmonylink{code/hello5.hny} && (b) \harmonylink{code/hello6.hny}
+\end{tabular}
+\end{center}
+\caption{Demonstrating Harmony methods and threads}
+\label{fig:threads}
+\end{figure}
+
+\autoref{fig:threads} demonstrates \emph{methods} and \emph{threads} in Harmony.
+In \autoref{fig:threads}(a), the code simply prints the
+strings ``hello'' and ``world'', in that order.
+Notice that this leads to an intermediate
+state after ``hello'' is printed but before ``world'' is.  However, there
+is still only one execution possible. \autoref{fig:threads}(b) shows two
+threads, one printing ``hello'' and one printing ``world''.  Because the
+threads run concurrently, the program can either output ``hello world'' or
+``world hello''.  Printing in Harmony is atomic, so ``hweolrllod'' is not
+a possible  output.
+
+\begin{figure}
+\begin{center}
+\includegraphics[width=0.9\textwidth]{figures/hello7.png}
+\end{center}
+\begin{code}
+<{:input:../code/hello7.hny}>
+\end{code}
+\caption{\harmonylink{code/hello7.hny} Various interleavings of threads}
+\label{fig:hello7}
+\end{figure}
+
+\begin{figure}
+\begin{center}
+\includegraphics[width=0.9\textwidth]{figures/hello8.png}
+\end{center}
+\begin{code}
+<{:input:../code/hello8.hny}>
+\end{code}
+\caption{\harmonylink{code/hello8.hny} Making groups of operations atomic reduces interleaving}
+\label{fig:hello8}
+\end{figure}
+
+\autoref{fig:hello7} shows two threads, one printing the strings
+``hello'' and ``Robbert'', while the other prints ``hello'' and
+``Lesley''.  Now there are four possible outputs depending on
+how the two threads are interleaved, including
+``hello hello Lesley Robbert''.  This is probably not what
+the programmer wanted.  \autoref{fig:hello8} shows another
+important feature of Harmony: \emph{atomic blocks}.  The
+program is similar to \autoref{fig:hello7}, but the programmer
+specified that the two print statements in a thread should
+be executed as an atomic unit.  As a result, there are only
+two thread interleavings possible.
+
+Harmony is a programming language that borrows much of
+Python's syntax.
+Like Python, Harmony is an imperative,
+dynamically typed, and garbage collected programming language.
+There are also some important differences:
+\begin{itemize}
+\item Harmony only supports basic operator precedence or associativity.
+Use parentheses liberally to remove ambiguity.
+\item Harmony does not support floating point;
+\item Python is object-oriented, supporting classes with methods and
+inheritance; Harmony has objects but does not support classes.
+On the other hand, Harmony supports pointers to objects and methods.
+\end{itemize}
+There are also less important differences that you will discover as
+you get more familiar with programming in Harmony.
+
+<{:const:triangle}>
+
+\begin{figure}
+\begin{code}
+<{:input:../code/triangle.hny}>
+\end{code}
+\caption{\harmonylink{code/triangle.hny} Computing triangle numbers}
+\label{fig:triangle}
+\end{figure}
+
+\autoref{fig:triangle} shows another example of a Harmony program.
+The example is a sequential program
+and has a method <{triangle}> that takes
+an integer number as argument.  Each method has a variable called
+<{result}> that eventually contains the result of the
+method (there is no \textbf{return} statement in Harmony).  The method
+also has a bound variable called <{n}> containing the value of the
+argument.  The <{{ x..y }}> notation generates a set containing the numbers
+from~<{x}> to~<{y}> (inclusive).
+(Harmony does not have iterators and in particular does
+not have a \texttt{range} operator like Python.)
+The last two lines in the program are
+the most interesting.
+The first assigns to <{x}> some unspecified value in the range \texttt{0..N}
+and the second verifies that <{triangle(x)}> equals $x(x+1)/2$.
+
+Running this Harmony program will try all possible executions, which
+includes all possible values for <{x}>.  Try it out (here \texttt{\$}
+represents a shell prompt):
+
+\begin{code}
+\begin{verbatim}
+$ harmony triangle.hny
+#states 13
+13 components, 0 bad states
+No issues
+$
+\end{verbatim}
+\end{code}
+
+The <{assert}> statement checks that the output is
+correct.  If the program is correct, Harmony reports the size of the
+``state graph'' (13 states in this case).  If not, Harmony also
+reports what went wrong, typically by displaying a summary of an execution in
+which something went wrong.
+
+In Harmony, constants have a default specified value,
+but those can be overridden on the command
+line using the \texttt{-c} option.
+\index{constant}%
+For example, if you want to test the code for <{N = 100}>, run:
+\begin{code}
+\begin{verbatim}
+$ harmony -c N=100 triangle.hny
+#states 103
+103 components, 0 bad states
+No issues
+$
+\end{verbatim}
+\end{code}
+
+\section*{Exercises}
+\begin{problems}
+\item Write a Harmony program that uses <{choose}> instead of <{spawn}> to create the same
+output DFA as \autoref{fig:threads}(b).
+\item Add the line <{print(x, triangle(x))}> to the end of the
+program and create an output png file.  Before you look at it, what
+do you think it should look like?
+\item See what happens if, instead of initializing <{result}> to 0,
+you initialize it to 1.  (You do not need to understand the error report at this time.  They will be explained in more detail in \autoref{ch:harmonymachine}.)
+\item Write a Harmony program that computes squares by repeated adding.  So, the program
+should compute the square of <{x}> by adding <{x}> to an initial value of 0 <{x}> times.
+\end{problems}
+
+\chapter{The Problem of Concurrent Programming}
+\label{ch:concurrent}
+
+<{:const:f}>
+<{:const:g}>
+<{:const:h}>
+
+\begin{figure}[h]
+\begin{center}
+\begin{tabular}{ccc}
+\begin{tcolorbox}[width=0.4\linewidth]
+<{:input:../code/prog1.hny}>
+\end{tcolorbox}
+& \rule{0.05\linewidth}{0in} &
+\begin{tcolorbox}[width=0.4\linewidth]
+<{:input:../code/prog2.hny}>
+\end{tcolorbox}
+\\
+(a) \harmonylink{code/prog1.hny} Sequential && (b) \harmonylink{code/prog2.hny} Concurrent
+\end{tabular}
+\end{center}
+\caption{A sequential and a concurrent program}
+\label{fig:progs}
+\end{figure}
+
+\glsadd{thread}%
+
+Concurrent programming, aka multithreaded programming, involves multiple
+threads
+\index{thread}%
+running in parallel while sharing variables.
+\autoref{fig:progs} shows two programs.  Program (a) is sequential.
+It sets <{shared}> to <{True}>, asserts that
+<{shared = True}> and finally sets <{shared}> to <{False}>.
+If you run the program through Harmony, it will not find any problems
+because there is only one execution possible and 1) in that execution
+the assertion does not fail and 2) the execution terminates.
+Program (b) is concurrent---it executes methods <{f()}> and
+<{g()}> in parallel.
+If method <{g()}> runs and completes before <{f()}>, then
+the assertion in <{f()}> will fail when <{f()}> runs.
+This problem is an example of non-determinism: methods <{f()}>
+and <{g()}> can run in either order.
+In one order, the assertion fails, while in the other it does not.
+But since Harmony will find all possible executions, it will find
+the problematic one.
+
+<{:const:incrementer}>
+
+\autoref{fig:inc} presents a more subtle example that illustrates
+non-atomicity.
+The program initializes two shared variables:
+an integer <{count}> and
+an array <{done}> with two booleans.
+The program then spawns two threads.
+The first runs <{incrementer(0)}>; the second runs <{incrementer(1)}>.
+
+Method <{incrementer}> takes a parameter called <{self}>.
+It increments <{count}> and sets <{done[self]}> to <{True}>.
+It then waits until the other thread is done.
+(<{await c}> is shorthand for <{while not c: pass}>.)
+After that, method <{incrementer}>
+verifies that the value of <{count}> equals~2.
+
+Note that although the threads are \emph{spawned} one at a time,
+they will execute concurrently.  It is, for example, quite possible
+that \texttt{incrementer(1)} finishes before <{incrementer(0)}>
+even gets going.
+And because Harmony tries every possible execution, it will consider
+that particular execution as well.
+What would the value of <{count}> be at the end of that execution?
+
+\begin{figure}[h]
+\begin{code}
+<{:input:../code/Up.hny}>
+\end{code}
+\caption{\harmonylink{code/Up.hny} Incrementing the same variable twice in parallel}
+\label{fig:inc}
+\end{figure}
+
+\begin{quote}
+\begin{itemize}
+\item Before you run the program, what do you think will happen?  Is the
+program correct in that <{count}> will always end up being 2?
+(You may assume that \texttt{load} and \texttt{store} instructions of the
+underlying virtual machine architecture are atomic (indivisible)---in fact
+they are.)
+\end{itemize}
+\end{quote}
+
+\glsadd{machine instruction}%
+
+What is going on is that the Harmony program is compiled to machine instructions,
+\index{machine instruction}%
+and it is the machine instructions that are executed by the underlying Harmony
+machine.  The details of this appear in \autoref{ch:harmonymachine},
+but suffice it to
+say that the machine has instructions that load values from memory and store
+values into memory.  Importantly, it does not have instructions to atomically
+increment or decrement values in shared memory locations.
+So, to increment a value in memory,
+the machine must do at least three machine instructions.  Conceptually:
+\begin{enumerate}
+\item load the value from the memory location;
+\item add 1 to the value;
+\item store the value to the memory location.
+\end{enumerate}
+
+When running multiple threads, each essentially runs an instantiation of
+the machine, and they do so in parallel.  As they execute, their machine
+instructions are interleaved
+\index{interleaving}%
+in unspecified and often unpredictable ways.
+A program is correct if it works for any interleaving of threads.
+Harmony will try all possible interleavings of the threads
+executing machine instructions.
+
+If the threads run one at a time, then <{count}> will be incremented
+twice and ends up being 2.  However, the following is also
+a possible interleaving of <{incrementer(0)}> and \texttt{incrementer(1)}:
+\begin{enumerate}
+\item <{incrementer(0)}> loads the value of <{count}>, which is 0;
+\item \texttt{incrementer(1)} loads the value of <{count}>, which is still 0;
+\item \texttt{incrementer(1)} adds 1 to the value that it loaded (0), and
+stores $1$ into <{count}>;
+\item <{incrementer(0)}> adds 1 to the value that it loaded (0), and
+stores $1$ into <{count}>;
+\item <{incrementer(0)}> sets <{done[0]}> to <{True}>;
+\item \texttt{incrementer(1)} sets <{done[1]}> to <{True}>.
+\end{enumerate}
+
+The result in this particular interleaving is that <{count}> ends up
+being 1.
+This is known as a \emph{race condition}.
+\index{race condition}%
+When running Harmony, it will
+report violations of assertions.  It also provides an example
+of an interleaving, like the one above, in which an assertion fails.
+
+\glsadd{race condition}%
+
+If one thinks of the assertion as providing the specification of the
+program, then clearly its implementation does not satisfy its specification.
+Either the specification or the implementation (or both) must have a bug.
+We could change the specification by changing the assertion as follows:
+
+\begin{code}
+<{assert (count == 1) or (count == 2)}>
+\end{code}
+
+This would fix the issue,\footnote{Actually, Harmony still complains, this time
+about a \emph{data race}, about which you will learn in \autoref{ch:harmonymachine}.}
+but more likely it is the program that must be fixed, not the specification.
+
+The exercises below have you try the same thing (having threads
+concurrently increment an integer variable) in Python.  As you will
+see, the bug is not easily triggered when you run a Python version of
+the program.  But in Harmony Murphy's Law applies:
+if something can go wrong, it will.  Usually that is not a good thing,
+but in Harmony it is.  It allows you to find bugs in your concurrent
+programs much more easily than with a conventional programming language.
+
+\section*{Exercises}
+
+% The following exercises are intended to show you that while it is just
+% as easy to write concurrent programs in Python, it is much easier to
+% find concurrency bugs using Harmony.
+
+\begin{problems}
+\item Harmony programs can usually be easily translated into
+Python by hand.  For example,
+\autoref{fig:incpy} is a Python version of \autoref{fig:inc}.
+\begin{enumerate}
+\item Run \autoref{fig:incpy} using Python.  Does the assertion fail?
+\item Using a script, run \autoref{fig:incpy} 1000 times.
+For example, if you are using the bash shell (in Linux or Mac OS X, say), you can do the following:
+\begin{code}
+\begin{verbatim}
+for i in {1..1000}
+do
+    python Up.py
+done
+\end{verbatim}
+\end{code}
+If you're using Windows, the following batch script does the trick:
+\begin{code}
+\begin{verbatim}
+FOR /L %%i IN (1, 1, 1000) DO python Up.py
+PAUSE
+\end{verbatim}
+\end{code}
+How many times does the assertion fail (if any)?
+\end{enumerate}
+\item \autoref{fig:incmany} is a version of \autoref{fig:incpy} that has each
+incrementer thread increment <{count N}> times.  Run \autoref{fig:incmany}
+10 times (using Python).
+Report how many times the assertion fails and what the value of <{count}>
+was for each of the failed runs.
+Also experiment with lower values of <{N}>.
+How large does <{N}> need to be for assertions to fail?
+(Try powers of 10 for <{N}>.)
+\item Can you think of a fix to \autoref{fig:inc}?  Try one or two different fixes
+and run them through Harmony.  Do not worry about having to come up with a correct fix at this
+time---the important thing is to develop an understanding of concurrency.
+(Also, you do not get to use the <{atomically}> keyword
+or a \emph{lock}, yet.)
+\end{problems}
+
+\begin{figure}
+\begin{code}
+\VerbatimInput[xleftmargin=5mm,numbers=left]{../python/Up.py}
+\end{code}
+\caption{\harmonylink{python/Up.py} Python implementation of \autoref{fig:inc}}
+\label{fig:incpy}
+\end{figure}
+
+\begin{figure}
+\begin{code}
+\VerbatimInput[xleftmargin=5mm,numbers=left]{../python/UpMany.py}
+\end{code}
+\caption{\harmonylink{python/UpMany.py} Using Python to increment <{N}> times}
+\label{fig:incmany}
+\end{figure}
+
+\chapter{The Harmony Virtual Machine}
+\label{ch:harmonymachine}
+\index{Harmony Virtual Machine}%
+
+Harmony programs are compiled to Harmony \emph{bytecode}
+\index{bytecode}%
+(a list of machine instructions for a virtual machine),
+which in turn is executed by the Harmony virtual machine (HVM).
+\index{virtual machine}%
+\index{Harmony Virtual Machine}%
+\index{HVM}%
+The Harmony compiler places the bytecode for file <{x}>.\texttt{htm} in
+file <{x}>.\texttt{hvm}.
+The model checker, called \emph{Charm}, executes the code in
+<{x}>.\texttt{htm} and places its output in a file
+called <{x}>.\texttt{hco} and a stylized version of the same output
+in an HTML file called <{x}>.\texttt{htm}.
+
+To understand the problem of concurrent computing, it
+is important to have a basic understanding of machine instructions,
+and in our case those of the HVM.
+
+\section*{Harmony Values}
+
+Harmony programs, and indeed the HVM,  manipulate Harmony values.
+Harmony values are recursively defined:
+they include booleans (<{False}> and <{True}>),
+integers (but not floating point numbers),
+strings (enclosed by single or double quotes),
+sets of Harmony values, and dictionaries
+\index{dictionary}%
+that map Harmony values to other Harmony values.
+Strings that start with a letter or an underscore and only contain
+letters, digits, and underscores can be written without quotes by
+preceding it with a dot.  So, <{.example}> is the same string
+as <{"example"}>.
+
+Harmony makes extensive use of dictionaries.
+A dictionary maps keys to values.
+Unlike Python, which requires that keys must be hashable,
+any Harmony value can be a key, including another dictionary.
+Dictionaries are written as
+$\{ k_0: v_0, ~ k_1: v_1, ~ ... \}$.
+If <{d}> is a dictionary, and <{k}> is a key, then the
+following expression retrieves the Harmony value that <{k}> maps to in <{d}>:
+\begin{code}
+<{d k}>
+\end{code}
+The meaning of <{d a b}> $...$ is (<{((d a) b)}> $...$).
+This notation is unfamiliar to Python programmers,
+but in Harmony square brackets can be used
+in the same way as parentheses, so you can express the same thing in the form
+that is familiar to Python programmers:
+\begin{code}
+<{d[k]}>
+\end{code}
+However, if <{d = { .count: 3 }}>, then you can write
+<{d.count}>
+(which has value 3) instead of having to write
+<{d[.count]}> or <{d["count"]}> (although any of those
+will work).
+Thus a dictionary can be made to look much like a Python object.
+
+Tuples are special forms of dictionaries where the keys are
+the indexes into the tuple.  For example, the tuple
+<{(5, False)}> is the same Harmony value as
+<{{ 0:5, 1:False }}>.
+The empty tuple is written as <{()}>.
+As in Python, you can create singleton tuples by including a comma.
+For example, <{(1,)}> is a tuple consisting just of the number 1.
+Importantly, $(1) = 1 \ne (1,) = \{ 0:1 \}$.
+
+Again, square brackets and parentheses work the same in Harmony, so
+<{[a, b, c]}> (which looks like a Python list)
+is the same Harmony value as <{(a, b, c)}> (which looks like a Python tuple),
+which in turn is the same Harmony value as <{{ 0:a, 1:b, 2:c }}>.
+So, if <{x = [False, True]}>,
+then <{x[0] = False}> and <{x[1] = True}>, just like in Python.
+However, when creating a singleton list, make sure you include the
+comma, as in <{[False,]}>.  The expression <{[False]}> just means
+<{False}>.
+
+Harmony is not an object-oriented language, so objects don't have
+built-in methods.  However, Harmony does have some powerful operators to
+make up for some of that.
+For example, dictionaries have two handy unary operators.
+If <{d}> is a
+dictionary, then <{keys d}> (or equivalently <{keys(d)}>)
+returns the set of keys and <{len d}> returns the size of
+this set.
+
+\autoref{ap:values} provides details on all the types of values that
+Harmony currently supports.
+
+\section*{Harmony Bytecode}
+
+A Harmony program is translated into HVM bytecode.
+To make it amenable to efficient model checking,
+the HVM is not an ordinary virtual machine, but its architecture
+is nonetheless representative of conventional computers and
+virtual machines such as the Java Virtual Machine.
+
+\index{register}%
+\glsadd{context}%
+\index{thread-local}%
+Instead of bits and bytes, a HVM manipulates Harmony values.
+A HVM has the following components:
+\begin{itemize}
+\item Code:  This is an immutable and finite list of HVM instructions,
+generated from a Harmony program.  The types of instructions will be described later.
+\item Shared memory: A HVM has just one memory location containing
+a Harmony value.
+\item Threads:  Any thread
+can spawn an unbounded number of other threads and threads may terminate.
+Each thread has a program counter that indexes into the code,
+\index{program counter}%
+a stack of Harmony values,
+and a private \emph{register} that contains a
+Harmony value.\footnote{Currently, another thread register
+contains thread-local data.  We do not use it (yet) in this book.}
+\end{itemize}
+
+The register of a thread contains the local variables of the
+method that the thread is currently executing.  It is saved and restored by
+method invocations.
+The state of a thread is called a \emph{context} (aka \emph{continuation}):
+\index{context}%
+\index{continuation}%
+it contains the values of its program counter, stack, and registers.
+The HVM state
+consists of the value of its memory and the multiset (or \emph{bag})
+\index{bag}%
+\index{multiset}%
+of contexts.  It is a multiset of contexts because two threads can
+have the same context at the same time.
+
+\begin{figure}
+\begin{code}
+\begin{verbatim}
+   0 Frame __init__ ()
+code/Up.hny:1 count = 0
+   1 Push 0
+   2 Store count
+code/Up.hny:2 done = [ False, False ]
+   3 Push [False, False]
+   4 Store done
+code/Up.hny:4 def incrementer(self):
+   5 Jump 35
+   6 Frame incrementer self
+code/Up.hny:5     count = count + 1
+   7 Load count
+   8 Push 1
+   9 2-ary +
+   10 Store count
+\end{verbatim}
+\end{code}
+\caption{The first part of the HVM bytecode corresponding to \autoref{fig:inc}}
+\label{fig:inccode}
+\end{figure}
+
+It may seem strange that there is only one memory location.
+However, this is not a limitation because Harmony values are unbounded trees.
+The shared memory is a dictionary that maps strings (names of shared
+variables) to other Harmony values.
+We call this a \emph{directory}.
+\index{directory}%
+Thus, a directory represents the state of a collection of variables named
+by the strings.
+%
+Because directories are Harmony values themselves,
+directories can be organized into a tree.
+Each node in a directory tree is then identified
+by a sequence of Harmony values, like a path name in the file system
+hierarchy.  We call such a sequence an \emph{address}.
+\index{address}%
+For example, in \autoref{fig:inc} the memory is a dictionary with two
+entries: <{.count}> and <{done}>.  And the value of entry
+<{done}> is a dictionary with keys 0 and 1.
+So, for example, the address of <{done[0]}> is the sequence <{[done, 0]}>.
+An address is itself a Harmony value.
+
+\glsadd{stack machine}%
+
+Compiling the code in \autoref{fig:inc} results in the HVM bytecode
+listed in \autoref{fig:inccode}.
+You can obtain this code by invoking \texttt{harmony} with the \texttt{-a} flag
+like so:
+\begin{code}
+\begin{verbatim}
+harmony -a Up.hny
+\end{verbatim}
+\end{code}
+Each thread in the HVM is predominantly a \emph{stack machine},
+\index{stack machine}%
+but it also a register.
+Like shared memory, the register contains a dictionary so it
+can represent the values of multiple named variables.
+%
+\index{sequential consistency}%
+All instructions are atomically executed.
+The Harmony memory model is \emph{sequentially consistent}: all
+accesses are in program order.
+Most instructions pop values from the stack or push values onto the stack.
+At first there is one thread, named \texttt{\_\_init\_\_},
+which initializes the state.
+It starts executing at instruction 0 and keeps executing until
+it reaches the last instruction in the program.
+In this case, it executes instructions 0 through 5 first.
+The last instruction in that sequence is a \texttt{JUMP}
+instruction that sets the program counter to 35
+(skipping over the code for <{incrementer}> method).
+The \texttt{\_\_init\_\_} thread then executes the
+remaining instructions and finishes.
+Once initialization completes, any threads that were spawned
+(in this case <{incrementer(0)}> and \texttt{incrementer(1)})
+can run.
+
+\begin{figure}
+\begin{code}
+\begin{verbatim}
+#states 44 (time 0.001+0.001)
+Safety Violation
+T0: __init__()     [0-5,35-43]   { count: 0, done: [ False, False ] }
+T2: incrementer(1) [6-9]         { count: 0, done: [ False, False ] }
+T1: incrementer(0) [6-20]        { count: 1, done: [ True,  False ] }
+T2: incrementer(1) [10-24,26-31] { count: 1, done: [ True,  True  ] }
+Harmony assertion failed
+open code/Up.htm for more information
+\end{verbatim}
+\end{code}
+\caption{The text output of running Harmony on \autoref{fig:inc}}
+\label{fig:incoutput}
+\end{figure}
+
+At program counter 6 is the code for the <{incrementer}> method.
+All methods start with a \texttt{Frame} instruction and end with a
+\texttt{Return} instruction.
+\autoref{ap:harmonybytecode} provides a list of all HVM machine instructions,
+in case you want to read about the details.
+The \texttt{Frame} instruction lists the name of the method and the
+names of its arguments.
+The code generated from $\mathit{count} := \mathit{count} + 1$ in line~5 of
+\texttt{Up.hny} is as follows (see \autoref{fig:inccode}):
+
+\begin{enumerate} \setcounter{enumi}{6}
+\item The \texttt{Load} instruction pushes the value of the
+<{count}> variable onto the stack.
+\item The \texttt{Push} instruction pushes the constant 1
+onto the stack of the thread.
+\item \texttt{2-ary} is a \texttt{+} operation with 2 arguments.
+It pops two values from the stack (the value of <{count}> and 1),
+adds them, and pushes the result back onto the stack.
+\item The \texttt{Store} instruction pops
+a Harmony value (the sum of the <{count}> variable and 1) and
+stores it in the <{count}> variable.
+\end{enumerate}
+
+You can think of Harmony as trying every possible interleaving of threads executing
+instructions.
+\autoref{fig:incoutput} shows the output produced by running Harmony on the
+\texttt{Up.hny} program.
+
+Harmony can report the following failure types:
+\begin{itemize}
+\item \texttt{Safety violation}: This means something went wrong with
+at least one of the executions of the program that it tried.  This
+can include a failing assertion, behavior violations, divide by zero,
+using an uninitialized
+or non-existent variable, dividing a set by an integer, and so on.
+% It also includes certain infinite loops.
+Harmony will print a trace of the shortest bad execution that it found.
+\item \texttt{Non-terminating State}: Harmony found one or more states
+from which there does not exist an execution such that all threads
+terminate.  Harmony will not only print the non-terminating state with
+the shortest trace, but also the list of threads
+at that state, along with their program counters.
+\item \texttt{Behavior Violation}:  The program can terminate in a state
+not allowed by the behavioral specification (\autoref{ch:testing}).
+\item \texttt{Active Busy Waiting}:  There are states in which
+some thread cannot make progress without the help of another thread,
+but does not block (\autoref{ch:condwait}).
+\item \texttt{Data Race}: There are states in which two or more threads
+concurrently access a shared variable, at least one of which is a store
+operation (\autoref{ch:synch}).
+% \item \texttt{Stopped States}: Similar to non-terminating states,
+% these are states in which some threads are left that cannot
+% terminate.  \autoref{ch:synch} will explain what it means for
+% a thread to be stopped.
+\end{itemize}
+
+Harmony checks for these types of failure conditions in the given
+order: if there are multiple failure conditions, only the first is
+reported.
+\emph{Active busy waiting} (\autoref{ch:condwait}) is not
+technically an indication of a synchronization problem, but instead an
+indication of an inefficient solution to a synchronization problem---
+one that uses up CPU cycles unnecessarily.
+A \emph{data race} may not be a bug either---whether or
+not it is might depend on the semantics of the underlying memory
+operations and are therefore generally undesirable.
+Harmony may also warn about behaviors, in particular if the generated
+behavior is only a subset of the provided behavior.
+
+Going back to our example, Harmony reports a safety violation.
+In particular, it reports that an assertion failed.
+The program got to the failed assertion in four ``turns.''
+The output has four columns:
+\begin{enumerate}
+\item A thread identifier;
+\item The main method and argument of the thread;
+\item The sequence of program counters of the HVM instructions that the thread executed;
+\item The contents of the shared memory.
+\end{enumerate}
+
+\begin{figure}
+\begin{center}
+\includegraphics[width=0.9\textwidth]{figures/Up1.png}
+\end{center}
+\caption{The
+\harmonyref{Up.html}{HTML output of running Harmony on \autoref{fig:inc}}.
+% There are four sections.
+% The top shows the turns to the problematic state.
+% Each turn shows a thread identifier, the method the thread is executing,
+% a ``timeline'' containing a block for each instruction executed, the
+% program counter of the thread, the values of the shared variables
+% at those turns, and any values the program may have printed.
+% The middle section shows the line of code that is being executed.
+% The bottom left shows the bytecode of the program.
+% The bottom right shows the state of each thread.
+% Each row in the stack trace of a thread shows
+% the method that is being evaluated and
+% the values of its method variables.
+}
+\label{fig:inchtml1}
+\end{figure}
+
+The four turns in the execution are as follows:
+
+\begin{enumerate}
+\item Thread \texttt{\_\_init\_\_} (with identifier T0)
+executes instructions 0 through 5 and 35 through 43, setting
+shared variable <{count}> to 0 and
+shared variable <{done}> to <{[False, False]}>.
+\item Thread <{incrementer(0)}> (with identifier T2)
+executes instructions 6 through 9, loading the value of
+<{count}> but stopping just before storing 1 into <{count}>;
+\item Thread \texttt{incrementer(1)} (with identifier T1)
+executes instructions 6 through 20, storing 1 into
+<{count}> and storing <{True}> into <{done[1]}>;
+\item Thread <{incrementer(0)}> (T2)
+continues execution, executing instructions 10 through 24
+storing value 1 into <{count}> (instruction 10),
+storing <{True}> into <{done[0]}>,
+finding that <{done[1]}> is <{True}>,
+and finally detecting that the assertion is violated.
+\end{enumerate}
+
+Harmony also generates an HTML file that allows exploring more details
+of the execution interactively.
+Open the suggested HTML file and you should see something like
+\autoref{fig:inchtml1}.
+
+In the top right, the HTML file contains the reported issue in red.
+Underneath it, a table shows the four turns in the execution.
+Instead of listing explicitly the program counters of the executed
+instructions, the HTML file contains a list of blocks for each
+executed instruction.  We call this the \emph{timeline}.
+You can click on such a block to see the state of the Harmony
+virtual machine just after executing the corresponding instruction.
+The turn that is being executed is highlighted in green.
+The table also lists the program counter of the thread at each turn,
+the values of the shared variables, and any values the thread
+may have printed (none in this case).
+%
+Underneath the table it shows the line of Harmony code that is being
+executed in blue.
+
+The bottom left shows
+the bytecode of the program being executed.  It has alternating
+grey and white sections.  Each section corresponds to a line of
+Harmony code.  The instruction that is about to be executed,
+if any, is highlighted in red.  (In this case, the state shown
+is a failed state and no instruction will be executed next.)
+If you hover the mouse over a machine instruction, it provides a
+brief explanation of what the instruction does.
+
+The bottom right contains a table with the state of each thread.
+The thread that is executing is highlighted in green.
+Status information for a thread can include:
+\begin{itemize}
+\item[] \texttt{runnable}: the thread is runnable but not
+currently running.  In Harmony, threads are interleaved and so
+at most one thread is actually running;
+\item[] \texttt{running}: the thread is currently executing
+instructions;
+\item[] \texttt{terminated}: the thread has completed all its
+instructions;
+\item[] \texttt{failed}: the thread has encountered an error,
+such as violating an assertion or divide by zero;
+\item[] \texttt{blocked}: the thread cannot make progress until
+another thread has updated the shared state.  For example, this
+occurs when one of the implementers is waiting for the other
+to set its <{done}> flag;
+\item[] \texttt{atomic}: the thread is in \emph{atomic} mode,
+not allowing other threads to be scheduled.  This is, for example,
+the case when an assertion is being checked;
+\item[] \texttt{read-only}: the thread is in \emph{read-only} mode,
+not able to modify shared state.  Assertions can execute
+arbitrary code including methods, but they are not allowed to
+modify the shared state.
+\end{itemize}
+
+The stack of each thread is subdivided into two parts: the
+\emph{stack trace} and the \emph{stack top}.
+A stack trace is a list of methods that are being invoked.
+In this case, the <{incrementer}> method does not invoke any
+other methods, and so the list is of length 1.
+For each entry in the stack trace, it shows the method name and
+arguments, as well as the variables of the method.
+The stack top shows the values on the stack beyond the stack trace.
+
+When you load the HTML file, it shows the state after executing
+the last instruction.
+As mentioned above, you can go to any point in the execution by
+clicking on one of the blocks in the timeline.
+There are also various handy keyboard shortcuts:
+\begin{tabular}{rl}
+\emph{Right arrow}: & go to the next instruction; \\
+\emph{Left arrow}: & go to the previous instruction; \\
+\emph{Down arrow}: & go to the next turn; \\
+\emph{Up arrow}: & go to the previous turn; \\
+\emph{Enter (aka Return)}: & go to the next line of Harmony code; \\
+\emph{0}: & go to the initial state.
+\end{tabular}
+
+If you want to see an animation of the entire execution, one instruction
+at a time, you can first hit 0 and then hold down the right arrow.
+If you want to see it one line of Harmony code at a time, hold down the
+enter (aka return) key instead.
+If you hold down the down arrow key, the movie will
+go by very quickly.
+
+\section*{Exercises}
+
+\begin{problems}
+\item \autoref{fig:incenter} shows an attempt at trying to fix the code of
+    \autoref{fig:inc}.  Run it through Harmony and see what happens.  Based on
+    the error output, describe in English what is wrong with the code by describing,
+    in broad steps, how running the program can get into a bad state.
+\item What if we moved line~5 of \autoref{fig:incenter} to after the <{if}>
+    statement (between lines~7 and~8)?  Do you think that would work?  Run it through
+    Harmony and describe either why it works or why it does not work.
+\end{problems}
+
+\begin{figure}
+\begin{code}
+<{:input:../code/UpEnter.hny}>
+\end{code}
+\caption{\harmonylink{code/UpEnter.hny} Incorrect attempt at fixing the code of \autoref{fig:inc}}
+\label{fig:incenter}
+\end{figure}
+
+\chapter{Critical Sections}
+\label{ch:critical}
+
+<{:const:thread}>
+<{:const:cs}>
+<{:const:gate}>
+
+\begin{figure}
+\begin{code}
+<{:input:../code/csbarebones.hny}>
+\end{code}
+\caption{\harmonylink{code/csbarebones.hny} A bare bones critical section with two threads}
+\label{fig:csbarebones}
+\end{figure}
+
+\begin{figure}
+\begin{code}
+<{:input:../code/cs.hny}>
+\end{code}
+\caption{\harmonylink{code/cs.hny} Harmony model of a critical section}
+\label{fig:cs}
+\end{figure}
+
+Hopefully you have started thinking of how to solve the concurrency
+problem and you may already have prototyped some solutions.
+In this chapter, we will go through a few reasonable but broken attempts.
+At the heart of the problem is that we would like make sure that, when
+the <{count}> variable is being updated, no other thread is
+trying to do the same thing.  This is called a \emph{critical section}
+(aka critical region)~\cite{EWD123}:
+a set of instructions where only one thread is allowed to execute at a
+time.
+\index{critical section}%
+\index{critical region}%
+
+\glsadd{critical section}%
+\glsadd{thread safety}%
+
+Critical sections are useful when accessing a shared data
+structure, particularly when that access requires multiple underlying
+machine instructions.  A counter is a very simple example of
+a data structure (it is an array of bits), but---as we have
+seen---incrementing it requires multiple instructions.
+A more involved one would be accessing a binary tree.
+Adding a node to a binary tree, or re-balancing a tree, often requires
+multiple operations.  Maintaining ``consistency'' is certainly much easier
+if during this time no other
+thread also tries to access the binary tree.
+Typically, you want some invariant property of the data structure to hold
+at the beginning and at the end of the critical section, but in the middle
+the invariant may be temporarily broken---this is not a problem as critical
+sections guarantee that no other
+thread will be able to see it.
+An implementation of a data structure that can be safely accessed by multiple
+threads and is free of race conditions is called \emph{thread-safe}.
+\index{thread safety}%
+\index{thread}%
+
+\glsadd{mutual exclusion}%
+
+A critical section is often modeled as threads in an infinite loop
+entering and exiting the critical section.
+\autoref{fig:csbarebones} shows the Harmony code.
+Here <{cs}> is a \emph{label},
+\index{label}%
+identifying a location in the HVM bytecode.  The first thing we need to
+ensure is that there can never be two threads in the critical section.
+This property is called \emph{mutual exclusion}.
+\index{mutual exclusion}%
+We would like to place an assertion at the <{cs}> label that
+specifies that only one (the current) thread can be there.
+
+Harmony in fact supports this.
+It has an operator <{countLabel l}>,
+\index{countLabel operator}%
+where <{l}> is the name of the label (in this case, <{cs}>).
+The operator returns the number of threads executing at that label.
+Method <{countLabel}> only exists for specification purposes---do not
+use it in normal code.
+If you run the code through Harmony, the assertion should fail because
+there is no code yet for safely entering and exiting the critical section.
+
+However, mutual exclusion by itself is easy to ensure.
+For example, we could insert the following code to enter the
+critical section:
+\begin{code}
+<{await False}>
+\end{code}
+This code will surely prevent two or more threads from being
+at label <{cs}> at the same time.
+But it does so by preventing \emph{any} thread from reaching
+the critical section.
+We clearly need another property besides mutual exclusion.
+
+Mutual exclusion is an example of a \emph{safety property},
+\index{safety property}%
+a property that ensures that \emph{nothing bad will happen}, in this case
+two threads being in the critical section.
+What we need now is a \emph{liveness property}:
+\index{liveness property}%
+we want to ensure that
+\emph{eventually something good will happen}.
+There are various possible liveness properties we could use,
+but here we will propose the following informally: if
+(1) there exists a non-empty
+set $S$ of threads that are trying to enter the critical section and
+(2) threads in the critical section always leave eventually, then
+eventually one thread in $S$ will enter the critical section.
+We call this \emph{progress}.
+\index{progress}%
+
+In order to detect violations of progress, and other liveness problems in
+algorithms in general, Harmony requires that every execution must be
+able to reach a state in which all threads have terminated.
+Clearly, even if mutual exclusion holds in \autoref{fig:csbarebones},
+the spawned threads never terminate.  We
+will instead model threads in critical sections using the framework in
+\autoref{fig:cs}: a thread can \emph{choose} to enter a
+critical section more than once, but it can also choose to terminate, even
+without entering the critical section ever.
+(Recall that Harmony will try every possible execution, and so it will evaluate
+both choices.)
+As it turns out, there is an advantage to doing it this way: we can also
+test if a thread can enter when there is no other thread trying to enter
+the critical section.  As we will see below, this is not always obvious.
+
+We will now consider various approaches toward implementing this
+specification.
+
+\begin{figure}
+\begin{code}
+<{:input:../code/naiveLock.hny}>
+\end{code}
+\begin{center}
+\includegraphics[width=0.8\textwidth]{figures/naiveLock.png}
+\end{center}
+\caption{\harmonylink{code/naiveLock.hny} Na\"{\i}ve implementation of a shared lock and the \harmonyref{naiveLock.html}{HTML output} of running Harmony on \autoref{fig:naivelock}}
+\label{fig:naivelock}
+\end{figure}
+
+\begin{figure}
+\begin{code}
+<{:input:../code/naiveFlags.hny}>
+\end{code}
+\begin{center}
+\includegraphics[width=0.8\textwidth]{figures/naiveFlags.png}
+\end{center}
+\caption{\harmonylink{code/naiveFlags.hny} Na\"{\i}ve use of flags to solve mutual exclusion and the \harmonyref{naiveFlags.html}{HTML output} of running Harmony on \autoref{fig:naiveflags}}
+\label{fig:naiveflags}
+\end{figure}
+
+\begin{figure}
+\begin{code}
+<{:input:../code/naiveTurn.hny}>
+\end{code}
+\caption{\harmonylink{code/naiveTurn.hny} Na\"{\i}ve use of turn variable to solve mutual exclusion}
+\label{fig:naiveturn}
+\end{figure}
+
+\glsadd{lock}%
+
+You may already have heard of the concept of a \emph{lock}
+\index{lock}%
+and have realized that
+it could be used to implement a critical section.
+The idea is that the lock is like a baton that at most one thread can own
+(or hold) at a time.
+A thread that wants to enter the critical section at a time must obtain the
+lock first and release it upon exiting the critical section.
+% Note that the word ``lock'' does not describe the concept well---it really
+% is more like a baton or token that only one thread can hold.
+
+Using a lock is a good thought, but how does one implement one?
+\autoref{fig:naivelock} presents an attempt at mutual exclusion based on a
+na\"{\i}ve (and, as it turns out, incorrect) implementation of a lock.
+Initially the lock is not owned, indicated by <{lockTaken}> being <{False}>.
+To enter the critical section, a thread waits until <{lockTaken}> is <{False}>
+and then sets it to <{True}> to indicate that the lock has been taken.
+The thread then executes the critical section.  Finally, the thread
+releases the lock by setting <{lockTaken}> back to <{False}>.
+
+Unfortunately, if we run the program through Harmony, we find that
+the assertion fails.  \autoref{fig:naivelock} also shows the Harmony
+output.  <{thread(1)}> finds that the lock is available, but just
+before it stores <{True}> in <{lockTaken}>, <{thread(0)}> gets to
+run.  (Recall that you can hover your mouse over a machine instruction
+in order to see what it does.) Because <{lockTaken}> is still
+<{False}>, it too believes it can acquire the lock, and stores
+<{True}> in <{lockTaken}> and moves on to the critical section.
+Finally, <{thread(1)}> moves on, also stores <{True}> into <{lockTaken}>
+and also moves into the critical section.  <{thread(1)}> is the one
+that detects the problem.  The <{lockTaken}> variable suffers from
+the same sort of race condition as the <{count}> variable in
+\autoref{fig:inc}: testing and setting the lock consists of several
+instructions.  It is thus possible for both threads to believe the
+lock is available and to obtain the lock at the same time.
+
+Preventing multiple threads from updating the same variable,
+\autoref{fig:naiveflags} presents a solution based on each thread having
+a flag indicating that it is trying to enter the critical section.
+A thread can write its own flag and read the flag of its peer.
+After setting its flag, the thread waits until the other thread
+($1 - \mathit{self}$) is not trying to enter the critical section.
+If we run this program, the assertion does not fail.  In fact, this
+solution does prevent both threads being in the critical section at
+the same time.
+
+To see why, first note the following invariant: if thread <{i}> is in the
+critical section, then <{flags[i] = True}>.
+Without loss of generality,
+suppose that thread~0 sets <{flags[0]}> at time $t_0$.
+Thread 0 can only reach the critical section if at some time $t_1$,
+$t_1 > t_0$, it finds that <{flags[1] = False}>.
+Because of the invariant, <{flags[1] = False}> implies that
+thread~1 is not in the critical section at time $t_1$.
+Let $t_2$ be the time at which thread~0 sets <{flags[0]}>
+to <{False}>.  Thread~0 is in the critical section sometime
+between $t_1$ and $t_2$.
+It is easy to see that thread~1 cannot enter the critical section
+between $t_1$ and $t_2$, because <{flags[1] = False}> at
+time $t_1$.  To reach the critical section between $t_1$ and $t_2$,
+it would first have to set <{flags[1]}> to <{True}> and
+then wait until <{flags[0] = False}>.  But that does not happen
+until time $t_2$.
+
+However, if you run the program through Harmony,
+it turns out the solution
+does have a problem: if both try to enter the critical section at the same
+time, they may end up waiting for one another indefinitely.
+(This is a form of \emph{deadlock}, which will be discussed in
+\autoref{ch:deadlock}.)
+Thus the
+solution violates \emph{progress}.
+
+The final na\"{\i}ve solution that we propose
+is based on a variable called <{turn}>.
+Each thread politely lets the other thread have a turn first.
+When <{turn = i}>, thread~<{i}> can
+enter the critical section, while thread $1-i$ has to wait.
+An invariant of this solution is that while thread~<{i}> is in the critical
+section, <{turn = i}>.
+Since <{turn}> cannot be 0 and 1 at
+the same time, mutual exclusion is satisfied.
+The solution also has the nice property that the thread that has been waiting the
+longest to enter the critical section can go next.
+
+Run the program through Harmony.  It turns out that this solution also violates
+\emph{progress}, albeit for a different reason:
+if thread~<{i}> terminates instead of entering the critical section,
+thread $1-i$, politely, ends up waiting indefinitely for its turn.
+Too bad, because it would have been a great solution if both
+threads try to enter the critical section ad infinitum.
+
+\section*{Exercises}
+\begin{problems}
+\item Run \autoref{fig:cs} using Harmony.  As there is no protection of the critical
+section, mutual exclusion is violated,
+the assertion should fail, and a trace should be reported.
+Now insert
+\begin{code}
+<{await False}>
+\end{code}
+just before entering the critical section
+in \autoref{fig:cs} and run Harmony again.
+Mutual exclusion is guaranteed but progress is violated.
+Harmony should print a trace
+to a state from which a terminating state cannot be reached.
+Describe in English the difference in the failure reports before
+and after inserting the code.
+\item See if you can come up with some different approaches that satisfy both
+mutual exclusion and progress.  Try them with Harmony and see if they work or not.
+If they don't, try to understand why.
+If you get \emph{active busy waiting} or \emph{data race} reports, you probably
+found a correct solution; you'll learn later how to suppress those.
+Do not despair if you can't figure out how to develop a solution that satisfies both
+mutual exclusion and progress---as we will find out, it is possible but not obvious.
+\end{problems}
+
+\chapter{Peterson's Algorithm}
+\label{ch:peterson}
+\index{Peterson's Algorithm}%
+
+\begin{figure}
+\begin{code}
+<{:input:../code/Peterson.hny}>
+\end{code}
+\caption{\harmonylink{code/Peterson.hny} Peterson's Algorithm}
+\label{fig:peterson}
+\end{figure}
+
+\glsadd{sequential consistency}%
+In 1981, Gary L.~Peterson came up with a beautiful solution to the mutual exclusion
+problem, now known as ``Peterson's Algorithm''~\cite{Peterson81}.
+The algorithm is an amalgam of the (incorrect) algorithms in
+\autoref{fig:naiveflags} and \autoref{fig:naiveturn}, and is presented
+in \autoref{fig:peterson}.
+(The first line specifies that the <{flags}> and <{turn}>
+variables are assumed to satisfy \emph{sequential consistency}---it prevents
+Harmony from complaining about data races involving these variables,
+explained in \autoref{ch:spinlock}.)
+
+A thread first indicates its interest in entering the critical section
+by setting its flag.
+It then politely gives way to the other thread should it also want to
+enter the critical section---if both do so at the same time one will
+win because writes to memory in Harmony are atomic.
+The thread continues to be polite, waiting
+until either the other thread is nowhere near the critical section
+(<{flag[1 - self] = False}>) or has given way (<{turn = self}>).
+Running the algorithm with Harmony shows that it satisfies both mutual
+exclusion and progress.
+
+\begin{figure}
+\begin{center}
+\includegraphics[width=6in]{figures/states-crop.pdf}
+\end{center}
+\caption{Venn diagram classifying all states and a trace}
+\label{fig:states}
+\end{figure}
+
+\glsadd{state}%
+\glsadd{thread variable}%
+
+Why does it work?  We will focus here on how one might go about proving
+mutual exclusion for an algorithm such as Peterson's.
+It turns out that doing so is not easy.
+If you are interested in learning more about concurrent programming
+but not necessarily in how to prove concurrent programs correct, you
+may choose to skip the rest of this chapter.
+If you are still here, you have to understand a little bit more about
+how the Harmony virtual machine (HVM) works.
+In \autoref{ch:harmonymachine} we talked about the concept of \emph{state}:
+\index{state}%
+at any point in time the HVM is in a specific state.
+A state is comprised of the values of the shared variables as well as
+the values of the thread variables
+\index{thread variable}%
+of each thread, including its
+program counter and the contents of its stack.
+Each time a thread executes a HVM machine instruction, the
+state changes (if only because the program counter of the thread
+changes).  We call that a \emph{step}.
+\index{step}%
+Steps in Harmony are atomic.
+
+\glsadd{step}%
+\glsadd{trace}%
+
+The HVM starts in an initial state in which there is only
+one thread (<{__init__()}>) and its program counter is~0.
+A \emph{trace}
+\index{trace}%
+is a sequence of steps starting from the initial state,
+resulting in a sequence of states.
+When making a step, there are two sources of non-determinism
+\index{non-determinism}%
+in Harmony.
+% \footnote{Actually, there is a third type called
+% an \emph{interrupt}, discussed in \autoref{ch:interrupts}.}
+One is when
+there is more than one thread that can make a step.  The other is
+when a thread executes a <{choose}> operation and there is
+more than one choice.
+Because there is non-determinism, there are multiple possible traces.
+We call a state \emph{reachable}
+\index{reachable state}%
+if it is either the initial state
+or it can be reached from the initial state through a finite trace.
+A state is final
+when there are no threads left to make state changes.
+
+It is often useful to classify states.
+\emph{Initial}, \emph{final}, and \emph{reachable}, and \emph{unreachable}
+are all examples of classes of states.
+\autoref{fig:states} depicts a Venn diagram of various classes of states
+and a trace.
+One way to classify states is to define a predicate over states.
+All states in which <{x}> = 1, or all states where
+there are two or more threads executing, are examples of such predicates.
+For our purposes, it is useful to define a predicate that says that at
+most one thread is in the critical section.  We shall call such states
+\emph{exclusive}.
+
+An \emph{invariant} of a program
+\index{invariant}%
+is a predicate that holds over all states that are reachable by that program.
+We want to show that exclusivity is an invariant because mutual exclusion means
+that all reachable states are exclusive.
+In other words, we want to show that the set of reachable states of executing
+the program
+is a subset of the set of states where there is at most one thread in the critical
+section.
+
+One way to prove that a predicate is an invariant is through induction
+on the number of steps.  First you prove that the predicate holds over
+the initial state.  Then you prove that for every reachable state,
+and for every step from that reachable state, the predicate also holds
+over the resulting state.
+For this to work you would need a predicate that describes exactly which
+states are reachable.
+But we do not have such a predicate: we know how to define the set
+of reachable states inductively, but---given an arbitrary state---it is not
+easy to see whether it is reachable or not.
+
+To solve this problem, we will use what is called an
+\emph{inductive invariant}.
+\index{inductive invariant}%
+An inductive invariant~$\mathcal{I}$ is a predicate over states that satisfies the following:
+\begin{itemize}
+\item $\mathcal{I}$ holds in the initial state.
+\item For any state in which $\mathcal{I}$ holds (including unreachable ones) and for any
+thread in the state, if the thread takes a step, then $\mathcal{I}$ also holds in the
+resulting state.
+\end{itemize}
+
+One candidate for such a predicate is exclusivity itself.
+After all, it certainly holds over the initial state.
+And as Harmony has already determined, exclusivity is an invariant:
+it holds over every reachable state.
+Unfortunately, exclusivity is not an \emph{inductive} invariant.
+To see why, consider the following state <{s}>: let thread~0 be at label <{cs}>
+and thread~1 be at the start of the <{await}> statement.
+Also, in state <{s}>, $\mathit{turn} = 1$.  Now let
+thread~1 make a step.  Because $\mathit{turn} = 1$,
+thread~1 will stop waiting and also enter the critical
+section, entering a state that is not exclusive.
+So, exclusivity is an invariant (holds over every reachable state, as demonstrated
+by Harmony),
+but not an inductive invariant.
+It will turn out that <{s}> is not reachable.
+
+We are looking for an inductive invariant that \emph{implies} exclusivity.
+In other words, the set of states where the inductive invariant holds
+must be a subset of the set of states where there is at most one thread in
+the critical section.
+
+Let us begin with considering the following important property:
+$\mathcal{F}(i) = \mathtt{thread}(i)@[10 \cdots 17] \Rightarrow \mathit{flags}[i]$,
+that is, if thread~<{i}> is executing in lines 10 through 17, then $\mathit{flags}[i]$
+is set.
+Although it does not, by itself, imply exclusivity, we can show that
+$\mathcal{F}(i)$ is an inductive invariant (for both threads~0 and~1).
+To wit, it holds in the initial state, because in the initial state thread <{i}> does
+not even exist yet.
+Now we have to show that if $\mathcal{F}(i)$ holds in some state, then
+$\mathcal{F}(i)$ also holds in a next state.
+Since only thread~<{i}> ever changes $\mathit{flags}[i]$, we only need to
+consider steps by thread~<{i}>.
+Since $\mathcal{F}(i)$ holds, there are two cases to consider:
+\begin{enumerate}
+\item states in which $\mathit{flags}[i] = \texttt{true}$
+\item states in which $\lnot \mathtt{thread}(i)@[10 \cdots 17]$
+(because false implies anything)
+\end{enumerate}
+In each case, we need to show that if thread <{i}> takes a step, then
+$\mathcal{F}(i)$ still holds.
+In the first case, there is only one step that thread <{i}> can take that would
+set $\mathit{flags}[i]$ to false: the step from line 17 to line 18.  But executing the line
+would also take the thread out of lines $10 \cdots 17$, so $\mathcal{F}(i)$ continues to hold.
+In the second case (thread~<{i}> is not executing in lines $10 \cdots 17$), the only step
+that would cause thread~<{i}> to execute in lines $10 \cdots 17$ would be the step in line 9.
+But in that case $\mathit{flags}[i]$ would end up being true, so
+$\mathcal{F}(i)$ continues to hold as well.
+So, $\mathcal{F}(i)$ is an inductive invariant (for both threads~0 and~1).
+
+While $\mathcal{F}(i)$ does not imply mutual exclusion, it does imply the following useful
+invariant: $\mathtt{thread}(i)@cs \Rightarrow \mathit{flags}[i]$: when thread <{i}> is
+at the critical section, $\mathit{flags}[i]$ is set.  This seems obvious from the code,
+but now you know how to prove it.
+We will use a similar technique to prove the exclusivity is invariant.
+
+We need a stronger inductive invariant than $\mathcal{F}(i)$ to prove mutual exclusion.
+What else do we know when thread <{i}> is in the critical section?
+Let $\mathcal{C}(i) = \lnot\mathit{flags}[1 - i] \lor \mathit{turn} = i$, that is,
+the condition on the <{await}> statement for thread~<{i}>.
+In a sequential program, $\mathcal{C}(i)$ would clearly hold if thread <{i}> is in
+the critical section: $\mathtt{thread}(i)@cs \Rightarrow \mathcal{C}(i)$.
+However, because thread $1-i$ is executing concurrently, this property does not
+hold.
+You can use Harmony to verify this.  Just place the following command
+in the critical section of the program:
+
+\begin{code}
+<{assert (not flags[1 - self]) or (turn == self)}>
+\end{code}
+
+\begin{figure}
+\begin{code}
+<{:input:../code/PetersonInductive.hny}>
+\end{code}
+\caption{\harmonylink{code/PetersonInductive.hny} Peterson's Algorithm with Inductive Invariant}
+\label{fig:petersonproof}
+\end{figure}
+
+When running Harmony, this assertion will fail.
+You can check the HTML output to see what happened.
+Suppose thread 0 is at the critical section, $\mathit{flags}[0]$ = true,
+$\mathit{turn} = 1$, and thread 1 just finished the step in line 7,
+setting $\mathit{flags}[1]$ to true.  Then $C(0)$ is violated.
+But it suggests a new property:
+$\mathcal{G}(i) =
+\mathtt{thread}(i)@\mathtt{cs} \Rightarrow \mathcal{C}(i) \lor \mathtt{thread}(1-i)@10$.
+That is, if thread <{i}> is at the critical section, then
+either $\mathcal{C}(i)$ holds or thread $1-i$ is about to execute line 10.
+\autoref{fig:petersonproof} formalizes $\mathcal{G}(i)$ in Harmony.
+The label <{gate}> refers to line 10, that is,
+the step that sets <{turn}> to $1-i$.
+You can run \autoref{fig:petersonproof} to determine
+that $\mathcal{G}(i)$ is an invariant for $i = 0, 1$.
+Moreover, if $\mathcal{F}(i)$ and $\mathcal{G}(i)$ both hold for $i = 0, 1$,
+then mutual exclusion holds.  We can show this using proof by
+contradiction.  Suppose mutual exclusion is violated and thus both threads are in
+the critical section.  By $\mathcal{F}$ it must be the case that both
+<{flags}> are true.  By $\mathcal{G}$ and the fact that neither thread
+is at label <{gate}>, we know that both $C(0)$ and $C(1)$ must hold.
+This then implies that $\mathit{turn} = 0 \land \mathit{turn} = 1$, providing
+the desired contradiction.
+
+We claim that $\mathcal{G}(i)$ is an inductive invariant.
+First, since neither thread in in the critical section in the initial state,
+it is clear that $\mathcal{G}(i)$ holds in the initial state.
+Without loss of generality, suppose $i=0$ (a benefit from the fact that the algorithm is
+symmetric for both threads).  We still have to show that if we are in a state
+in which $\mathcal{G}(0)$ holds, then any step will result in a
+state in which $\mathcal{G}(0)$ still holds.
+
+First consider the case that thread~0 is at label <{cs}>.  If thread~0
+were to take a step, then in the next state thread~0 would be no longer
+at that label and $\mathcal{G}(0)$ would hold trivially over the next state.
+Therefore we only need to consider a step by thread~1.
+%
+From $\mathcal{G}$ we know that one of the following three cases must hold before
+thread~1 takes a step:
+\begin{enumerate}
+\item <{flags[1] = False}>;
+\item <{turn = 0}>;
+\item thread~1 is at label <{gate}>.
+\end{enumerate}
+
+Let us consider each of these cases.
+We have to show that if thread~1 takes a step, then one of those
+cases must hold after the step.
+In the first case, if thread~1 takes a step, there are two possibilities:
+either $flags[1]$ will still be <{False}> (in which case the first case
+continues to hold), or $flags[1]$ will be <{True}>
+and thread~1 will be at label <{gate}> (in which case the third case
+will hold).
+We know that thread~1 never sets <{turn}> to 1, so
+if the second case holds before the step, it will also hold after the step.
+Finally, if thread~1 is at label <{gate}> before the step, then after
+the step <{turn}> will equal 0, and therefore the second case will hold
+after the step.
+
+Now consider the case where thread~0 is not in the critical section,
+and therefore $\mathcal{G}(0)$ holds trivially because false implies
+anything.
+There are three cases to consider:
+\begin{enumerate}
+\item Thread~1 takes a step.  But then thread~0 is still not in the critical
+section and $\mathcal{G}(0)$ continues to hold;
+\item Thread~0 takes a step but still is not in the critical section.
+Then again $\mathcal{G}(0)$ continues to hold.
+\item Thread~0 takes a step and ends up in the critical section.
+Because thread~0 entered the critical section, we know that
+$\mathit{flags}[1] = <{False}>$ or $\mathit{turn} = 0$ because
+of the \texttt{await} condition.
+And hence $\mathcal{G}(0)$ continues to hold in that case as well.
+\end{enumerate}
+
+We have now demonstrated mutual exclusion in Peterson's Algorithm in two
+different ways: one by letting Harmony explore all possible executions, the
+other using inductive invariants and proof by induction.  The former
+is certainly easier, but it does not provide intuition for why the
+algorithm works.  The second provides much more insight.
+
+Even though they are not strictly necessary, we encourage you
+to include invariants in your Harmony code.
+They can provide important insights into why the code works.
+
+A cool anecdote is the following.  When the author of Harmony had to teach
+Peterson's Algorithm, he refreshed his memory by looking at the Wikipedia
+page.  The page claimed that the following predicate is invariant:
+if thread <{i}> is in the critical section, then $\mathcal{C}(i)$ (i.e.,
+$\mathcal{G}$ without the disjunct that thread $1-i$ is at label <{gate}>).
+We already saw that this is not an invariant.
+(The author fixed the Wikipedia page with the help of Fred B.~Schneider.)
+
+This anecdote suggests the following.  If you need to do a proof by induction
+of an algorithm, you have to come up with an inductive invariant.
+Before trying to prove the algorithm, you can check that the predicate is
+at least invariant by testing it using Harmony.  Doing so could potentially
+avoid wasting your time on a proof that will not work because the
+predicate is not invariant, and therefore not an inductive invariant either.
+Moreover, analyzing the counterexample provided by Harmony may well
+suggest how to fix the predicate.
+
+\section*{Exercises}
+\begin{problems}
+\item \autoref{fig:csonebit} presents another solution to the
+mutual exclusion problem.  It is similar to the one in
+\autoref{fig:naiveflags}, but has a thread \emph{back out and try again}
+if it finds that the other thread is either trying to enter the critical
+section or already has.  Compare this algorithm with Peterson's.
+Why does Harmony complain about \emph{active busy waiting}?
+\item
+Can you find one or more inductive invariants for the algorithm in
+\autoref{fig:csonebit} to prove it correct?
+Here's a pseudo-code version of the algorithm to help you.  Each line
+is an atomic action:
+\begin{code}
+\begin{verbatim}
+    initially: flagX = flagY = False
+
+    thread X:                          thread Y:
+        X0: flagX = True                   Y0: flagY = True
+        X1: if not flagY goto X4           Y1: if not flagX goto Y4
+        X2: flagX = False                  Y2: flagY = False
+        X3: goto X0                        Y3: goto Y0
+        X4: ...critical section...         Y4: ...critical section...
+        X5: flagX = False                  Y5: flagY = False
+\end{verbatim}
+\end{code}
+\item \label{ex:reorder}
+A colleague of the author asked if the first two assignments in
+Peterson's algorithm (setting <{flags[self]}>
+to <{True}> and <{turn}> to <{1 - self}> can be reversed.
+After all, they are different variables assigned independent values---in a
+sequential program one could surely swap the two assignments.
+See if you can figure out for yourself if the two assignments can be
+reversed.  Then run the program in \autoref{fig:peterson} after reversing
+the two assignments and describe in English what happens.
+\item Bonus question:
+Can you generalize Peterson's algorithm to more than two threads?
+\item Bonus question:
+Implement
+\href{https://en.wikipedia.org/wiki/Dekker%27s_algorithm}{Dekker's Algorithm},
+\href{https://en.wikipedia.org/wiki/Eisenberg_%26_McGuire_algorithm}{Eisenstein and McGuire's Algorithm},
+\href{https://en.wikipedia.org/wiki/Szymanski%27s_algorithm}{Szymański's Algorithm}, or the
+\href{https://en.wikipedia.org/wiki/Lamport%27s_bakery_algorithm}{Lamport's Bakery Algorithm}.
+Note that the last one uses unbounded state, so you should modify the threads so they
+only try to enter the critical section a bounded number of times.
+\end{problems}
+
+\begin{figure}
+\begin{code}
+<{:input:../code/csonebit.hny}>
+\end{code}
+\caption{\harmonylink{code/csonebit.hny} Mutual exclusion using a flag per thread}
+\label{fig:csonebit}
+\end{figure}
+
+\chapter{Harmony Methods and Pointers}
+\label{ch:method}
+\index{Harmony method}%
+
+A method <{m}> with argument <{a}> is invoked in its
+most basic form as follows (assigning the result to~<{r}>).
+\begin{code}
+<{r = m a}>
+\end{code}
+That's right, no parentheses are required.  In fact, if you invoke
+<{m(a)}>, the argument is (<{a}>), which is the same
+as <{a}>.
+If you invoke <{m()}>, the argument is <{()}>,
+which is the empty tuple.
+If you invoke <{m(a, b)}>, the argument is <{(a, b)}>,
+the tuple consisting of values <{a}> and <{b}>.
+
+You may note that all this looks familiar.  Indeed, the syntax
+is the same as that for dictionaries (see \autoref{ch:harmonymachine}).
+Both dictionaries and methods map Harmony values to Harmony values,
+and their syntax is indistinguishable.
+If \texttt{f} is either a method or a
+dictionary, and <{x}> is an arbitrary Harmony value, then
+<{f x}>, <{f(x)}>, and <{f[x]}> are all
+the same expression in Harmony.
+
+<{:const:P_enter}>
+<{:const:P_exit}>
+<{:const:P_mutex}>
+<{:var:p}>
+
+\begin{figure}
+\begin{code}
+<{:input:../code/PetersonMethod.hny}>
+\end{code}
+\caption{\harmonylink{code/PetersonMethod.hny} Peterson's Algorithm accessed through methods}
+\label{fig:petersonmethods}
+\end{figure}
+
+Harmony does not have a \textbf{return} statement.  (You can assign a return value
+to a method by setting the <{result}> variable.)  Neither does it support
+\textbf{break} or \textbf{continue} statements in loops.  One reason for their absence is
+that, particularly in concurrent programming, such control flow directions are highly
+error-prone.  It's too easy to forget to, say, release a lock when returning a value in the
+middle of a method---a major source of bugs in practice.
+
+Harmony is not an object-oriented language like Python is.  In Python,
+you can pass a reference to an object to a method, and that method
+can then update the object.  In Harmony, it is also sometimes convenient
+to have a method update a shared variable specified as an argument.
+For this, as mentioned in \autoref{ch:harmonymachine},
+each shared variable has an \emph{address}, itself a Harmony value.
+\index{address}%
+If <{x}> is a shared variable, then the expression <{?x}> is the address of <{x}>.
+If a variable contains an address, we call that variable a \emph{pointer}.
+\index{pointer}%
+If <{p}> is a pointer to a shared variable, then the
+expression <{!p}> is the value of the shared variable.
+In particular, <{!?x = x}>.
+This is similar to how C pointers work (\texttt{*\string&}<{x = x}>).
+
+Often, pointers point to dictionaries, and so if <{p}> is such a pointer,
+then <{(!p).field}> would evaluate to the specified field in the dictionary.
+Note that the parentheses in this expression
+are needed, as <{!p.field}> would wrongly evaluate
+<{!(p.field)}>.
+<{(!p).field}> is such a common expression that, like C, Harmony supports the
+shorthand <{p->field}>, which greatly improves readability.
+
+\autoref{fig:petersonmethods} again shows Peterson's algorithm,
+but this time with methods defined to enter and exit the critical
+section.
+The name <{mutex}> is often used to denote a variable or value
+that is used for mutual exclusion.
+\texttt{P\_mutex} is a method that returns a ``mutex,'' which, in this
+case, is a dictionary that contains Peterson's Algorithm's shared memory state:
+a turn variable and two flags.
+Both methods <{P_enter}> and <{P_exit}> take two arguments:
+a pointer to a mutex and the thread identifier (0 or 1).
+<{pm->turn}> is the value of the <{.turn}> key
+in the dictionary that <{pm}> points to. 
+
+You can put the first three methods in its own Harmony source file
+and include it using the Harmony <{import}> statement.
+\index{import statement}%
+\index{module}%
+This would make the code usable by multiple applications.
+
+Finally, methods can have local variables.
+Different from Python, Harmony local variables must be
+explicitly bound within a scope.
+Method variables are either mutable (writable) or immutable (read-only).
+The arguments to a method and the bound variable (or
+variables) within a <{for}> statement are immutable;
+the variable <{result}> is mutable.
+Using the <{var}> statement, new mutable local variables can be
+declared.
+For example, <{var}> $x = 3$ declares a new mutable local variable
+<{x}>.
+The <{let}> statement allows declaring new immutable local variables.
+For example:
+<{let}> $x = 3$: <{y}> $+$$=$ <{x}> adds 3 to the global variable
+<{y}>.
+See \autoref{sec:vars} for more information.
+
+<{:const:head}>
+<{:const:tail}>
+\begin{figure}
+\begin{code}
+<{:input:../code/hanoi.hny}>
+\end{code}
+\caption{\harmonylink{code/hanoi.hny} Towers of Hanoi}
+\label{fig:hanoi}
+\end{figure}
+
+As an example of using <{import}> and <{let}>,
+\autoref{fig:hanoi} solves the \emph{Towers of Hanoi} problem.
+If you are not familiar with this problem:
+there are three towers with disks of varying sizes.
+In the initial configuration, the first tower has three disks (of
+sizes 1, 2, and 3), with the largest disk at the bottom, while the
+other two towers are empty.  You are allowed to move a top disk
+from one tower to another, but you are not allowed to stack a larger
+disk on a smaller one.  The objective is to move the disks from the
+first tower to the third one.
+
+The program uses the <{list}> module documented in \autoref{ap:list}.
+It has methods to extract the \emph{head} (first element) and
+the \emph{tail} (remaining elements) of a list.
+(The code is simple and available in \texttt{modules/list.hny}.)
+The program tries valid moves at random until it finds a solution.
+Curiously, the program then asserts <{False}>.  This is to cause
+the model checker to stop and output the trace.  If you look in the
+output column of the trace, you will find the minimal number of moves
+necessary to solve the problem.
+
+It is even cooler to remove that assertion and let Harmony generate
+all possible solutions to the problem like so:
+
+\begin{code}
+\begin{verbatim}
+$ harmony -o hanoi.png code/hanoi.hny
+\end{verbatim}
+\end{code}
+
+The resulting \texttt{hanoi.png} file contains a DFA describing
+the possible solutions.  It is a little too big to include here,
+but well worth looking at.
+
+<{:const:ref}>
+\begin{figure}
+\begin{code}
+<{:input:../code/clock.hny}>
+\end{code}
+\caption{\harmonylink{code/clock.hny} Harmony program that finds page replacement anomalies}
+\label{fig:clock}
+\end{figure}
+
+If you are ready to learn about how locks are implemented in practice,
+you can now skip the rest of this chapter.  But if you would like to
+see a cool example of using the concepts introduced in this chapter,
+hang on for a sequential Harmony program that finds anomalies in page
+replacement algorithms.
+In 1969, B\'{e}l\'{a}dy et al.~published a paper~\cite{Belady69}
+that showed that making a
+cache larger does not necessarily lead to a higher hit ratio.  He showed
+this for a scenario using a FIFO replacement policy when the cache is full. 
+The program in \autoref{fig:clock} will find exactly the same scenario
+if you define <{FIFO}> to be <{True}>.  Moreover, if you define
+<{FIFO}> to be <{False}>, it will find a scenario for the
+CLOCK replacement policy~\cite{clock}, often used in modern operating systems.
+
+In this program, <{CLOCK}> maintains the state of a cache
+(in practice, typically pages in memory).
+The set <{recent}> maintains whether an access to the cache
+for a particular reference was recent or not.
+(It is not used if <{FIFO}> is <{True}>.)
+The integer <{misses}> maintains the number of cache misses.
+Method <{ref(ck, x)}> is invoked when <{x}> is
+referenced and checked against the cache <{ck}>.
+
+The program declares two caches: one with 3 entries (<{clock3}>)
+and one with 4 entries (<{clock4}>).
+The interesting part is in the last block of code.
+It runs every sequence of references of up to 100 entries, using
+references in the range 1 through 5.
+Note that all the constants chosen in this program (3, 4, 5, 100)
+are the result of some experimentation---you can try other ones.
+To reduce the search space, the first four references are pinned
+to 1, 2, 3, and 4.
+Further reducing the search space, the program never repeats the
+same reference twice in a row (using the local variable <{last}>).
+
+The two things to note here is the use of the <{choose}>
+expression and the <{assert}> statement.  Using <{choose}>,
+we are able to express searching through all possible strings of
+references without a complicated nested iteration.
+Using \texttt{assert}, we are able to express the anomaly we are
+looking for.
+
+In case you want to check if you get the right results.  For <{FIFO}>,
+the program finds the same anomaly that
+B\'{e}l\'{a}dy et al.~found: 1 2 3 4 1 2 5 1 2 3 4 5.
+For the <{CLOCK}> algorithm the program actually finds a shorter
+reference string: 1 2 3 4 2 1 2 5 1 2.
+
+\section*{Exercises}
+\begin{problems}
+\item (This is just for fun or exercise as it is not a concurrent or
+distributed problem.)
+Implement a Harmony program that finds solutions to the
+``cabbage, goat, and wolf'' problem.  In this problem, a person
+accompanied by these three items has to cross a stream in a small
+boat, but can only take one item at a time. So, the person has to
+cross back and forth several times, leaving two items on one or
+the other shore by themselves.
+Unfortunately, if left to themselves, the goat would
+eat the cabbage and the wolf would eat the goat.  What crossings
+does the person need to make in order not to lose any items?
+\end{problems}
+
+\chapter{Specification}
+\label{ch:specification}
+
+\begin{figure}
+\begin{code}
+<{:input:../code/lockspec.hny}>
+\end{code}
+\caption{\harmonylink{modules/synch.hny} Specification of a lock}
+\label{fig:lockspec}
+\end{figure}
+
+\begin{figure}
+\begin{code}
+<{:input:../code/cssynch.hny}>
+\end{code}
+\caption{\harmonylink{code/cssynch.hny} Using a lock to implement a
+critical section}
+\label{fig:cssynch}
+\end{figure}
+
+\begin{figure}
+\begin{code}
+<{:input:../code/UpLock.hny}>
+\end{code}
+\caption{\harmonylink{code/UpLock.hny} \autoref{fig:inc} fixed with a lock}
+\label{fig:incfixed}
+\end{figure}
+
+So far, we have used Harmony to \emph{implement} various algorithms.
+But Harmony can also be used to \emph{specify} what an algorithm is
+supposed to do.
+For example, \autoref{fig:lockspec} specifies the intended behavior
+of a lock.
+In this case, a lock is a boolean, initially <{False}>,
+with two operations, \texttt{acquire()} and \texttt{release()}.
+The \texttt{acquire()} operation waits until the lock is <{False}>
+and then sets it to <{True}> in an atomic operation.
+The \texttt{release()} operation sets the lock back to <{False}>.
+The code is similar to \autoref{fig:naivelock}, except that waiting
+for the lock to become available and taking it is executed as an
+atomic operation.
+
+The code in \autoref{fig:lockspec} is similar to the code in
+Harmony's <{synch}> module.
+(The module generalizes locks to \emph{binary semaphores}
+(\autoref{ch:sbs}), but the lock interface is the same.)
+\autoref{fig:cssynch} shows how locks may be used to implement
+a critical section.
+\autoref{fig:incfixed} gives an example of how locks may be used
+to fix the program of \autoref{fig:inc}.
+
+Note that the code of \autoref{fig:lockspec} is executable in Harmony.
+However, the <{atomically}> keyword is not available in general
+programming languages and should not be used for implementation.
+Peterson's algorithm is an implementation of a lock, although only for
+two processes.  In the following chapters, we will look at more general
+ways of implementing locks using atomic constructions that are usually
+available in the underlying hardware.
+
+In Harmony, any statement can be preceded by the <{atomically}>
+keyword.  It means that statement as a whole is to be executed atomically.
+The <{atomically}> keyword can be used to specify the behavior of
+methods such as <{acquire}> and <{release}>.  But
+an actual executable program---such as the one in
+\autoref{fig:cssynch}---should not use the <{atomically}> keyword
+because---on a normal machine---it cannot be directly compiled into
+machine code.
+If we want to make the program executable on hardware,
+we have to show how <{Lock}>, <{acquire}>, and <{release}>
+are implemented, not just how they are specified.
+\autoref{ch:spinlock} presents such an implementation.
+
+The code in \autoref{fig:lockspec} also uses the Harmony <{when}>
+statement.  A <{when}> statement waits until a time in which
+condition holds (not necessarily the first time) and then executes the
+statement block.  The ``<{await condition}>'' statement is
+the same as ``<{when condition: pass}>''.
+Combined with the <{atomically}> keyword, the entire statement
+is executed atomically at a time that the condition holds.
+
+It is important to appreciate the difference between an
+\emph{atomic section} (the statements executed within an
+atomic block of statements) and a \emph{critical section}
+(protected by a lock of some sort).
+The former ensures that while the
+statements are executing no other thread can execute.
+The latter allows multiple threads to run concurrently,
+just not within the critical section.
+The former is rarely available to a programmer (e.g., none of
+Python, C, or Java support it), while the latter
+is very common.
+
+% In Harmony, atomic statements allow you to \emph{implement} your own
+% atomic primitives such as test-and-set.  Other common examples
+% include compare-and swap and fetch-and-add.
+Atomic statements
+are not intended to replace locks or other synchonization primitives.
+When implementing synchronization solutions you should not directly use
+atomic statements but use the synchronization primitives that are available
+to you.  But if you want to \emph{specify} a synchronization primitive,
+then use <{atomically}> by all means.
+You can also use atomic statements in your test code.
+In fact, as mentioned before, <{assert}> statements are included to
+test if certain conditions hold in every execution and are executed
+atomically.
+
+\chapter{Spinlock}
+\label{ch:spinlock}
+\index{spinlock}%
+
+<{:const:test_and_set}>
+<{:const:clear}>
+<{:const:atomic_inc}>
+<{:const:fetch_and_increment}>
+
+\glsadd{spinlock}%
+
+\begin{figure}
+\begin{code}
+<{:input:../code/spinlock.hny}>
+\end{code}
+\caption{\harmonylink{code/spinlock.hny} Mutual Exclusion using a ``spinlock'' based on test-and-set}
+\label{fig:tas}
+\end{figure}
+
+Peterson's algorithm implements locks, but it is not efficient,
+especially if generalized to multiple threads.
+Worse, Peterson relies on load and store operations to be executed
+atomically, but this may not be the case.
+There are a variety of possible reasons for this.
+
+\begin{itemize}
+\item Variables may have more bits than the processor's data bus.
+For example, variables may have 32 bits, but the data bus may only
+have 16 bits.  Thus to store or load a variable takes two 16-bit
+operations each.  Take, for example, a variable that has value
+0xFFFFFFFF, and consider a concurrent load and store operation on
+the variable.
+The store operation wants to clear the variable, but because it
+takes two store operations on the bus, the load operation may
+return either 0xFFFF0000 or 0x0000FFFF, a value that the variable
+never was supposed to have.
+This is the case even if the processor supports a 32-bit load or
+store machine instruction: on the data bus it is still two
+operations.
+\item Modern processors sometimes re-orders load and store operations
+(out-of-order execution) for improved performance.  On a sequential processor,
+the re-ordering is not a problem as the processor only re-orders
+operations on independent memory locations.  However, as \autoref{ex:reorder}
+showed, Peterson's algorithm breaks down if such seemingly independent
+operations are re-ordered.
+Some memory caches can also cause non-atomic behavior of memory when shared
+among multiple cores.
+\item Even compilers, in their code generation, may make optimizations
+that can reorder operations, or even eliminate operations, on variables.
+For example, a compiler may decide that it is unnecessary to read the same
+variable more than once, because how could it possibly change if there
+are no store operations in between?
+\end{itemize}
+
+Peterson's algorithm relies on a \emph{sequential consistent memory model}
+and hence the <{sequential}> statement: without it Harmony will
+complain about data races.
+More precisely, the <{sequential}> statement says that the
+program relies on memory load and store instructions operating on
+the indicated variables to be performed sequentially, and that this
+order should be consistent with the order of operations invoked on each
+thread.
+The default memory models of C and Java are not sequentially
+consistent.
+The unfortunately named \textbf{volatile} keyword in Java has
+a similar function as Harmony's <{sequential}> keyword.
+Like many constructions in Java, its \texttt{volatile} keyword
+was borrowed from C and C++.
+However, in C and C++, they do \emph{not} provide sequential
+consistency, and one cannot implement Peterson's algorithm in
+C or C++ directly.
+
+\glsadd{atomic instruction}%
+For proper synchronization, multi-core processors provide so-called
+\emph{atomic instructions}: \index{atomic instruction}%
+special machine instructions
+that can read memory and then write it in an indivisible step.
+%
+While the HVM does not have any specific built-in atomic instructions
+besides loading and storing variables,
+it does have support for executing multiple instructions atomically.
+Any Harmony statement can be made atomic by placing either a label in front
+of it or the keyword <{atomically}>.
+We can use atomic statements to implement a wide variety of
+atomic operations.
+For example, we could fix the program in \autoref{fig:inc} by
+constructing an atomic increment operation for a counter, like so:
+\begin{code}
+<{:input:../code/atomicinc.hny}>
+\end{code}
+
+To support implementing locks,
+many CPUs have an atomic ``test-and-set'' (TAS)
+\index{test-and-set}%
+\index{TAS}%
+operation.
+Method <{test_and_set}> in \autoref{fig:tas} shows its specification.
+Here <{s}> points to a shared boolean variable and <{p}>
+to a private boolean variable, belonging to some thread.
+The operation copies the value of the shared variable to the
+private variable (the ``test'')
+and then sets the shared variable to <{True}> (``set'').
+
+\autoref{fig:tas} goes on to implement mutual exclusion for
+a set of <{N}> threads.
+The approach is called \emph{spinlock},
+\index{spinlock}%
+because each thread is ``spinning'' (executing a tight loop) until
+it can acquire the lock.
+The program uses <{N + 1}> boolean variables.
+Variable <{shared}> is initialized to <{False}> while
+<{private}[i]}> for each thread <{i}> is initialized to <{True}>.
+
+An important invariant, $\mathcal{I}_1$, of the program is that at any time at most
+one of these variables is <{False}>.
+Another invariant, $\mathcal{I}_2(i)$, is that if thread <{i}> is
+in the critical section, then <{private}[i] = False}>.
+Between the two (i.e., $\mathcal{I}_1 \land \forall i: \mathcal{I}_2(i)$),
+it is clear that only one thread can be in the
+critical section at the same time.
+% For those who read through \autoref{ch:peterson}
+% $\mathcal{I}_1 \land \forall i: \mathcal{I}_2(i)$ is an inductive invariant.
+
+To see that invariant $\mathcal{I}_1$ is maintained, note that
+<{!p = True}> upon entry of <{test_and_set}>
+(because of the condition on the <{while}> loop that the
+<{test_and_set}> method is invoked in).
+There are two cases:
+\begin{enumerate}
+\item <{!s}> is <{False}> upon entry to <{test_and_set}>.
+Then upon exit <{!p = False}> and <{!s = True}>,
+maintaining the invariant.
+\item <{!s}> is <{True}> upon entry to <{test_and_set}>.
+Then upon exit nothing has changed, maintaining the invariant.
+\end{enumerate}
+Invariant $\mathcal{I}_1$ is also easy to verify for exiting the critical section
+because we can assume, by the induction hypothesis, that <{private[i]}> is
+<{True}> just before exiting the critical section.
+Invariant $\mathcal{I}_2(i)$ is obvious as (i) thread <{i}> only proceeds to the critical
+section if <{private}>[<{i}>] is <{False}>, and (ii) no other thread modifies
+<{private}>[<{i}>].
+
+Harmony can check these invariants as well.
+$\mathcal{I}_2(i)$ is checked by the <{assert}> statement.
+But how would one go about checking an
+invariant like $\mathcal{I}_1$?  Invariants must hold for every state.
+For $\mathcal{I}_2$ we only need an assertion at label <{cs}> because the
+premise is that there is a thread at that label.  However, we would
+like to check $\mathcal{I}_1$ in \emph{every state} (after the variables have
+been initialized).
+Harmony supports checking such invariants using the \texttt{invariant}
+keyword.
+The expression counts the number of <{False}> values and checks that
+the result is less than or equal to 1.
+Harmony checks the expression in every reachable state.
+
+\section*{Exercises}
+\begin{problems}
+\item Implement an atomic swap operation.  It should take two pointer arguments
+and swap the values.
+\item \label{ex:swap} Implement a spinlock using the atomic swap operation.
+\item For the solution to \autoref{ex:swap},
+write out the invariants that need to hold and check them using Harmony.
+\end{problems}
+
+\chapter{Lock Implementations}
+\label{ch:synch}
+\index{lock}%
+\index{synch module}%
+
+\begin{figure}
+\begin{code}
+<{:input:../code/taslock.hny}>
+\end{code}
+\caption{\harmonylink{code/taslock.hny} Implementation of the lock
+specification in \autoref{fig:lockspec} using a spinlock based on
+test-and-set}
+\label{fig:tas2}
+\end{figure}
+
+\begin{figure}
+\begin{code}
+<{:input:../code/ticket.hny}>
+\end{code}
+\caption{\harmonylink{code/ticket.hny} Implementation of the lock
+specification in \autoref{fig:lockspec} using a ticket lock}
+\label{fig:ticket}
+\end{figure}
+
+Locks are probably the most prevalent and basic form of synchronization
+in concurrent programs.  Typically, whenever you have a shared data
+structure, you want to protect the data structure with a lock and
+acquire the lock before access and release it immediately afterward.
+In other words, you want the access to the data structure to be a
+critical section.
+That way, when a thread makes modifications to the data structure that take
+multiple steps, other threads will not see the intermediate inconsistent
+states of the data structure.
+
+\index{data race}%
+\glsadd{data race}%
+When there is a bug in a program because some code omitted obtaining
+a lock before accessing a shared data structure, that is known as a
+\emph{data race}.
+More precisely, a data race happens when there is a state in which multiple
+threads are trying to access the same variable, and at least one of those
+accesses updates the variable.
+In many environments, including C and Java programs, the behavior of
+concurrent load and store operations have tricky or even undefined
+semantics.  One should therefore avoid data races, which is why Harmony
+reports them even though Harmony has sequentially consistent memory.
+
+Harmony does not report data races in two cases.
+First, using the <{sequential}> statement, you can specify that
+concurrent access to the specified variables is intended.
+Second, if the accesses are within an atomic statement block, then they
+are not considered part of a data race.
+
+\autoref{fig:tas} shows a lock implementation based on a shared
+variable and a private variable for each thread.   The private
+variables themselves are actually implemented as shared variables,
+but they are accessed only by their respective threads.
+A thread usually does not keep explicit track of whether it has a lock
+or not, because it is implied by the control flow of the program---a
+thread implicitly \emph{knows} that when it is executing in a critical
+section it has the lock.
+There is no need to keep <{private}> as a shared
+variable---we only did so to be able to show and check the invariants.
+\autoref{fig:tas2} shows a more straightforward implementation of a spinlock.
+% The solution is similar to the na\"{i}ve solution of \autoref{fig:naivelock},
+% but uses test-and-set to check and set the lock variable atomically.
+The lock is also cleared in an atomic statement to prevent a data race.
+This approach is general for any number of threads.
+
+You can test the spinlock with the program in \autoref{fig:cssynch}
+using the command \texttt{harmony -m synch=taslock code/cssynch.hny}.
+The \texttt{-m} flag tells Harmony to use the \texttt{taslock.hny} file
+for the <{synch}> module rather than the standard <{synch}> module
+(which contains only a specification of the lock methods).
+
+\index{starvation}%
+The spinlock implementation suffers potentially from \emph{starvation}:
+an unlucky thread may never be able to get the lock while other threads
+successfully acquire the lock one after another.  It could even happen
+with just two threads: one thread might successfully acquire the lock
+repeatedly in a loop, while another thread is never lucky enough to
+acquire the lock in between.
+% \autoref{ch:starvation} will talk more about starvation and how
+% to prevent it.
+
+A \emph{ticket lock} (\autoref{fig:ticket} is an implementation of a
+lock that prevents starvation using an atomic \emph{fetch-and-increment}
+operator.  It is inspired by European bakeries.  A European bakery often has a
+clearly displayed counter (usually just two digits) and a ticket dispenser.
+Tickets are numbered 0 through 99 and repeat over and over again
+(in the case of a two digit counter).
+When a customer walks into the bakery, they draw a number from the dispenser
+and wait until their number comes up.
+Every time a customer has been helped, the counter is incremented.
+(Note that this only works if there can be no more than 100 customers in
+the bakery at a time.)
+
+\autoref{fig:ticket} similarly uses two variables for a lock,
+<{counter}> and <{dispenser}>.  When a thread acquires the
+lock, it fetches the current dispenser value and increments it
+modulo <{MAX_THREADS}>, all in one atomic operation.
+In practice, <{MAX_THREADS}> would
+be a number like $2^{32}$ or $2^{64}$, but since the Harmony model checker
+checks every possible state, limiting <{MAX_THREADS}>
+to a small number
+significantly reduces the time to model check a Harmony program.
+Plus it is easier to check that it fails when you run it with more than
+<{MAX_THREADS}> threads.
+You can test the implementation using the command
+\texttt{harmony -m synch=ticket code/cssynch.hny}.
+To see it fail, try
+\texttt{harmony -c NTHREADS=10 -m synch=ticket code/cssynch.hny}.
+
+\begin{comment}
+For the same reason that you should not use atomic
+statements in your ordinary synchronization code, you should not use
+<{sequential}> statements either.  Neither is supported by regular
+programming languages.  They exist in Harmony for the purpose of
+defining atomic instructions and for testing.
+The statements should only appear in modules that define synchronization
+primitives or in test programs.
+\end{comment}
+
+\begin{comment}
+\index{binary semaphore}
+Locks are a special case of \emph{binary semaphores}.
+Like locks, binary semaphores are either in an \emph{acquired} state
+or a \emph{released} state.
+Threads trying to acquire an already acquired binary semaphore
+have to wait until the binary semaphore is released.
+It is illegal to release a binary semaphore that is in a released
+state.
+A lock is a binary semaphore that, by convention, is initialized to a
+released state, and is always released by the same thread that acquired it.
+A binary semaphore can be initialized to an acquired state and can be
+released by threads other than the thread that last acquired the
+binary semaphore.
+\end{comment}
+
+\glsadd{blocked thread}%
+
+We now turn to a radically different way of implementing locks, one
+that is commonly provided by operating systems to user processes.
+We call a thread \emph{blocked}
+\index{blocked thread}%
+if a thread cannot change the state or terminate unless
+another thread changes the state first.
+A thread trying to acquire a lock held by another thread is a good example
+of a thread being blocked.
+The only way forward is if the other thread releases the lock.
+A thread that is in an infinite loop is also considered blocked.
+
+\begin{figure}
+\begin{code}
+<{:input:../code/locksusp.hny}>
+\end{code}
+\caption{\harmonylink{modules/synchS.hny} Lock implementation using suspension}
+\label{fig:suspension}
+\end{figure}
+
+In most operating systems, threads are virtual (as opposed to ``raw CPU cores'')
+and can be suspended until some condition changes.
+For example, a thread that is trying to acquire a lock can be suspended until the lock is
+available.
+In Harmony, a thread can suspend itself and save its context (state) in a
+shared variable.  Recall that the context of a thread contains
+its program counter, stack, and register (containing the current
+method's variables).
+A context is a regular (if complex) Harmony value.
+The syntax of the expression that a thread executes to suspend itself
+is as follows:
+
+\begin{code}
+<{stop s}>
+\end{code}
+
+This causes the context of the thread to be saved in <{s}> and
+the thread to be no longer running.
+Another thread can revive the thread using the <{go}>
+\index{go statement}%
+statement:
+
+\begin{code}
+<{go c r}>
+\end{code}
+
+Here <{c}> is a context and <{r}> is a Harmony value.
+It causes a thread with context <{c}> to be added to the state that has
+just executed the <{stop}>
+\index{stop expression}%
+expression.  The <{stop}> expression returns the value <{r}>.
+
+\autoref{fig:suspension} shows the lock interface using suspension.
+It is implemented as follows:
+\begin{itemize}
+\item A lock maintains both a boolean indicating whether the
+lock is currently acquired and a list of contexts of threads that want to
+acquire the lock.
+\item
+<{acquire()}>
+\index{acquire}%
+acquires the lock if available and suspends the invoking thread if not.
+In the latter case, the context of the thread is added to the end of the list of contexts.
+Note that <{stop}> is called within an atomic statement block---this is
+the only exception to such an atomic statement block running to completion.
+While the
+thread is running no other threads can run, but when the thread suspends itself
+other threads can run.
+\item
+<{release()}>
+\index{release}%
+checks to see if any threads are waiting to acquire the lock.
+If so, it uses the <{head}> and <{tail}>
+methods from the \texttt{list} module (see \autoref{ap:module})
+to resume the first thread that got
+suspended and to remove its context from the list.
+\end{itemize}
+Selecting the first thread is a design choice.  Another implementation could
+have picked the last one, and yet another implementation could have used
+<{choose}> to pick an arbitrary one.  Selecting the first is a common
+choice in lock implementations as it prevents starvation.
+
+You will find that using the \emph{implementation} of a lock instead
+of the \emph{specification} of a lock (in the <{synch}> module)
+often leads to the model checker searching a
+significantly larger state space.
+Thus it makes sense to model check larger programs in a modular fashion:
+model check one module implementation at a time, using
+specifications for the other modules.
+
+<{:const:tryAcquire}>
+
+\section*{Exercises}
+\begin{problems}
+\item
+Run \autoref{fig:incfixed} using (i) <{synch}> and (ii) <{synchS}>.
+Report how many states were explored by Harmony for each module.
+\item \label{ex:xy} \autoref{fig:xy} shows a Harmony program with two variables <{x}>
+(initially 0) and <{y}> (initially 100) that can be accessed through methods
+\texttt{setX} and \texttt{getXY}.  An application invariant is that \texttt{getXY}
+should return a pair that sums to 100.  Add the necessary synchronization code.
+\item \label{ex:trylock} Implement <{tryAcquire(b)}> as an additional
+interface for both the <{synch}> and <{synchS}> modules.
+This interface is like <{acquire(b)}> but never blocks.  It
+returns <{True}> if the lock was available (and now acquired) or <{False}>
+if the lock was already acquired.
+Hint: you do not have to change the existing code.
+\item People who use an ATM often first check their balance and then withdraw
+a certain amount of money not exceeding their balance.  A negative balance
+is not allowed.  \autoref{fig:atm} shows two operations on bank accounts:
+one to check the balance and one to withdraw money.
+Note that all operations on accounts are carefully protected by a lock
+(i.e., there are no data races).
+The \texttt{customer}
+method models going to a particular ATM and withdrawing money not exceeding
+the balance.
+Running the code through Harmony reveals that there is a bug.
+It is a common type of concurrency bug known as \emph{Time Of Check Time Of
+Execution} (TOCTOE).
+\index{Time Of Check Time Of Execution}
+\index{TOCTOE}
+In this case, by the time the withdraw operation is performed,
+the balance can have changed.
+Fix the code in \autoref{fig:atm}.  Note, you should leave the
+customer code the same. You are only allowed to change the
+\texttt{atm\_} methods, and you cannot use the <{atomically}>
+keyword.
+\end{problems}
+
+<{:const:setX}>
+<{:const:getXY}>
+<{:const:checker}>
+
+\begin{figure}
+\begin{code}
+<{:input:../code/xy.hny}>
+\end{code}
+\caption{\harmonylink{code/xy.hny} Incomplete code for \autoref{ex:xy} with desired invariant $x + y = 100$}
+\label{fig:xy}
+\end{figure}
+
+<{:const:atm_check_balance}>
+<{:const:atm_withdraw}>
+<{:const:customer}>
+
+\begin{figure}
+\begin{code}
+<{:input:../code/atm.hny}>
+\end{code}
+\caption{\harmonylink{code/atm.hny} Withdrawing money from an ATM}
+\label{fig:atm}
+\end{figure}
+
+\chapter{Concurrent Data Structures}
+\label{ch:cds}
+
+<{:const:sender}>
+<{:const:receiver}>
+
+\begin{figure}[h]
+\begin{center}
+\begin{tabular}{cc}
+\begin{tcolorbox}[width=0.42\linewidth]
+<{:input:../code/queuespec.hny}>
+\end{tcolorbox}
+&
+\begin{tcolorbox}[width=0.53\linewidth]
+<{:input:../code/queue.hny}>
+\end{tcolorbox}
+\\
+(a) \harmonylink{code/queuespec.hny} Sequential & (b) \harmonylink{code/queue.hny} Concurrent
+\end{tabular}
+\end{center}
+\caption{A sequential and a concurrent specification of a queue}
+\label{fig:queues}
+\end{figure}
+
+\begin{figure}
+\begin{code}
+<{:input:../code/queuedemo.hny}>
+\end{code}
+\caption{\harmonylink{code/queuedemo.hny} Using a concurrent queue}
+\label{fig:queuedemo}
+\end{figure}
+
+The most common use for locks is in building concurrent data structures.
+By way of example, we will first demonstrate how to build a concurrent queue.
+The \texttt{queue} module can be used as follows:
+\begin{itemize}
+\item <{x = Queue()}>: initialize a new queue <{x}>;
+\item <{put(?x, v)}>: add <{v}> to the tail of <{x}>;
+\item <{r = get(?x)}>: returns <{r = None}>
+if <{x}> is empty or <{r = v}> if <{v}> was at the head of <{x}>.
+\end{itemize}
+
+\noindent
+\autoref{fig:queues}(a) shows a sequential specification for such a
+queue in Harmony (exploiting some methods from the \texttt{list}
+module described in \autoref{ap:list}).
+It is a credible queue implementation,
+but it cannot be used with threads concurrently accessing this queue.
+\autoref{fig:queues}(b) shows the corresponding concurrent specification.
+It cannot be used as an implementation for a queue, as processors generally
+do not have atomic operations on lists, but it will work well as a
+specification.
+See \autoref{fig:queuedemo} for a simple demonstration program that uses
+a concurrent queue.
+
+We will first implement the queue as a linked list.
+The implementation in \autoref{fig:queueconc}
+uses the <{alloc}> module for dynamic allocation
+\index{dynamic allocation}%
+of nodes in the list using <{malloc()}> and <{free()}>.
+<{malloc(v)}> returns a new memory location initialized to <{v}>,
+which should be released with <{free()}> when it is no longer in use.
+The queue maintains a <{head}> pointer to the first element in the list
+and a <{tail}> pointer to the last element in the list.
+The <{head}> pointer is <{None}> if and only if the queue is empty.
+(<{None}> is a special address value that is not the address of any
+memory location.)
+
+<{Queue()}> returns the initial value for a queue object
+consisting of a <{None}> head and tail pointer and a lock.
+The <{put(q, v)}> and <{get(q)}> methods both take a pointer <{q}> to the
+queue object because both may modify the queue.
+Before they access the value of the head or tail of the queue they first obtain
+the lock.
+When they are done, they release the lock.
+
+An important thing to note in \autoref{fig:queuedemo}
+is Lines~7 and~8.
+It would be incorrect to replace these by:
+
+\begin{code}
+<{assert queue.get(q) in { None, 1, 2 }}>
+\end{code}
+
+The reason is that \texttt{queue.get()} changes the state by
+acquiring a lock, but the expressions in <{assert}>
+statements (or <{invariant}> statements)
+are not allowed to change the state.
+
+\autoref{fig:queueMS} shows another
+concurrent queue implementation~\cite{MS96}.
+It is well-known, but what is not often realized is that
+it requires sequentially consistent memory, which is not
+said explicitly in the paper.
+As a result, the algorithm must be coded very carefully to work
+correctly with modern programming languages and
+computer hardware.
+The implementation uses separate
+locks for the head and the tail,
+allowing a <{put}> and a <{get}> operation
+to proceed concurrently.  To avoid contention between the head and the tail,
+the queue uses a dummy node at the head of the linked list.
+Except initially, the dummy node is the last node that was dequeued.
+Note that neither the <{head}> nor <{tail}> pointer are
+ever <{None}>.
+The problem is when the queue is empty and there are concurrent
+<{get}> and <{put}> operations.
+They obtain separate locks and then concurrently access the
+<{next}> field in the dummy node---a data race with
+undefined semantics in most environments.
+
+\begin{figure}
+\begin{code}
+<{:input:../code/queueconc.hny}>
+\end{code}
+\caption{\harmonylink{code/queueconc.hny} An implementation of a concurrent queue data structure}
+\label{fig:queueconc}
+\end{figure}
+
+\begin{figure}
+\begin{code}
+<{:input:../code/queueMS.hny}>
+\end{code}
+\caption{\harmonylink{code/queueMS.hny} A queue with separate locks for enqueuing and dequeuing items}
+\label{fig:queueMS}
+\end{figure}
+
+<{:const:contains}>
+<{:const:check}>
+<{:const:length}>
+
+\section*{Exercises}
+\begin{problems}
+\item \label{ex:qcontains} Add a method <{contains(q, v)}> to
+\autoref{fig:queues}(b) that checks to see if <{v}> is in queue <{q}>.
+\item Add a method <{length(q)}> to \autoref{fig:queueconc} that returns the length of the given queue.
+The complexity of the method should be $O(1)$, which is to say that you should maintain
+the length of the queue as a field member and update it in <{put}> and <{get}>.
+\item \label{ex:qlength} Write a method <{check(q)}>
+that checks the integrity of the queue in \autoref{fig:queueconc}.
+In particular, it should check the following integrity properties:
+\begin{itemize}
+\item If the list is empty, <{q->tail}> should be <{None}>.
+Otherwise, the last element in the linked list starting from <{q->head}>
+should equal <{q->head}>. Moreover,
+<{q->tail->next}> should be <{None}>;
+\item The length field that you added in \autoref{ex:qlength} should equal the length
+of the list.
+\end{itemize}
+Method <{check(q)}> should not obtain a lock; instead add the following line
+just before releasing the lock in <{put}> and <{get}>:
+\begin{code}
+<{assert check()}>
+\end{code}
+\item \label{ex:qremove} Add a method $\mathtt{remove}(q, v)$ to \autoref{fig:queueconc}
+that removes all occurrences of <{v}>, if any, from queue <{q}>.
+\item The test program in \autoref{fig:queuedemo} is not a thorough test program.
+Design and implement a test program for \autoref{fig:queuedemo}.
+Make sure you \emph{test} the test program by trying it out against some buggy
+queue implementations.  (You will learn more about testing concurrent programs in \autoref{ch:testing}.)
+\end{problems}
+
+\chapter{Fine-Grained Locking}
+\label{ch:finegrained}
+
+<{:module:setobj}>
+<{:const:SetObject}>
+<{:const:insert}>
+<{:const:remove}>
+<{:const:contains}>
+<{:const:_find}>
+<{:const:_node}>
+<{:const:thread1}>
+<{:const:thread2}>
+
+\begin{figure}
+\begin{code}
+<{:input:../code/setobj.hny}>
+\end{code}
+\caption{\harmonylink{code/setobj.hny} Specification of a concurrent
+set object}
+\label{fig:setobj}
+\end{figure}
+
+\begin{figure}
+\begin{code}
+<{:input:../code/setobjtest.hny}>
+\end{code}
+\caption{\harmonylink{code/setobjtest.hny} Test code for set objects}
+\label{fig:setobjtest}
+\end{figure}
+
+\begin{figure}
+\begin{code}
+<{:input:../code/linkedlist.hny}>
+\end{code}
+\caption{\harmonylink{code/linkedlist.hny} Implementation of a set of values using a linked list with fine-grained locking}
+\label{fig:linkedlist}
+\end{figure}
+
+\index{big lock}%
+\index{lock granularity}%
+\index{fine-grained lock}%
+\index{coarse-grained lock}%
+A queue has the nice property that usually only the head or the tail is accessed.
+However, in many data structures it is necessary to ``walk'' the data structure,
+an operation that can take significant time.
+In such a case, a single lock (known as a ``big lock'')
+for the entire data structure might restrict concurrency to an unacceptable level.
+To reduce the granularity of locking, each node in the data structure must be
+endowed with its own lock instead.
+
+\autoref{fig:setobj} gives the specification of a concurrent set object.
+\texttt{SetObject()} returns a pointer to a variable that
+contains an empty set, rather than returning an empty set \emph{value}.
+As such, it is more like an object in an object-oriented language than
+like a value in its own right.
+Values can be added to the set object using
+<{insert()}> or deleted using <{remove()}>.
+Method <{contains()}> checks if a particular value is in the list.
+\autoref{fig:setobjtest} contains a simple (although not very thorough)
+test program to demonstrate the use of set objects.
+
+\autoref{fig:linkedlist} implements a concurrent set object using
+an ordered linked list without duplicates.
+The list has two dummy ``book-end'' nodes with values <{(-1, None)}> and
+<{(1, None)}>.  A value <{v}> is stored as <{(0, v)}>---note that for
+any value <{v}>, <{(-1, None) < (0, v) < (1, None)}>.
+An invariant of the algorithm is that at any point in time the
+list is ``valid,'' starting with a <{(-1, None)}> node and ending
+with an <{(1, None)}> node.
+
+\index{hand-over-hand locking}%
+Each node has a lock, a value, and <{next}>, a pointer to the next node
+(which is <{None}> for the <{(1, None)}> node to mark the end of the list).
+The <{_find(lst, v)}> helper method first
+finds and locks two consecutive nodes <{before}> and <{after}>
+such that <{before->data.value < (0, v) <= after->data.value}>.
+It does so by performing something called \emph{hand-over-hand locking}.
+It first locks the first node, which is the <{(-1, None)}> node.
+Then, iteratively, it obtains a lock on the next node and release the
+lock on the last one, and so on, similar to climbing a rope
+hand-over-hand.
+Using \texttt{\_find}, the <{insert}>, <{remove}>, and \texttt{contains}
+methods are fairly straightforward to implement.
+
+\begin{comment}
+\glsadd{linearizable}%
+Like the queue in \autoref{fig:queues}(b), the implementation of the list is
+\emph{linearizable}~\cite{HW90},
+\index{linearizable}%
+a strong notion of consistency that
+makes it appear as if each of the operations executes atomically at
+some point between their invocation and return.
+Determining if an implementation of a concurrent data structure
+is linearizable involves finding what are known as the
+\emph{linearization points}
+\index{linearization point}%
+of the operations in an execution.  These are the unique
+points in time at which an operation appears to execute atomically.
+The linearization point for the <{insert}> operation coincides exactly with the update
+of the <{before.next}> pointer.
+The linearization point of a \texttt{contains} method
+execution depends on whether the value is found or not.
+If found, it coincides with retrieving the pointer to the node
+that has the value.
+If not found, it coincides with retrieving the pointer to the
+<{(1, None)}> node.
+\end{comment}
+
+\section*{Exercises}
+\begin{problems}
+\item Add methods to the data structure in \autoref{fig:linkedlist}
+that report the size of the list, the minimum value in the
+list, the maximum value in the list, and the sum of the values in the list.
+(All these should ignore the two end nodes.)
+% Are they linearizable?  If so, what are their linearization points?
+\item Create a thread-safe sorted binary tree.  Implement a module \texttt{bintree}
+with methods
+$\mathtt{BinTree}()$ to create a new binary tree, $\mathtt{insert}(t, v)$ that inserts <{v}> into
+tree <{t}>, and $\mathtt{contains}(t, v)$ that checks if <{v}> is in tree <{t}>.  Use a single
+lock per binary tree.
+\item Create a binary tree that uses, instead of a single lock per tree,
+a lock for each node in the tree.
+\end{problems}
+
+\chapter{Testing: Checking Behaviors}
+\label{ch:testing}
+<{:module:queueconc}>
+
+\begin{comment}
+\begin{figure}
+\begin{code}
+<{:input:../code/cslock.hny}>
+\end{code}
+\caption{\harmonylink{code/cslock.hny} Critical section testing without labels}
+\label{fig:cslock}
+\end{figure}
+\end{comment}
+
+\begin{figure}
+\begin{code}
+<{:input:../code/qtestseq.hny}>
+\end{code}
+\caption{\harmonylink{code/qtestseq.hny} Sequential queue test}
+\label{fig:qtestseq}
+\end{figure}
+
+Testing is a way to increase confidence in the correctness
+of an implementation.
+\autoref{fig:queuedemo} demonstrates how concurrent queues
+may be used, but it is not a very thorough test program
+for an implementation such as the one in \autoref{fig:queueconc}
+and does little to increase our confidence in its correctness.
+To wit, if <{get()}> always returned 1, the program
+would find no problems.
+Similarly, \autoref{fig:setobjtest} is not a good test program
+for something as complicated as \autoref{fig:linkedlist}.
+In this chapter, we will look at approaches to testing
+concurrent code.
+
+As with critical sections---when testing a concurrent data structure---we
+need a specification.
+For example, \autoref{fig:queues}(a) shows a sequential specification of a
+queue in Harmony.
+First, we can check if the queue implementation
+in \autoref{fig:queueconc} meets the sequential
+queue specification in \autoref{fig:queues}(a).
+To check if the queue implementation meets the specification,
+we need to see if any sequence of queue operations in the
+implementation matches a corresponding sequence in the
+specification.
+We say that the implementation and the specification
+have the same \emph{behaviors} or are
+\emph{behaviorally equivalent}.
+
+Behaviors say something about how we got to a state.
+The same state can be reaching by multiple behaviors, and the behaviors
+are often an integral part of whether a program is correct or not.
+Just because a state satisfies some invariant---however important---does
+not mean that the state is valid given the sequence of operations.
+For example, a state in which the queue is empty is certainly a valid state in
+its own right, but if the last operation to get there was an enqueue operation,
+there must be a bug in the program.
+It can therefore be important to capture the behaviors.
+We could store behaviors in the state itself by adding what is
+known as a \emph{history variable} that keeps track of all the operations.
+While this can be useful for correctness proofs, for model checking this approach
+presents a problem: introducing this
+additional state can lead to state explosion or even turn a finite model
+(a model with a finite number of states) into an infinite one.
+We therefore use a different approach: composing an implementation with
+its specification to ensure that accept the same behaviors.
+
+\autoref{fig:qtestseq} presents a test program that does
+exactly this, for sequences of up to <{NOPS}>
+queue operations.
+It maintains two queues:
+\begin{itemize}
+\item[] <{specq}>: the queue of the specification;
+\item[] <{implq}>: the queue of the implementation.
+\end{itemize}
+For each operation, the code first chooses whether to
+perform a <{get}> or <{put}> operation.
+In the case of a <{put}> operation, the code also
+chooses which value to append to the queue.
+All operations are performed on both the queue implementation
+and the queue specification.
+In the case of <{get}>, the results of the operation
+on both the implementation and specification are checked against one another.
+
+\emph{Test programs themselves should be tested}.
+Just because a test program works with a particular implementation
+does not mean the implementation is correct---it may be that the implementation
+is incorrect but the test program does not have enough coverage to find any
+bugs in the implementation.
+So, run a test program like this with a variety of queue implementations that
+have known bugs in them and make sure that the test program finds them.
+Conversely, a test program may be broken in that it finds bugs that do not exist.
+In my experience, it is often harder to implement the test program than
+the algorithm that the test program tests.
+
+As with any other test program,
+\autoref{fig:qtestseq} may not trigger extant bugs, but
+it nonetheless inspires reasonable confidence that the
+queue implementation is correct, at least sequentially.
+The higher <{NOPS}>, the higher the confidence.
+It is possible to write similar programs in other languages
+such as Python, but the <{choose}> expression in Harmony
+makes it relatively easy to explore all corner cases.
+%
+For example, a common programming mistake is to forget to
+update the <{tail}> pointer in <{get()}> in case
+the queue becomes empty.  Normally, it is a surprisingly
+tricky bug to find.  You can comment out those lines
+in \autoref{fig:queueconc} and run the test program---it should
+easily find the bug and explain exactly how
+the bug manifests itself, adding confidence that the test program
+is reasonably thorough.
+
+The test program also finds some common mistakes in using
+locks, such as forgetting to release a lock when the queue
+is empty, but it is not designed to find concurrency bugs
+in general.  If you remove all \texttt{acquire()} and
+\texttt{release()} calls from \autoref{fig:queueconc},
+the test program will not (and should not)
+find any errors, but it would be an incorrect implementation
+of a concurrent queue.
+
+\begin{figure}
+\begin{center}
+\includegraphics[width=\textwidth]{figures/qtestpar.png}
+\end{center}
+\begin{code}
+<{:input:../code/qtestpar.hny}>
+\end{code}
+\caption{\harmonylink{code/qtestpar.hny} Concurrent queue test.  The
+behavior DFA is for $\mathtt{NOPS} = 2$.}
+\label{fig:qtestpar}
+\end{figure}
+
+\begin{figure}
+\begin{code}
+<{:input:../code/queueseq.hny}>
+\end{code}
+\caption{\harmonylink{code/queueseq.hny} Sequential but not a concurrent
+queue implementation}
+\label{fig:queueseq}
+\end{figure}
+
+The next step is to test if the queue implementation
+meets the \emph{concurrent} queue specification or not.
+\autoref{fig:queues}(b) shows the concurrent queue specification.
+It is similar to the sequential specification in \autoref{fig:queues}(a)
+but makes all operations (except instantiation itself) atomic.
+Testing the implementation of a concurrent queue specification is
+trickier than testing the implementation of a sequential one because
+there are many more scenarios to check.
+
+We would like a way that---similar to the sequential test---systematically
+compares behaviors of the
+concurrent queue implementation with behaviors of the concurrent
+queue specification.  But we cannot do this by composing the specification
+and the implementation and simply run the same test operations on both as we
+did before---concurrency make the operations non-determistic and thus
+the specification and implementation of a single execution might produce
+different results, even if both are correct.
+Instead, we will create a test program that tries various concurrent
+combinations of queue operations, and run it twice: once against the
+specification of the concurrent queue and once against the
+implementation.  We will then check if the behaviors obtained from
+running the implementation are also behaviors obtained
+from the specification.
+
+We will start with a test program that tries concurrent combinations
+of various queue operations.
+\autoref{fig:qtestpar} shows the test program.  It starts
+<{NOPS}> threads doing either a <{put}>
+or a <{get}> operation.  It selects the fraction of <{put}>
+over <{get}> operations nondetermistically, although avoiding the
+uninteresting case in which there are none of one of them.
+In case of a <{put}> operation,
+the thread enqueues its own name (which is provided as an argument
+to the thread).  In order to capture the behaviors,
+each thread prints what operation it is about to perform,
+and afterwards it prints that the operation has
+completed (including the return value if any).
+This is probably much like you would do if you were trying to find a
+bug in a program.
+
+\autoref{fig:qtestpar} also shows the deterministic finite automaton
+that describes the possible outputs when the test
+program is run against the specification in the case
+<{NOPS = 2}>---for <{NOPS = 4}> it would be much
+too large to print here.  Since there are no cycles in the DFA, you
+can follow some paths through this DFA and see that they are valid
+interleavings of the threads.
+You can obtain this output yourself by running
+
+\begin{code}
+\begin{verbatim}
+$ harmony -c NOPS=2 -o spec.png code/qtestpar.hny
+\end{verbatim}
+\end{code}
+
+If you run the same test program against the implementation
+of \autoref{fig:queueconc}, you will get the same output:
+
+\begin{code}
+\begin{verbatim}
+$ harmony -c NOPS=2 -o impl.png -m queue=queueconc code/qtestpar.hny
+\end{verbatim}
+\end{code}
+
+You can
+try this for various <{NOPS}>, although it gets increasingly
+harder to check by hand that the generated DFAs are the same as
+<{NOPS}> increases.
+Now run the test program against \autoref{fig:queueseq}, which is
+clearly an incorrect implementation of the concurrent queue specification
+because it contains no synchronization code.
+However, Harmony does not immediately detect
+any problems.  In fact, for $\mathtt{NOPS} = 2$ it even generates
+the same set of behaviors.
+This is because the test program only outputs the behaviors---it does
+not check if they are correct.
+
+Harmony does have a way to check the behaviors of one program against
+the behaviors of another.  In particular, we want to check if the
+behaviors of the implementations we have match behaviors of the
+specification.  The following shows, for example, how to check the
+\texttt{queueconc.hny} implementation on the command line:
+
+\begin{code}
+\begin{verbatim}
+$ harmony -o queue4.hfa code/qtestpar.hny
+$ harmony -B queue4.hfa -m queue=queueconc code/qtestpar.hny
+\end{verbatim}
+\end{code}
+
+The first command runs the \texttt{code/qtestpar.hny} program (with the
+default 4 threads)
+and writes a representation of the output DFA in the file \texttt{queue4.hfa}.
+The second command runs the same test program, but using the queue
+implementation in the file \texttt{code/queueconc.hny}.  Moreover, it reads
+the DFA in \texttt{queue4.hfa} to check if every behavior of the second
+run of the test program is also a behavior of the first run.
+You can try the same using the \texttt{code/queueseq.hny} implementation
+and find that this implementation has behaviors that are not allowed by
+the specification.
+
+\section*{Exercises}
+\begin{problems}
+\item \autoref{fig:lockspec} shows a specification of a lock.  Write a program
+that checks the behaviors of lock implementations such as \autoref{fig:tas2}
+and \autoref{fig:ticket}.  That is, it should not rely on assertions such as
+in \autoref{fig:cs}.
+\item Write a Harmony program that checks if
+\autoref{fig:linkedlist} satisfies the specification
+of \autoref{fig:setobj} \emph{sequentially}.
+\item Write a Harmony program that checks if
+\autoref{fig:linkedlist} satisfies the specification
+of \autoref{fig:setobj} \emph{concurrently}.
+% \item Extend \autoref{fig:linkedlist} with linearization points and
+% check if the implementation is linearizable.
+% \item Check if the extended queue implementation of \autoref{ex:qremove}
+% is linearizable.
+\item Rewrite \autoref{fig:qtestseq} so it only imports \texttt{queue}
+and runs <{NOPS}> nondeterministically chosen operations against
+it (similar in style to \autoref{fig:qtestpar} but without threads).
+Then use behaviors to check that \autoref{fig:queueconc} and
+\autoref{fig:queueseq} are correct sequential implementations of
+the queue.  Check your test program by also trying it on one or two
+buggy queue implementations.
+\end{problems}
+
+\chapter{Debugging}
+\label{ch:debugging}
+
+\begin{figure}
+\begin{code}
+<{:input:../code/queuebroken.hny}>
+\end{code}
+\caption{\harmonylink{code/queuebroken.hny} Another buggy queue implementation}
+\label{fig:queuebroken}
+\end{figure}
+
+\begin{figure}
+\begin{center}
+\includegraphics[width=\textwidth]{figures/queuebroken1.png}
+\end{center}
+\caption{\harmonyref{queuebug.html}{Harmony output of running
+\autoref{fig:qtestpar} against \autoref{fig:queuebroken}}}
+\label{fig:queuebroken1}
+\end{figure}
+
+So, you wrote a Harmony program and Harmony reports a problem.
+Often you may just be able to figure it out by staring at the code and
+going through some easy scenarios, but what if you don't?
+The output of Harmony can be helpful in that case.
+
+\autoref{fig:queuebroken} contains an attempt at a queue implementation
+where the queue is implemented by a linked list, with the first node
+being a \texttt{dummy} node to prevent data races.  Each node in the
+list contains a lock.  The <{put()}> method walks the list until
+it gets to the last node, each time acquiring the lock to access the
+node's fields.  When <{put()}> gets to the last node in the list,
+it appends a new one.  The <{get()}> method locks the first (dummy)
+node, removes the second from the list and frees it.  The method returns
+the value from the removed node.
+
+Let us run the code through the test programs in the last
+chapter.  Harmony does not detect any issues with the sequential test
+in \autoref{fig:qtestseq}.
+(Run this using the \texttt{-m} flag like this:
+\texttt{harmony -m queue=queuebroken code/qtestseq.hny})
+However, when we run
+the new queue code through the test in \autoref{fig:qtestpar}, Harmony
+reports a safety violation (even without specifying a behavior).
+The command line to reproduce this is:
+
+\begin{code}
+\begin{verbatim}
+harmony -m queue=queuebroken code/qtestpar.hny
+\end{verbatim}
+\end{code}
+
+Before we go look at the details of what went wrong, we want to make
+sure that we generate the simplest scenario.  So, first we want to explore
+what the smallest <{NOPS}> (number of operations or number of
+threads) that causes the bug to occur.  With some experimentation,
+we find that <{NOPS = 2}> does not find a problem, but
+<{NOPS = 3}> does
+(\texttt{harmony -m queue=queuebroken -c NOPS=3 code/qtestpar.hny})).
+\autoref{fig:queuebroken1} shows the Harmony output.
+
+There is quite a bit of information in the Harmony output, and while
+it may seem intimidating, we have to learn to navigate through it
+step-by-step.
+Let's start with looking at the red text.  Harmony found a safety
+violation (something bad happened during one of the possible executions),
+and in particular <{thread}>(2) (thread T2) was trying to dereference
+the address <{?alloc["pool"][0]["lock"]}> (aka <{?alloc.pool[0].lock}>).
+
+The <{alloc}> module maintains a shared array <{pool}> that
+it uses for dynamic allocation.  Apparently T2 tried to access
+<{pool[0]}>, but it does not exist, meaning that either it was not
+yet allocated, or it had been freed since it was allocated.
+When we look at the top half of the figure, we see that in fact thread
+T1 allocated <{pool[0]}> in turn 2, but T3 freed it in turn 4.
+Looking back down, we see that T1 executed <{thread(1)}> and has
+since terminated, while T3 is executing <{thread(3)}>.
+
+Looking further at the stack traces, we can see that
+T3 was in the process of executing
+<{release(?q.lock)}> within <{get(?q}>).
+T1 is currently executing <{acquire(?alloc.pool[0].lock)}>
+within <{put(?q, 2)}>, but 
+<{alloc.pool[0]}> does not exist.
+The corresponding line of Harmony code is
+<{atomically when not !binsema}>
+in line 25 of the \texttt{sync} module.
+
+So, how did we get there?  In the top we can see that the order of
+events was the following:
+\begin{enumerate}
+\item[0:] initialization completed, with <{q}> being
+<{{ .lock: False, .next: None, .value: None }}>;
+\item[1:] thread T1 (<{thread(1)}>) ran and finished executing
+<{put(1)}> (see the output column for that clue: the thread printed that).
+We can see that <{q.next}> now points to <{alloc.pool[0]}>,
+which the thread must have allocated.  The contents is 
+<{{ .lock: False, .next: None, .value: 1 }}>, as expected;
+\item[2:] thread T2 (<{thread(1)}>) started running, calling
+<{put(?q, 2)}>.  We can see it got as far as putting 2 on the queue,
+but it is not yet done.  It is currently trying to acquire
+<{alloc.pool[0].lock}>;
+\item[3:] thread T3 (<{thread(1)}>) started running, calling
+<{get(?q)}>.  We can also see that it freed <{pool[0]}>,
+and is now releasing <{q.lock}>;
+\item[4:] thread T2 resumes and tries to access <{pool[0]}>, which
+no longer exists (because T3 just freed it).
+\end{enumerate}
+
+Clearly there was a race in which T2 was trying to lock
+<{pool[0].lock}> (which contained the node with the value 1)
+while T3 was freeing that very same node, and T2 lost the race.
+More precisely, T2 was executing <{put(?q, 2)}>, when T3
+preempted it with <{get(?q)}> and removed the node that T2
+was trying to access.  But why did the locks not prevent this?
+
+\index{reserve debugging}%
+It is time to start stepping through the code that has been executed
+before this happened.  This is sometimes known as
+\emph{reverse debugging}.  In fact, Harmony allows you to step through
+an execution forwards and backwards.
+In this case, we first want to see what
+T2 is doing.  You can click on its first (top-left) orange box to
+time-travel to that part in the execution.
+Now by hitting $\langle\mathtt{return}\rangle$ repeatedly,
+we can quickly skip through the code.
+T2 first calls <{put(?q, 1)}> and then allocates a new
+node initialized with a lock.  Keep stepping until it executes <{nq = q}>.
+Hit $\langle\mathtt{return}\rangle$ once more and inspect the
+state of T2 in the lower-right corner.  You can see that variable
+<{nq}> is initialized to~<{?q}>.  T2 then enters into the
+<{while}> loop and tries to acquire <{nq->lock}>.
+This succeeds, and next T2 executes <{let n = nq->next}>.
+Now <{n = ?alloc.pool[0]}>, which is not <{None}>.
+It then releases <{nq->lock}>
+(<{nq}> points to <{q}>).  It then sets <{nq}> to $n$, which
+is still <{alloc.pool[0]}>.  Finally, it calls <{acquire(?nq->lock)}>.
+But before it can complete that operation, T3 runs next.
+
+T3 chooses <{"get"}> and then goes on to invoke <{get(?q)}>.
+This first successfully acquires <{q}->lock}>.
+T3 then finds out that <{q->next}> points to <{alloc.pool[0]}>.
+T3 sets <{node}> to <{alloc.pool[0]}> as well and sets
+<{q->next}> to <{node->next}>.
+T3 sets <{result}> to <{node->value}> (which is 1)
+and then frees <{node}>.  This is where the problem is---T2 is
+about to acquire the lock in that same node.
+
+To fix the code without changing the data structure, we can use
+hand-over-hand locking (\autoref{ch:finegrained}).
+\autoref{fig:queuefix} shows an implementation
+that uses hand-over-hand locking
+both for <{put()}> and for <{get()}>.  It passes all tests.
+
+\begin{figure}
+\begin{code}
+<{:input:../code/queuefix.hny}>
+\end{code}
+\caption{\harmonylink{code/queuefix.hny} Queue implementation with hand-over-hand locking}
+\label{fig:queuefix}
+\end{figure}
+
+\chapter{Conditional Waiting}
+\label{ch:condwait}
+
+<{:module:RW}>
+<{:const:RWlock}>
+<{:const:read_acquire}>
+<{:const:read_release}>
+<{:const:write_acquire}>
+<{:const:write_release}>
+<{:const:BoundedBuffer}>
+
+Critical sections enable multiple threads
+to easily share data structures whose modification
+requires multiple steps.
+A critical section only allows one thread to execute the code
+of the critical section at a time.
+Therefore, when a thread arrives at a critical section,
+the thread blocks until there is no other thread in the critical section.
+
+\glsadd{busy waiting}%
+\index{busy waiting}%
+Sometimes it is useful for a thread to block waiting for additional
+conditions.
+For example, when dequeuing from an empty shared queue,
+it may be useful for the thread to block until the queue is non-empty
+instead of returning an error.
+The alternative would be \emph{busy waiting} (aka \emph{spin-waiting}),
+where the thread repeatedly tries to dequeue an item until it is successful.
+Doing so wastes CPU cycles and adds contention to queue access.
+%
+A thread that is busy waiting until the queue is non-empty cannot
+make progress until another thread enqueues an item.
+However, the thread is not considered blocked because it is
+changing the shared state by repeatedly acquiring and releasing the
+lock.
+A process that is waiting for a condition without changing the state
+(like in a spinlock) is \emph{blocked}.
+A process that is waiting for a condition while changing the state
+(such as repeatedly trying to dequeue an item, which requires
+acquiring a lock) is \emph{actively busy waiting}.
+
+We would like to find a solution to \emph{conditional waiting}
+so that a thread blocks until the condition holds---or at least most
+of the time.
+Before we do so, we will give two classic examples of synchronization
+problems that involve conditional waiting: \emph{reader/writer locks}
+and \emph{bounded buffers}.
+
+\begin{figure}
+\begin{code}
+<{:input:../code/RW.hny}>
+\end{code}
+\caption{\harmonylink{code/RW.hny} Specification of reader/writer locks}
+\label{fig:rwspec}
+\end{figure}
+
+\begin{figure}
+\begin{code}
+<{:input:../code/RWtest.hny}>
+\end{code}
+\caption{\harmonylink{code/RWtest.hny} Test code for reader/writer locks}
+\label{fig:rwtest}
+\end{figure}
+
+\section{Reader/Writer Locks}
+\index{reader/writer lock}%
+\glsadd{reader/writer lock}%
+
+Locks are useful when accessing a shared data structure.  By preventing
+more than one thread from accessing the data structure at the same
+time, conflicting accesses are avoided.  However, not all concurrent
+accesses conflict, and opportunities for concurrency may be lost,
+hurting performance.  One important case is when multiple threads
+are simply reading the data structure.
+In many applications, reads are the majority of all accesses,
+and read operations do not conflict with one another.
+Allowing reads to proceed concurrently can significantly improve performance.
+
+What we want is a special kind of lock that allows either (i) one writer
+or (ii) one or more readers to acquire the lock.  This is called
+a \emph{reader/writer lock}~\cite{CHP71}.
+%
+A reader/writer lock is an object whose abstract (and opaque)
+state contains two integer counters (see \autoref{fig:rwspec}):
+\begin{enumerate}
+\item <{nreaders}>: the number of readers
+\item <{nwriters}>: the number of writers
+\end{enumerate}
+satisfying the following invariant:
+\begin{itemize}
+\item [] $(\mathit{nreaders} \ge 0 \land \mathit{nwriters} = 0) \lor
+    (\mathit{nreaders} = 0 \land 0 \le \mathit{nwriters} \le 1)$
+\end{itemize}
+
+There are four operations on a reader/writer lock <{rw}>:
+\begin{itemize}
+\item <{read_acquire(rw)}>: waits until <{nwriters = 0}>
+and then increments <{nreaders}>;
+\item <{read_release(rw)}>: decrements <{nreaders}>;
+\item <{write_acquire(rw)}>: waits until <{nreaders = nwriters = 0}>
+and then sets <{nwriters}> to 1;
+\item <{write_release(rw)}>: sets <{nwriters}> to 0.
+\end{itemize}
+
+\autoref{fig:rwtest} shows how reader/writer locks operations
+may be tested.
+Similar to ordinary locks, a thread is restricted in how it is allowed to
+invoke these operations.
+In particular, a thread can only release a reader/writer lock for reading
+if it acquired the lock for reading and the same for writing.
+
+\begin{figure}
+\begin{code}
+<{:input:../code/RWcheat.hny}>
+\end{code}
+\caption{\harmonylink{code/RWcheat.hny} "Cheating" reader/writer lock}
+\label{fig:rwcheat}
+\end{figure}
+
+\begin{figure}
+\begin{code}
+<{:input:../code/RWbtest.hny}>
+\end{code}
+\caption{\harmonylink{code/RWbtest.hny} A behavioral test of reader/writer locks}
+\label{fig:rwbtest}
+\end{figure}
+
+\begin{figure}
+\begin{code}
+<{:input:../code/RWbusy.hny}>
+\end{code}
+\caption{\harmonylink{code/RWbusy.hny} Busy waiting reader/writer lock}
+\label{fig:rwbusy}
+\end{figure}
+
+A problem with this test is that it does not find a problem
+with an implementation like the one in \autoref{fig:rwcheat}.
+This implementation implements a reader/writer lock as an ordinary
+lock, and thus lets only one thread in the critical section at a time.
+In some sense, the implementation is correct because it satisfies
+the requirements, but it is clearly not a desirable implementation.
+For a case like this one, it is better to compare behaviors between
+the specification and the implementation.
+
+\autoref{fig:rwbtest} is the same test as \autoref{fig:rwtest} but
+prints identifying information before and every lock operation.
+Now we can compare behaviors as follows:
+
+\begin{code}
+\begin{verbatim}
+$ harmony -o rw.hfa -o rwspec.png -cNOPS=2 code/RWbtest.hny
+$ harmony -B rw.hfa -o rwimpl.png -cNOPS=2 -m RW=RWcheat code/RWbtest.hny
+\end{verbatim}
+\end{code}
+
+The second command will print a warning that there are behaviors in the
+specification that are not achieved by the implementation.
+We set <{NOPS}> to 2 to make the behaviors relatively small and easier
+to compare.
+It is now possible to compare the outputs in \texttt{rwspec.png}
+and \texttt{rwimpl.png} and see what behaviors are allowed by the
+specification that are not allowed by the implementation.
+(Harmony does not yet have a mechanism to do this automatically.)
+
+\autoref{fig:rwbusy} illustrates an implementation of a reader/writer lock
+that uses active busy waiting.  This is an undesirable solution, as it wastes
+CPU cycles.  Harmony complains about this solution.
+
+\begin{figure}
+\begin{code}
+<{:input:../code/boundedbuffer.hny}>
+\end{code}
+\caption{\harmonylink{code/boundedbuffer.hny} Bounded buffer specification}
+\label{fig:boundedbuffer}
+\end{figure}
+
+\section{Bounded Buffer}
+\index{bounded buffer}%
+\index{producer/consumer problem}%
+\glsadd{producer/consumer problem}%
+
+\begin{comment}
+\begin{figure}
+\begin{center}
+\includegraphics[width=2.5in]{figures/pc-crop.pdf}
+\end{center}
+\caption{High-level state diagram specification of producers/consumers}
+\label{fig:pc}
+\end{figure}
+
+\begin{figure}
+\begin{code}
+<{:input:../code/BBsema.hny}>
+\end{code}
+\caption{\harmonylink{code/BBsema.hny} Bounded Buffer implementation using semaphores}
+\label{fig:boundedbuffer}
+\end{figure}
+
+\begin{figure}
+\begin{code}
+<{:input:../code/BBsematest.hny}>
+\end{code}
+\caption{\harmonylink{code/BBsematest.hny} Test program for \autoref{fig:boundedbuffer}}
+\label{fig:bbtest}
+\end{figure}
+
+\begin{figure}
+\begin{code}
+\begin{verbatim}
+harmony -b -c NSLOTS=0 -c NPRODS=1 -c NCONSS=1 BBsematest.hny
+harmony -b -c NSLOTS=1 -c NPRODS=0 -c NCONSS=1 BBsematest.hny
+harmony    -c NSLOTS=1 -c NPRODS=1 -c NCONSS=0 BBsematest.hny
+harmony    -c NSLOTS=1 -c NPRODS=1 -c NCONSS=1 BBsematest.hny
+harmony -b -c NSLOTS=1 -c NPRODS=1 -c NCONSS=2 BBsematest.hny
+harmony -b -c NSLOTS=1 -c NPRODS=2 -c NCONSS=0 BBsematest.hny
+harmony    -c NSLOTS=1 -c NPRODS=2 -c NCONSS=1 BBsematest.hny
+harmony    -c NSLOTS=1 -c NPRODS=2 -c NCONSS=2 BBsematest.hny
+harmony -b -c NSLOTS=1 -c NPRODS=2 -c NCONSS=3 BBsematest.hny
+harmony    -c NSLOTS=2 -c NPRODS=1 -c NCONSS=0 BBsematest.hny
+harmony    -c NSLOTS=2 -c NPRODS=1 -c NCONSS=1 BBsematest.hny
+harmony -b -c NSLOTS=2 -c NPRODS=1 -c NCONSS=2 BBsematest.hny
+harmony    -c NSLOTS=2 -c NPRODS=2 -c NCONSS=0 BBsematest.hny
+harmony    -c NSLOTS=2 -c NPRODS=2 -c NCONSS=1 BBsematest.hny
+harmony    -c NSLOTS=2 -c NPRODS=2 -c NCONSS=2 BBsematest.hny
+harmony -b -c NSLOTS=2 -c NPRODS=2 -c NCONSS=3 BBsematest.hny
+harmony -b -c NSLOTS=2 -c NPRODS=3 -c NCONSS=0 BBsematest.hny
+harmony    -c NSLOTS=2 -c NPRODS=3 -c NCONSS=1 BBsematest.hny
+harmony    -c NSLOTS=2 -c NPRODS=3 -c NCONSS=2 BBsematest.hny
+harmony    -c NSLOTS=2 -c NPRODS=3 -c NCONSS=3 BBsematest.hny
+\end{verbatim}
+\end{code}
+\caption{Script for testing producer/consumer synchronization}
+\label{fig:pcscript}
+\end{figure}
+\end{comment}
+
+A \emph{bounded buffer} is
+a queue with the usual \texttt{put/get} interface,
+but implemented using a buffer
+of a certain maximum length.
+If the buffer is full, an enqueuer must wait; if the buffer is empty,
+a dequeuer must wait.
+\autoref{fig:boundedbuffer} specifies a bounded buffer.
+It is similar to the implementation in \autoref{fig:queues}(b) but adds
+checking for bounds.
+Coming up with a good implementation is known as the
+``Producer/Consumer Problem'' and was
+proposed by Dijkstra~\cite{EWD329}.
+Multiple producers and multiple consumers may all share
+the same bounded buffer.
+
+The producer/consumer pattern is common.  Threads may be arranged
+in \emph{pipelines},
+\index{pipeline}%
+where each upstream thread is a producer and each downstream
+thread is a consumer.
+Or threads may be arranged in a manager/worker pattern, with a manager
+producing jobs and workers consuming and executing them in parallel.
+Or, in the client/server model,
+\index{client/server model}%
+some thread may act as a \emph{server} that clients can send requests to
+and receive responses from.  In that case, there is a bounded buffer
+for each client/server pair. Clients produce requests and
+consume responses, while the server consumes requests and produces responses.
+
+\index{flow control}%
+Unlike an ordinary queue, where queues can grow arbitrarily, bounded buffers
+provide \emph{flow control}: if the consumer runs faster than the producer
+(or producers), it will automatically block until there are new requests.
+Similarly, if the producers add requests at a rate that is higher than the
+consumers can deal with, the producers are blocked.  While a buffer of size 1
+already provides those properties, a larger buffer is able to deal with short
+spikes without blocking anybody.
+
+\chapter{Split Binary Semaphores}
+\label{ch:sbs}
+\index{split binary semaphore}%
+
+<{:const:release_one}>
+
+\begin{figure}
+\begin{code}
+<{:input:../code/RWsbs.hny}>
+\end{code}
+\caption{\harmonylink{code/RWsbs.hny} Reader/Writer Lock using Split Binary Semaphores}
+\label{fig:RWsplitsema}
+\end{figure}
+
+\glsadd{conditional critical section}%
+
+The Split Binary Semaphore (SBS) approach is a general technique for
+implementing conditional waiting.  It was originally proposed by
+Tony Hoare and popularized by Edsger Dijkstra~\cite{EWD703}.
+A \emph{binary semaphore} is a generalization of a lock.  While a lock
+is always initialized in the released state, a binary semaphore---if so
+desired---can be initialized in the acquired state.
+SBS is an extension of a critical section that is protected by a lock.
+If there are $n$ \emph{waiting conditions},
+then SBS uses $n+1$ binary semaphores to protect the critical section.
+An ordinary critical section has no waiting conditions and therefore
+uses just one binary semaphore (because $n = 0$).
+But, for example, a bounded buffer has two waiting conditions:
+\begin{enumerate}
+\item consumers waiting for the buffer to be non-empty;
+\item producers waiting for an empty slot in the buffer.
+\end{enumerate}
+So, it will require 3 binary semaphores if the SBS technique is applied.
+
+Think of each of these binary semaphores as a gate that a thread must go
+through in order to enter the critical section.  A gate is either open
+or closed.  Initially, exactly one gate, the main gate, is open.
+Each of the other gates, the \emph{waiting gates}, is associated with a
+waiting condition.
+When a gate is open, one thread can enter the critical section,
+closing the gate behind it.
+
+When leaving the critical section, the thread must open exactly one
+of the gates, but it does not have to be the gate that it used to enter
+the critical section.
+In particular, when a thread leaves the critical section, it should
+check for each waiting gate if its waiting condition holds and if there are
+threads trying to get through the gate.  If there is such a gate, then
+it must select one and open that gate.  If there is no such gate, then
+it must open the main gate.
+
+Finally, if a thread is executing in the critical section and needs to
+wait for a particular condition, then it leaves the critical section and
+waits for the gate associated with that condition to open.
+
+The following invariants hold:
+\begin{itemize}
+\item At any time, at most one gate is open;
+\item If some gate is open, then no thread is in the critical section.  Equivalently, if some thread is in the critical section, then all gates are closed;
+\item At any time, at most one thread is in the critical section.
+\end{itemize}
+
+The main gate is implemented by a binary semaphore, initialized in the
+released state (signifying that the gate is open).
+The waiting gates each consist of a pair: a counter that counts how many
+threads are waiting behind the gate and a binary semaphore initialized
+in the acquired state (signifying that the gate is closed).
+
+We will illustrate the technique using the reader/writer problem.
+\autoref{fig:RWsplitsema} shows code.
+The first step is to enumerate all waiting conditions.
+In the case of the reader/writer
+problem, there are two: a thread that wants to read may have to wait for a
+writer to leave the critical section, while a thread that wants to write may
+have to wait until all readers have left the critical section or until a writer has left.
+%
+The state of a reader/writer lock thus consists of the following:
+\begin{itemize}
+\item <{nreaders}>: the number of readers in the critical section;
+\item <{nwriters}>: the number of writers in the critical section (0 or 1);
+\item <{mutex}>: the main gate binary semaphore;
+\item <{r_gate}>: the waiting gate used by readers, consisting of a binary semaphore and the number of readers waiting to enter;
+\item <{w_gate}>: the waiting gate used by writers, similar to the readers' gate.
+\end{itemize}
+
+Each of the
+<{read_acquire}>, <{read_release}>,
+<{write_acquire}>, and <{write_release}> methods must maintain
+this state.
+First they have to acquire the <{mutex}>
+(i.e., enter the main gate).
+After acquiring the <{mutex}>,
+<{read_acquire}> and <{write_acquire}> each must check to see
+if the thread has to wait.
+If so, it increments the count associated with its respective gate,
+opens a gate (using method \texttt{release\_one}), and then blocks until
+its waiting gate opens up.
+
+<{release_one()}> is the function that a thread uses when leaving
+the critical section.  It must check to see if there is a waiting gate
+that has threads waiting behind it and whose condition is met.
+If so, it selects one and opens that gate.  In the given code,
+<{release_one()}> first checks the readers' gate and then the
+writers' gate, but the other way around works as well.
+If neither waiting gate qualifies, then <{release_one()}> 
+has to open the main gate (i.e., release <{mutex}>).
+
+Let us examine <{read_acquire}> more carefully.
+First, the method acquires <{mutex}>.
+Then, in the case that the thread
+finds that there is a writer in the critical section
+($\mathit{nwriters > 0}$), it increments the counter associated with
+the readers' gate, leaves the critical section (\texttt{release\_one}), and
+then tries to acquire the binary semaphore associated with the waiting gate.
+This causes the thread to block until some other thread opens that gate.
+
+Now consider the case where there is a writer in the critical
+section and there are two readers waiting.  Let us see what happens when
+the writer calls <{write_release}>:
+\begin{enumerate}
+\item After acquiring <{mutex}>, the writer decrements
+<{nwriters}>, which must be 1 at this time, and thus becomes 0.
+\item It then calls <{release_one()}>.
+<{release_one()}> finds that there are no writers in the critical section
+and there are two readers waiting.  It therefore releases not
+<{mutex}> but the readers' gate's binary semaphore.
+\item One of the waiting readers can now re-enter the critical section.
+When it does, the reader decrements the gate's counter (from 2 to 1)
+and increments <{nreaders}> (from~0 to~1).
+The reader finally calls <{release_one()}>.
+\item Again, <{release_one()}> finds that there are no writers and
+that there are readers waiting, so again it releases the readers' semaphore.
+\item The second reader can now enter the critical section.
+It decrements the gate's count from 1 to 0 and increments <{nreaders}>
+from~1 to~2.
+\item Finally, the second reader  calls <{release_one()}>.
+This time <{release_one()}> does not find any threads waiting,
+and so it releases <{mutex}>.
+There are now two reader threads that are holding the reader/writer lock.
+\end{enumerate}
+
+<{:const:gpuAlloc}>
+<{:const:gpuRelease}>
+<{:const:acquire_bound_lock}>
+<{:const:release_bound_lock}>
+<{:const:nb_enter}>
+<{:const:nb_leave}>
+<{:const:sb_enter}>
+<{:const:sb_leave}>
+
+\section*{Exercises}
+\begin{problems}
+% \item Assume that you have only binary semaphores.
+% Implement counting semaphores using the split binary semaphores technique.
+\item Several of the calls to <{release_one()}> in
+\autoref{fig:RWsplitsema} can be replaced by simply releasing <{mutex}>.
+Which ones?
+\item Optimize your solutions to \autoref{ex:qcontains} to use reader/writer locks.
+\item \label{ex:bbsbs} Implement a solution to the producer/consumer problem
+using split binary semaphores.
+\item \label{ex:boundlock} Using busy waiting, implement a ``bound lock'' that allows
+up to <{M}> threads to acquire it at the same time.\footnote{A bound lock is a restricted version of a \emph{counting} semaphore.}
+A bound lock
+with \texttt{M = 1} is an ordinary lock.
+You should define a constant <{M}> and two methods:
+<{acquire_bound_lock()}> and <{release_bound_lock()}>.
+(Bound locks are useful for situations where too many threads working
+at the same time might exhaust some resource such as a cache.)
+\item Write a test program for your bound lock
+that checks that no more than <{M}> threads can acquire the
+bound lock.
+\item Write a test program for bound locks
+that checks that up to <{M}> threads
+can acquire the bound lock at the same time.
+% \item Implement a \emph{bounded stack}.  Method <{push(item)}>
+% should block if the stack is full.  Method \texttt{pop()} should block
+% until the stack is non-empty and then return an item.
+% Also implement test programs for your solution.
+\item \label{ex:gpu} Implement a thread-safe \emph{GPU allocator} by modifying
+\autoref{fig:gpu}.
+There are <{N}> GPUs identified by the numbers
+1 through <{N}>.  Method <{gpuAlloc()}> returns the identifier
+of an available GPU, blocking if there is currently no GPU available.
+Method <{gpuRelease(gpu)}> releases the given GPU.  It never needs
+to block.
+\item With reader/writer locks,
+concurrency can be improved if a thread \emph{downgrades} its write lock
+to a read lock when its done writing but not done reading.  Add
+a <{downgrade}> method to the code in \autoref{fig:RWsplitsema}.
+(Similarly, you may want to try to implement an \emph{upgrade} of a
+read lock to a write lock.  Why is this problematic?)
+% How easy or hard would it be to do the same for the code in
+% \autoref{fig:rw2lock}?
+% Note, you cannot simply release the
+% write lock and then obtain the read lock, because the thread needs
+% to remain in the critical section.
+\item \label{ex:onelane} Cornell's campus features some one-lane bridges.
+On a one-lane bridge,
+cars can only go in one direction at a time. Consider northbound
+and southbound cars wanting to cross a one-lane bridge.
+The bridge allows arbitrary many cars, as long as they're going in the
+same direction.
+Implement a lock that observes this requirement using SBS.
+Write methods \texttt{OLBlock()} to create a new ``one lane bridge'' lock,
+<{nb_enter()}> that a car must invoke before going northbound on
+the bridge and <{nb_leave()}> that the car must invoke after leaving
+the bridge.  Similarly write <{sb_enter()}> and <{sb_leave()}>
+for southbound cars.
+\item Extend the solution to \autoref{ex:onelane} by implementing the
+requirement that at most $n$ cars are allowed on the bridge.  Add $n$
+as an argument to \texttt{OLBlock}.
+
+\end{problems}
+
+\begin{figure}
+\begin{code}
+<{:input:../code/gpu.hny}>
+\end{code}
+\caption{\harmonylink{code/gpu.hny} A thread-unsafe GPU allocator}
+\label{fig:gpu}
+\end{figure}
+
+\chapter{Starvation}
+\label{ch:starvation}
+\index{starvation}%
+
+\glsadd{starvation}%
+
+\begin{figure}
+\begin{code}
+{\small
+<{:input:../code/RWfair.hny}>
+}
+\end{code}
+\caption{\harmonylink{code/RWfair.hny} Reader/Writer Lock SBS implementation addressing fairness}
+\label{fig:RWfair}
+\end{figure}
+
+\glsadd{property}%
+
+A \emph{property}
+\index{property}%
+is a set of traces.
+If a program has a certain property, that means that the traces that that
+program allows are a subset of the traces in the property.
+So far, we have pursued two properties: \emph{mutual exclusion}
+and \emph{progress}.  The former is an example of a
+\emph{safety property}---it prevents something ``bad'' from
+happening, like a reader and writer thread both acquiring a
+reader/writer lock.
+The \emph{progress} property is an example
+of a \emph{liveness property}---guaranteeing that something good
+eventually happens.
+Informally (and inexactly), progress states that if no threads
+are in the critical section, then some thread that wants to enter
+can.
+
+Progress is a weak form of liveness.  It says that \emph{some}
+thread can enter, but it does not prevent a scenario such as
+the following.  There are three threads repeatedly trying to
+enter a critical section using a spinlock.  Two of
+the threads successfully keep entering, alternating, but the third
+thread never gets a turn.  This is an example of
+\emph{starvation}.  With a spinlock, this scenario could
+even happen with two threads.  Initially both threads
+try to acquire the spinlock.  One of the threads is
+successful and enters.  After the thread leaves, it immediately
+tries to re-enter.  This state is identical to the initial
+state, and there is nothing that prevents the same thread
+from acquiring the lock yet again.
+
+Peterson's Algorithm (\autoref{fig:peterson})
+does not suffer from starvation, thanks to the \texttt{turn} variable
+that alternates between 0 and 1 when two threads are contending for
+the critical section.
+Ticket locks (\autoref{fig:ticket}) are also free from starvation.
+
+While spinlocks suffer from starvation, it is a uniform random
+process and each thread has an equal chance of entering the critical
+section.  Thus the probability of starvation is exponentially vanishing.
+We shall call such a solution \emph{fair}
+\index{fairness}%
+(although it does not quite
+match the usual formal nor vernacular concepts of fairness).
+
+\glsadd{fairness}%
+
+Unfortunately, such is not the case for the
+reader/writer solution that we presented in~\autoref{ch:sbs}.
+Consider this scenario: there are two readers and one writer.  One reader
+is in the critical section while the writer is waiting.  Now the
+second reader tries to enter and is able to.  The first reader leaves.
+We are now in a similar situation as the initial state with one reader
+in the critical section and the writer waiting, but it is not the same
+reader.  Unfortunately for the writer, this scenario can repeat itself
+indefinitely.  So, even if neither reader was in the critical section
+all of the time, and the second reader arrived well after the writer,
+the writer never had a chance.
+
+SBSs allow much control over which type of thread runs next and is therefore
+a good starting point for developing fair synchronization algorithms.
+\autoref{fig:RWfair} is based on \autoref{fig:RWsplitsema}, but there
+are two important differences:
+
+\begin{enumerate}
+\item When a reader tries to enter the critical section, it yields not only
+if there are writers in the critical section, but also if there are writers
+waiting to enter the critical section;
+\item Instead of a one-size-fits-all \texttt{release\_one} method, each
+method has a custom way of selecting which gate to open.  In particular,
+<{read_release}> prefers the write gate, while <{write_release}>
+prefers the read gate.
+\end{enumerate}
+
+The net effect of this is that if there is contention between readers and
+writers, then readers and writers end up alternating entering the critical
+section.  While readers can still starve other readers and writers can still
+starve other writers, readers can no longer starve writers nor vice versa.
+Other fairness is based on the fairness of semaphores themselves.
+
+\begin{comment}
+\autoref{fig:RWqueue} and \autoref{fig:RWqtest} present a different approach
+in which threads are allowed into the critical section in a purely First
+Come First Served manner.  When a reader arrives, it is allowed in only if
+there is no writer in the critical section or waiting to enter.  When a writer
+arrives, it is allowed in only if there is no reader or writer in the
+critical section (and therefore also not waiting to enter).  To maintain the
+arrival order, the solution uses a semaphore per thread and a queue.
+The \texttt{acquire\_} methods take a pointer to
+the semaphore of the thread as argument.
+Each entry in the queue is a pair consisting of a type of access
+(<{.read}> or <{.write}>) and a pointer to the semaphore of the
+thread that is waiting.  Method \texttt{release\_one} considers semaphores
+to release in the order in which they appear in the queue.
+
+\begin{figure}
+\begin{code}
+{\small
+<{:input:../code/RWqueue.hny}>
+}
+\end{code}
+\caption{\harmonylink{code/RWqueue.hny} Reader/Writer Lock SBS implementation using a queue}
+\label{fig:RWqueue}
+\end{figure}
+
+\begin{figure}
+\begin{code}
+<{:input:../code/RWqtest.hny}>
+\end{code}
+\caption{\harmonylink{code/RWqtest.hny} Test program for \autoref{fig:RWqueue}}
+\label{fig:RWqtest}
+\end{figure}
+\end{comment}
+
+\section*{Exercises}
+\begin{problems}
+\item Write a fair solution to the one-lane bridge problem of
+\autoref{ex:onelane}.
+% If you want to use the queue method, you can change the signature of the
+% methods to enter the bridge, adding an argument that contains a pointer to a
+% semaphore.
+\end{problems}
+
+\chapter{Monitors}
+\label{ch:monitors}
+
+<{:module:hoare}>
+<{:const:Monitor}>
+<{:const:Condition}>
+<{:const:enter}>
+<{:const:exit}>
+
+\glsadd{monitor}%
+\glsadd{condition variable}%
+
+\begin{figure}
+\begin{code}
+<{:input:../code/hoare.hny}>
+\end{code}
+\caption{\harmonylink{modules/hoare.hny} Implementation of Hoare monitors}
+\label{fig:hoare}
+\end{figure}
+
+\begin{figure}
+\begin{code}
+<{:input:../code/BBhoare.hny}>
+\end{code}
+\caption{\harmonylink{code/BBhoare.hny} Bounded Buffer implemented using
+a Hoare monitor}
+\label{fig:hoaretest}
+\end{figure}
+
+Tony Hoare, who came up with the concept of split binary semaphores (SBS),
+devised an abstraction of the concept in a programming language paradigm
+called \emph{monitors}~\cite{Hoare74}.
+\index{monitor}%
+(A similar construct was independently invented by Per Brinch Hansen~\cite{BH73}.)
+A monitor is a special version of an object-oriented \emph{class}, comprising
+a set of variables and methods that operate on those variables.
+A monitor also has special variables called \emph{condition variables},
+one per waiting condition.
+There are two operations on condition variables: <{wait}>
+\index{wait}%
+and
+<{signal}>.
+\index{signal}%
+
+Harmony does not have language support for monitors, but it
+has a module called \texttt{hoare}.
+\autoref{fig:hoare} shows its implementation.
+A Hoare monitor uses a hidden split binary semaphore.
+The mutex semaphore is acquired when entering a monitor and released
+upon exit.
+Each condition variable maintains a binary semaphore and a counter for
+the number of threads waiting on the condition.
+Method <{wait}> increments the condition's counter, releases the monitor mutex,
+blocks while trying to acquire the condition's semaphore, and upon resuming
+decrements the counter---in much the same way as we have seen for SBS.
+Method <{signal}> checks to see if the condition's count is non-zero, if so
+releases the condition's semaphore,
+and then blocks by trying to acquire the mutex again.
+
+\autoref{fig:hoaretest} presents a bounded buffer implemented using
+Hoare monitors.
+It is written in much the same way you would if using
+the SBS technique (see \autoref{ex:bbsbs}).
+However, there is no \texttt{release\_one} method.
+Instead, one can conclude
+that <{put}> guarantees that the queue will be non-empty, and
+<{signal}> will check if there are any threads waiting for
+this event.  If so, <{signal}> will pass control to one such thread
+and, unlike \texttt{release\_one}, re-enter the critical
+section afterwards by acquiring the <{mutex}>.
+
+Implementing a reader/writer lock with Hoare monitors is not quite so
+straightforward, unfortunately.  When a writer releases the lock, it
+has to choose whether to signal a reader or another writer.  For that
+it needs to know if there is a reader or writer waiting.  The simplest
+solution would be to peek at the counters inside the respective condition
+variables, but that breaks the abstraction.  The alternative is for the
+reader/writer implementation to keep track of that state explicitly,
+which complicates the code.  Also, it requires a deep understanding of
+the SBS method to remember to place a call to <{signal}> in the
+<{read_acquire}> method that releases additional readers that
+may be waiting to acquire the lock.
+
+In the late 70s, researchers at Xerox PARC,
+where among others the desktop and Ethernet
+were invented, developed a new programming language called
+Mesa~\cite{LR80}.
+\index{Mesa}%
+Mesa introduced various important concepts to programming languages,
+including software exceptions and incremental compilation.  Mesa also
+incorporated a version of monitors.
+However, there are some subtle but important differences with Hoare
+monitors that make Mesa monitors quite unlike split binary semaphores
+and mostly easier to use in practice.
+
+As in Hoare monitors, there is a hidden mutex associated with each Mesa monitor,
+and the mutex must be acquired upon entry to a method and released
+upon exit.
+Mesa monitors also have condition variables that a thread can wait on.
+Like in Hoare monitors, the <{wait}> operation releases the mutex.
+The most important difference is in what <{signal}> does.
+To make the distinction more clear, we shall call the corresponding Mesa
+operation <{notify}> rather than <{signal}>.
+\index{notify}%
+Unlike <{signal}>, when a thread <{p}> invokes <{notify}>
+it does not immediately pass 
+control to a thread that is waiting on the corresponding condition (if there
+is such a thread).  Instead, <{p}> continues executing in the critical section
+until it leaves the monitor (by calling <{release}>) or
+releases the monitor (by calling <{wait}>).
+Either way, any thread that was notified will now have a chance to enter
+the critical section, but they compete
+with other threads trying to enter the critical section.
+
+\begin{comment}
+\begin{figure}
+\begin{center}
+\includegraphics[width=6in]{figures/monitor-crop.pdf}
+\end{center}
+\caption{High-level depictions of Hoare and Mesa monitors.  The hall is
+where threads wait to enter the bathroom (the critical section).  The
+bedrooms illustrate two condition variables.  The circles are threads.}
+\label{fig:monitors}
+\end{figure}
+
+\autoref{fig:monitors} illustrates the difference with a drawing.
+Here a bathroom represents the critical section, allowing only one
+thread at a time.  The bedrooms represent condition variables.
+There is some condition associated with each bedroom.
+In the hall are threads waiting to enter the critical section.
+
+On the left is a Hoare monitor.
+When some thread <{p}> is in the bathroom, it can invoke <{signal}>
+on some non-empty bedroom associated with a condition that holds.
+This select a thread <{q}> in that bedroom.
+As a result of invoking <{signal}>, <{p}> goes back into the hall
+and <{q}> enters the bathroom.\footnote{Per Brinch Hansen' monitors have
+a \textbf{continue} operation instead of <{signal}>.  The difference
+is that threads that invoke \textbf{continue} leave the monitor rather
+than returning to the hall.}
+Importantly, when <{q}> enters the bathroom, the condition that <{q}> was
+waiting for is guaranteed to hold.
+
+On the right is a Mesa monitor.  The only way into the bathroom is through
+the hall.  When thread <{p}> invokes <{notify}> on a bedroom, it
+selects a thread <{q}> in that bedroom, if any.
+Thread <{q}> goes into the hall,
+joining any other threads that are also waiting to
+enter the bathroom.
+If there are no threads in that bedroom, <{notify}> is a no-op.
+Importantly, in either case <{p}> remains in the bathroom.
+Finally, when <{p}> leaves the bathroom, one of the
+threads in the hall can enter the bathroom.  But that may not be <{q}>.
+Assuming every thread eventually leaves the bathroom and the system is
+fair, eventually <{q}> will enter the bathroom.  However, it is no longer
+guaranteed that the condition it was waiting for still holds.
+Therefore, the first thing <{q}> must
+do is check, again, to see if the condition holds.  If not, it should go back
+into the bedroom corresponding to the condition.
+\end{comment}
+
+Basically, there is just one gate to enter the critical section, instead
+of a main gate and a gate per waiting condition.
+This is a very important difference.  In Hoare monitors, when a thread
+enters through a waiting gate, it can assume that the condition associated
+with the waiting gate still holds because no other thread can run in between.
+Not so with Mesa monitors: by the time a thread that was notified enters
+through the main gate, other threads may have entered first and falsified
+the condition.  So, in Mesa, threads always have to check the condition
+again after resuming from the <{wait}> operation.  This is accomplished
+by wrapping each <{wait}> operation in a <{while}> statement that
+loops until the condition of interest becomes valid.
+A Mesa monitor therefore is more closely related to busy waiting
+than to split binary semaphores.
+
+Mesa monitors also allow notifying multiple threads.
+For example, a thread can invoke <{notify}> twice---if there are
+two or more threads waiting on the condition variable, two will be resumed.
+Operation <{notifyAll}>
+\index{notifyAll}%
+(aka \texttt{broadcast)})
+\index{broadcast}%
+notifies \emph{all} threads that are waiting
+on a condition.
+Signaling multiple threads is not possible with Hoare monitors because with
+Hoare monitors control
+must be passed immediately to a thread that has been signaled, and that
+can only be done if there is just one such thread.
+
+The so-called
+``Mesa monitor semantics'' or ``Mesa condition variable semantics''
+have become more popular than Hoare monitor semantics and have been
+adopted by all major programming languages.
+That said, few programming languages provide full syntactical support
+for monitors, instead opting to support monitor semantics through library
+calls.
+In Java, each object has a hidden lock \emph{and} a hidden condition variable
+associated with it.
+Methods declared with the \texttt{synchronized} keyword automatically
+obtain the lock.  Java objects also support <{wait}>, <{notify}>,
+and <{notifyAll}>.
+In addition, Java supports explicit allocations of locks
+and condition variables.
+In Python, locks and condition variables must be explicitly declared.
+The \texttt{with} statement makes it easy to acquire and release a lock
+for a section of code.
+In C and C++, support for locks and condition variables is entirely
+through libraries.
+
+% \chapter{Mesa Condition Variables in Harmony}
+% \label{ch:mesa}
+
+\begin{figure}
+\begin{code}
+<{:input:../code/mesa.hny}>
+\end{code}
+\caption{\harmonylink{modules/synch.hny}
+Implementation of condition variables in the <{synch}> module}
+\label{fig:cv}
+\end{figure}
+
+\begin{figure}
+\begin{code}
+<{:input:../code/RWcv.hny}>
+\end{code}
+\caption{\harmonylink{code/RWcv.hny} Reader/Writer Lock using Mesa-style condition variables}
+\label{fig:RWcv}
+\end{figure}
+
+Harmony provides support for Mesa monitors
+through the Harmony <{synch}> module.
+\autoref{fig:cv} shows the implementation of
+condition variables in the <{synch}> module.
+<{Condition()}> creates a new condition variable.
+It is represented by a dictionary containing
+a bag of contexts of threads waiting on the condition variable.
+(The <{synchS}> library instead uses a list of contexts.)
+
+In Harmony, a bag is usually represented by a dictionary that maps
+the elements of the bag to their multiplicities.
+For example, the value <{{ .a: 2, .b: 3 }}> represents a bag
+with two copies of <{.a}> and three copies of <{.b}>.
+The <{bag}> module (\autoref{ap:bag}) contains a variety of handy
+functions on bags.
+
+Method <{wait}> adds the context of the thread to the bag.
+This increments the number of threads in the bag with the same context.
+<{wait}> then loops until that count is restored to the
+value that it had upon entry to <{wait}>.
+Method <{notify}> removes an arbitrary context from
+the bag, allowing one of the threads with that context to
+resume and re-acquire the lock associated with the monitor.
+<{notifyAll}> empties out the entire bag, allowing all threads
+in the bag to resume.
+
+To illustrate how Mesa condition variables are used in practice, we demonstrate using an implementation of reader/writer locks.
+\autoref{fig:RWcv} shows the code.  <{mutex}> is the shared lock
+that protects the critical region.
+There are two condition variables: readers wait on <{r_cond}> and
+writers wait on <{w_cond}>.
+The implementation also keeps track of the number of
+readers and writers in the critical section.
+
+Note that <{wait}> is always invoked within a <{while}>
+loop that checks for the condition that the thread is waiting for.
+It is \emph{imperative} that there is always a <{while}> loop
+around any invocation of <{wait}> containing the negation of
+the condition that the thread is waiting for.  Many implementation
+of Mesa condition variables depend on this, and optimized implementations
+of condition variables often allow so-called ``spurious wakeups,''
+where <{wait}> may sometimes return even if the conditon
+variable has not been notified.
+As a rule of thumb, one should always be able to replace <{wait}>
+by <{release}> followed by <{acquire}>.
+This turns the solution into a busy-waiting one, inefficient but still
+correct.
+
+In <{read_release}>, notice that <{notify(?w_cond)}>
+is invoked when there are no readers left, \emph{without} checking
+if there are writers waiting to enter.  This is
+ok, because calling <{notify}> is a no-op if no thread is
+waiting.
+
+<{write_release}> executes <{notifyAll(?r_cond)}>
+as well as <{notify(?w_cond)}>.  Because we
+do not keep track of the number of waiting readers or writers, we
+have to conservatively assume that all waiting readers can enter,
+or, alternatively, up to one waiting writer can enter.  So
+<{write_release}> wakes up all potential candidates.  There
+are two things to note here.  First, unlike split binary semaphores
+or Hoare monitors, where multiple waiting readers would have to be
+signaled one at a time in a baton-passing fashion (see
+\autoref{fig:RWsplitsema}), with Mesa monitors all readers are
+awakened in one fell swoop using <{notifyAll}>.  Second, both
+readers and writers are awakened---this is ok because both execute
+<{wait}> within a <{while}> loop, re-checking the condition
+that they are waiting for.  So, if both type of threads are waiting,
+either all the readers get to enter next or one of the writers gets
+to enter next.  (If you want to prevent waking up both readers and
+a writer, then you can keep track of how many threads are waiting
+in the code.)
+
+% While Hoare moniters embody the split binary semaphore approach,
+% Mesa monitors are much closer to the busy-waiting approach.
+When using Mesa condition variables, you have to be careful to invoke
+<{notify}> or <{notifyAll}> in the right places.
+Much of the complexity of programming with Mesa condition variables
+is in figuring out when to invoke <{notify}> and when to invoke
+<{notifyAll}>.  As a rule of thumb: be conservative---it is
+better to wake up too many threads than too few.
+In case of doubt, use <{notifyAll}>.
+Waking up too
+many threads may lead to some inefficiency, but waking up too few
+may cause the application to get stuck.  Harmony can be particularly
+helpful here, as it examines each and every corner case.
+You can try to replace each <{notifyAll}> with <{notify}> and see
+if every possible execution of the application still terminates.
+
+Andrew Birrell's paper on Programming with Threads gives an excellent
+introduction to working with Mesa-style condition variables~\cite{Birrell89}.
+
+<{:const:TryLock}>
+<{:module:qsort}>
+<{:const:Qsort}>
+<{:const:swap}>
+<{:const:partition}>
+<{:const:sortrange}>
+<{:const:sort}>
+<{:const:main}>
+
+\section*{Exercises}
+\begin{problems}
+\item \label{ex:bbmesa} Implement a solution to the bounded buffer problem using Mesa condition
+variables.
+\item Implement a ``try lock'' module using Mesa condition variables
+(see also \autoref{ex:trylock}).  It should
+have the following API:
+\begin{enumerate}
+\item <{tl = TryLock()}> \# \emph{create a try lock}
+\item <{acquire(?tl}>) \# \emph{acquire a try lock}
+\item <{tryAcquire(?tl}>) \# \emph{attempt to acquire a try lock}
+\item <{release(?tl}>) \# \emph{release a try lock}
+\end{enumerate}
+\noindent
+<{tryAcquire}> should not wait.
+Instead it should return <{True}> if the lock was successfully
+acquired and <{False}> if the lock was not available.
+% \item Implement semaphores using Mesa condition variables.
+\item Write a new version of the GPU allocator in \autoref{ex:gpu}
+using Mesa condition variables.
+In this version,
+a thread is allowed to allocate a set of GPUs and release a set of GPUs that it
+has allocated.  Method \texttt{gpuAllocSet(n)} should block until $n$ GPUs are
+available, but it should grant them as soon as they are available.
+It returns a set of $n$ GPU identifiers.
+Method \texttt{gpuReleaseSet(s)} takes a set of GPU identifiers as argument.
+A thread does not have to return all the GPUs it allocated at once.
+(You may want to try implementing this with Split Binary Semaphores.  It is not as easy.)
+\item The specification in the previous question makes the solution unfair.
+Explain why this is so.  Then change the specification and the solution so that
+it is fair.
+\item \label{ex:qsort}
+Bonus problem: \autoref{fig:qsort} shows an iterative implementation of the Qsort
+algorithm, and \autoref{fig:qsorttest} an accompanying test program.
+The array to be sorted is stored in shared variable <{testqs.arr}>.
+Another shared variable, <{testqs.todo}>, contains the ranges of the
+array that need to be sorted (initially the entire array).
+Re-using as much of this code as you can, implement a parallel version of
+this.  You should not have to change the methods <{swap}>, <{partition}>,
+or <{sortrange}> for this.  Create <{NWORKERS}> ``worker threads''
+that should replace the <{qsort}> code.
+Each worker loops until <{todo}>
+is empty and sorts the ranges that it finds until then.  The <{main}>
+thread needs to wait until all workers are done.
+\end{problems}
+
+\begin{figure}
+\begin{code}
+<{:input:../code/qsort.hny}>
+\end{code}
+\caption{\harmonylink{code/qsort.hny} Iterative qsort() implementation}
+\label{fig:qsort}
+\end{figure}
+
+\begin{figure}
+\begin{code}
+<{:input:../code/qsorttest.hny}>
+\end{code}
+\caption{\harmonylink{code/qsorttest.hny} Test program for \autoref{fig:qsort}}
+\label{fig:qsorttest}
+\end{figure}
+
+\chapter{Deadlock}
+\label{ch:deadlock}
+\index{deadlock}%
+
+<{:const:diner}>
+
+\glsadd{deadlock}%
+
+\begin{figure}
+\begin{code}
+<{:input:../code/Diners.hny}>
+\end{code}
+\caption{\harmonylink{code/Diners.hny} Dining Philosophers}
+\label{fig:diners}
+\end{figure}
+
+When multiple threads are synchronizing access to shared resources, they
+may end up in a \emph{deadlock} situation where one or more of the threads
+end up being blocked indefinitely because each is waiting for another to give
+up a resource.
+The famous Dutch computer scientist Edsger W.~Dijkstra illustrated this using
+a scenario he called ``Dining Philosophers.''
+\index{dining philosopher}%
+
+Imagine five philosopers sitting around a table, each with a plate of food in
+front of them and a fork between every two plates.  Each philosopher requires
+two forks to eat.  To start eating, a philosopher first picks up the fork on
+the left, then the fork on the right.  Each philosopher likes to take breaks
+from eating to think for a while.  To do so, the philosopher puts down both
+forks.  Each philosopher repeats this procedure.  Dijkstra had them repeating
+this for ever, but for the purposes of this book,
+philosophers can---if they wish---leave the table when they are
+not using any forks.
+
+\autoref{fig:diners} implements the dining philosophers in Harmony, using a
+thread for each philosopher and a lock for each fork.  If you
+run it, Harmony complains that the execution may not be able to terminate,
+with all five threads being blocked trying to acquire the lock.
+
+\begin{quote}
+\begin{itemize}
+\item Do you see what the problem is?
+\item Does it depend on <{N}>, the number of philosophers?
+\item Does it matter in what order the philosophers lay down their forks?
+\end{itemize}
+\end{quote}
+
+% \chapter{Deadlock Prevention}
+% \label{ch:deadlockprevention}
+% \index{deadlock prevention}
+
+\begin{figure}
+\begin{code}
+<{:input:../code/DinersCV.hny}>
+\end{code}
+\caption{\harmonylink{code/DinersCV.hny} Dining Philosophers that grab both forks at the same time}
+\label{fig:dinerscv}
+\end{figure}
+
+\noindent
+There are four conditions that must hold for deadlock to occur~\cite{CES71}:
+\begin{enumerate}
+\item \emph{Mutual Exclusion}: each resource can only be used by one thread at a time:
+\item \emph{Hold and Wait}: each thread holds resources it already allocated while it
+waits for other resources that it needs;
+\item \emph{No Preemption}: resources cannot be forcibly taken away from threads that
+allocated them;
+\item \emph{Circular Wait}: there exists a directed circular chain of threads, each waiting
+to allocate a resource held by the next.
+\end{enumerate}
+
+Preventing deadlock thus means preventing that one of these conditions occurs.
+However, mutual exclusion is not easily prevented in general
+(although, for some resources it is
+possible, as demonstrated in \autoref{ch:nonblocking}).
+Havender proposed the following techniques that avoid the remaining
+three conditions~\cite{Havender68}:
+
+\begin{itemize}
+\item \emph{No Hold and Wait}: a thread must request all resources it is going to
+need at the same time;
+\item \emph{Preemption}: if a thread is denied a request for a resource, it must
+release all resources that it has already acquired and start over;
+\item \emph{No Circular Wait}: define an ordering on all resources and allocate
+resources in a particular order.
+\end{itemize}
+
+To implement a \emph{No Hold and Wait} solution, a philosopher would need a
+way to lock both the left and right forks at the same time.  Locks do not
+have such an ability, and neither do semaphores. so we re-implement the
+Dining Philosophers using condition variables that allow one to wait for
+arbitrary application-specific conditions.
+%
+\autoref{fig:dinerscv} demonstrates how this might be done.
+We use a single mutex for the diners, and, for each fork, a boolean
+and a condition variable.  The boolean indicates if the fork has been
+taken.
+Each diner waits if either the left or right fork is already taken.
+But which condition variable to wait on?
+The code demonstrates an important technique to use when waiting for
+multiple conditions.
+\index{multiple conditions, waiting on}%
+The condition in the <{while}> statement is the negation of the
+condition that the diner is waiting for and consists of two disjuncts.
+Within the <{while}> statement,
+there is an <{if}> statement for each disjunct.
+The code waits for either or both forks if necessary.  After that, it goes
+back to the top of the <{while}> loop.
+
+A common mistake is to write the following code instead:
+
+\begin{code}
+<{:inline:}>
+while forks[left]:
+    synch.wait(?conds[left], ?mutex)
+while forks[right]:
+    synch.wait(?conds[right], ?mutex)
+<{:end:}>
+\end{code}
+
+\begin{quote}
+\begin{itemize}
+\item Can you see why this does not work?  What can go wrong?
+\item Run it through Harmony in case you are not sure!
+\end{itemize}
+\end{quote}
+
+The \emph{Preemption} approach suggested by Havender is to allow threads to back out.
+While this could be done, this invariably leads to a busy waiting solution
+where a thread keeps obtaining locks and releasing them again until it
+finally is able to get all of them.
+
+The \emph{No Circular Waiting} approach
+is to prevent a cycle from forming, with each
+thread waiting for the next thread on the cycle.
+We can do this by establishing an ordering among the
+resources (in this case the forks) and, when needing more than one
+resource, always acquiring them in order.  In the case of the philosopers,
+they could prevent deadlock by always picking up the lower numbered fork
+before the higher numbered fork, like so:
+
+\vspace{1em}
+\begin{code}
+<{:inline:}>
+if left < right:
+    synch.acquire(?forks[left])
+    synch.acquire(?forks[right])
+else:
+    synch.acquire(?forks[right])
+    synch.acquire(?forks[left])
+<{:end:}>
+\end{code}
+\vspace{1em}
+
+or like so:
+
+\vspace{1em}
+\begin{code}
+<{:inline:}>
+synch.acquire(?forks[min(left, right)])
+synch.acquire(?forks[max(left, right)])
+<{:end:}>
+\end{code}
+\vspace{1em}
+
+This completes all the Havender methods.
+There is, however, another approach, which is sometimes called deadlock
+\emph{avoidance}
+\index{deadlock avoidance}%
+instead of deadlock \emph{prevention}.
+In the case of the Dining Philosophers, we want to avoid the situation where each
+diner picks up a fork.  If we can prevent more than four diners from starting to
+eat at the same time, then we can avoid the conditions for deadlock from ever
+happening.
+\autoref{fig:dinersavoid} demonstrates this concept.  It uses a
+\emph{counting semaphore} to restrict the number of diners at any time to
+four.  A counting semaphore is like a binary semaphore, but can be
+acquired a given number of times.  It is supported by the <{synch}>
+module.  The <{P}> or ``procure'' operation acquires a counting
+semaphore.  That is, it tries to decrement the semaphore, blocking while
+the semaphore has a value of 0.  The <{V}> or ``vacate'' operation
+increments the semaphore.
+
+This avoidance technique can be generalized using something called the
+Banker's Algorithm~\cite{EWD108}, but it is outside the scope of this book.
+The problem with these kinds of schemes is that one needs to know ahead of time
+the set of threads and what the maximum number of resources is that each thread
+wants to allocate, making them generally quite impractical.
+
+\begin{figure}
+\begin{code}
+<{:input:../code/DinersAvoid.hny}>
+\end{code}
+\caption{\harmonylink{code/DinersAvoid.hny} Dining Philosophers that carefully avoid getting into a deadlock
+scenario}
+\label{fig:dinersavoid}
+\end{figure}
+
+<{:const:transfer}>
+<{:const:total}>
+
+\section*{Exercises}
+\begin{problems}
+\item The solution in \autoref{fig:dinerscv} can be simplified by, instead
+of having a condition variable per fork, having a condition variable per
+diner.  It uses the same number of condition variables, but you will not
+need to have <{if}> statements nested inside the <{while}> loop
+waiting for the forks.  See if you can figure it out.
+\item \label{ex:bank} \autoref{fig:bank} shows an implementation of a bank with various
+accounts and transfers between those accounts.
+Unfortunately, running the test reveals that it sometimes leaves unterminated
+threads.  Can you fix the problem?
+\item Add a method <{total()}> to the solution of the previous question
+that computes the total over all balances.
+It needs to obtain a lock on all accounts.  Make sure that
+it cannot cause deadlock.
+\item Add an invariant that checks that the total of the balances never
+changes.  Note that the invariant only holds if none of the locks are
+held.
+\end{problems}
+
+\begin{figure}
+\begin{code}
+<{:input:../code/bank.hny}>
+\end{code}
+\caption{\harmonylink{code/bank.hny} Bank accounts}
+\label{fig:bank}
+\end{figure}
+
+\chapter{Actors and Message Passing}
+\label{ch:actor}
+\index{actor model}%
+\index{message passing}%
+
+<{:const:server}>
+<{:const:client}>
+
+\glsadd{actor model}%
+
+\begin{figure}
+\begin{center}
+\includegraphics[width=4in]{figures/actor-crop.pdf}
+\end{center}
+\caption{Depiction of three actors.  The producer does not receive messages.}
+\label{fig:actorpic}
+\end{figure}
+
+\begin{figure}
+\begin{code}
+<{:input:../code/counter.hny}>
+\end{code}
+\caption{\harmonylink{code/counter.hny} An illustration of the actor approach}
+\label{fig:actor}
+\end{figure}
+
+Some programming languages favor a different way of implementing
+synchronization using so-called \emph{actors}~\cite{HBS73,Agha86}.  Actors are
+threads that have only private memory and communicate through
+\emph{message passing}.
+See \autoref{fig:actorpic} for an illustration.
+Given that there is no shared memory in the actor model (other than the message
+queues, which have built-in synchronization), there is no need
+for critical sections.  Instead, some sequential thread owns a particular
+piece of data and other threads access it by sending request messages
+to the thread and optionally waiting for response messages.  Each thread
+handles one message at a time, serializing all access to the data it owns.
+As message queues are FIFO (First-In-First-Out), starvation is prevented.
+
+The actor synchronization model is popular in a variety of programming
+languages, including Erlang and Scala.  Actor support is also available
+through popular libraries such as Akka, which is available for various
+programming languages.  In Python, Java, and C/C++,
+actors can be easily emulated using threads and \emph{synchronized queues}
+\index{synchronized queue}%
+(aka \emph{blocking queues})
+\index{blocking queue}%
+for messaging.
+Each thread would have one such queue for receiving messages.
+Dequeuing from an empty synchronized queue blocks the thread until
+another thread enqueues a message on the queue.
+
+The <{synch}> library supports a synchronized message queue,
+similar to the <{Queue}> object in Python.
+Its interface is as follows:
+\begin{itemize}
+\item <{Queue()}> returns an empty queue;
+\item <{put(q, item)}> adds <{item}> to the queue pointed to by <{q}>;
+\item <{get(q)}> waits for and returns an item on the queue pointed to by <{q}>.
+\end{itemize}
+
+For those familiar with counting semaphores: note that a <{Queue}>
+behaves much like a zero-initialized counting semaphore.
+<{put}> is much like <{V}>, except that it is accompanied by data.
+<{get}> is much like <{P}>, except that it also returns data.
+Thus, synchronized queues can be considered a generalization of
+counting semaphores.
+
+\autoref{fig:actor} illustrates the actor approach.
+There are three client threads that each want to be assigned
+a unique identifier from the set $\{ 0, 1, 2 \}$.
+Normally one would use a shared 0-initialized counter and a lock.
+Each client would acquire the lock, get the value of the counter
+and increment it, and release the lock.
+Instead, in the actor approach the counter is managed by a
+separate server thread.
+The server never terminates, so it is spawned with the keyword
+<{eternal}> to suppress non-terminating state warnings.
+Each client sends a request to the server, consisting in this case
+of simply the queue to which the server must send the response.
+The server maintains a local, zero-initialized counter variable.
+Upon receiving a request, it returns a response with the value of
+the counter and increments the counter.  No lock is required.
+
+This illustration is an example of the \emph{client/server} model.
+Here a single actor implements some service, and clients send request
+messages and receive response messages.  The model is particularly
+popular in distributed systems, where each actor runs on a separate
+machine and the queues are message channels.  For example, the server
+can be a web server, and its clients are web browsers.
+
+\section*{Exercises}
+\begin{problems}
+\item Actors and message queues are good for building pipelines.
+Develop a pipeline that computes Mersenne primes (primes that are one less
+than a power of two).  Write four actors:
+\begin{enumerate}
+\item an actor that generates a sequence of integers 1 through <{N}>;
+\item an actor that receives integers and forwards only those that are prime;
+\item an actor that receives integers and forwards only those that are one
+less than a power of two;
+\item an actor that receives integers but otherwise ignores them.
+\end{enumerate}
+Configure two versions of the pipeline, one that first checks if a number
+is prime and then if it is one less than a power of two, the other
+in the opposite order.  Which do you think is better?
+\end{problems}
+
+\chapter{Barrier Synchronization}
+\label{ch:barrier}
+\index{barrier synchronization}%
+
+<{:const:Barrier}>
+<{:const:bwait}>
+
+\begin{figure}
+\begin{code}
+<{:input:../code/barriertest.hny}>
+\end{code}
+\caption{\harmonylink{code/barriertest.hny} Test program for \autoref{fig:genbarrier}}
+\label{fig:barriertest}
+\end{figure}
+
+\begin{figure}
+\begin{code}
+<{:input:../code/barrier.hny}>
+\end{code}
+\caption{\harmonylink{code/barrier.hny} Barrier implementation}
+\label{fig:genbarrier}
+\end{figure}
+
+\begin{figure}
+\begin{code}
+<{:input:../code/barriertest2.hny}>
+\end{code}
+\caption{\harmonylink{code/barriertest2.hny} Demonstrating the double-barrier pattern}
+\label{fig:barriertest2}
+\end{figure}
+
+\glsadd{barrier synchronization}%
+
+Barrier synchronization is a problem that comes up in high-performance
+parallel computing.
+The Harmony model checker uses it.
+A barrier is almost the opposite of a critical section:
+the intention is to get a group of threads to run some code at the
+same time, instead of having them execute it one at a time.
+More precisely, with barrier synchronization, the threads execute in rounds.
+Between each round, there is a so-called \emph{barrier} where threads wait
+until all threads have completed the previous round and reached the
+barrier---before they start the next round.
+For example, in an iterative matrix algorithm, the matrix may be
+cut up into fragments.  During a round, the threads run concurrently,
+one for each fragment.  The next round is not allowed to start
+until all threads have completed processing their fragment.
+
+A barrier is used as follows:
+\begin{itemize}
+\item <{b = Barrier(n)}>: initialize a barrier <{b}> for a collection of
+<{n}> threads;
+\item <{bwait(?b)}>: wait until all threads have reached the barrier
+\end{itemize}
+
+\autoref{fig:barriertest} is a test program for barriers.
+It uses an integer array <{round}> with one entry per thread.
+Each thread, in a loop, waits for all threads to get to the barrier
+before incrementing its round number.  If the barrier works as
+advertised, two threads should never be more than one round apart.
+
+When implementing a barrier, a complication to worry about is that
+a barrier can be used over and over again.  If this were not the
+case, then a solution based on a lock, a condition variable,
+and a counter initialized to the number of threads could be used.
+The threads would decrement the counter and wait on the condition
+variable until the counter reaches 0.
+
+\autoref{fig:genbarrier} shows how one might implement a reusable barrier.
+Besides a counter <{.left}> that counts how many threads still have to
+reach the barrier, it uses a counter <{.cycle}> that is incremented
+after each use of the barrier---to deal with the complication above.
+The last thread that reaches the barrier restores
+<{.left}> to the number of threads
+(<{.required}>) and increments the cycle counter.
+The other threads are waiting for the cycle counter to be incremented.
+The cycle counter is allowed to wrap around---in fact, a single bit
+suffices for the counter.
+
+A common design pattern with barriers in parallel programs,
+demonstrated in \autoref{fig:barriertest2}, is to use the barrier
+twice in each round.  Before a round starts, one of the threads---let's
+call it the coordinator---sets up the work that needs to be done
+while the other threads wait.  Then all threads do the work and go
+on until they reach a second barrier.  The second barrier is used
+so the coordinator can wait for all threads to be done before setting
+up the work for the next round.
+
+\section*{Exercises}
+\begin{problems}
+\item Implement barrier synchronization for <{N}> threads
+with just three binary semaphores.  Busy waiting is not allowed.
+Can you implement barrier synchronization with two binary semaphores?
+(As always, the Little Book of Semaphores~\cite{Downey09} is a good resource
+for solving synchronization problems with semaphores.
+Look for the \emph{double turnstile}
+\index{double turnstile}%
+solution.)
+\item Imagine a pool hall with <{N}> tables.  A table is \emph{full}
+from the time there are two players until both players have left.
+When someone arrives, they can join a table that is not full, preferably
+one that has a player ready to start playing.
+Implement a simulation of such a pool hall.
+\end{problems}
+
+\chapter{Interrupts}
+\label{ch:interrupts}
+\index{interrupt}
+
+<{:const:handler}>
+<{:const:main}>
+<{:const:increment}>
+
+\begin{figure}
+\begin{code}
+<{:input:../code/trap.hny}>
+\end{code}
+\caption{\harmonylink{code/trap.hny} How to use <{trap}>}
+\label{fig:trap}
+\end{figure}
+
+\begin{figure}
+\begin{code}
+<{:input:../code/trap2.hny}>
+\end{code}
+\caption{\harmonylink{code/trap2.hny} A race condition with interrupts}
+\label{fig:trap2}
+\end{figure}
+
+\begin{figure}
+\begin{code}
+<{:input:../code/trap3.hny}>
+\end{code}
+\caption{\harmonylink{code/trap3.hny} Locks do not work with interrupts}
+\label{fig:trap3}
+\end{figure}
+
+\begin{figure}
+\begin{code}
+<{:input:../code/trap4.hny}>
+\end{code}
+\caption{\harmonylink{code/trap4.hny} Disabling and enabling interrupts}
+\label{fig:trap4}
+\end{figure}
+
+Threads can be \emph{interrupted}.  An interrupt is a notification
+of some event such as a keystroke, a timer expiring, the reception
+of a network packet, the completion of a disk operation, and so on.
+We distinguish \emph{interrupts} and \emph{exceptions}.  An exception
+is caused by the thread executing an invalid machine instruction
+such as divide-by-zero.  An interrupt is caused by some peripheral
+device and can be handled in Harmony.  In other words: an interrupt
+is a notification, while an exception is an error.  \index{exception}
+
+Harmony allows modeling interrupts using the \texttt{trap} statement:
+\begin{code}
+<{trap handler argument}>
+\end{code}
+invokes <{handler argument}> at some later, unspecified time.
+Thus you can think of <{trap}> as setting a timer.
+Only one of these asynchronous events can be outstanding at a time;
+a new call to <{trap}> overwrites any outstanding one.
+\autoref{fig:trap} gives an example of how <{trap}> might be used.
+Here, the <{main()}> thread loops until the interrupt has occurred and
+the <{done}> flag has been set.
+
+But now consider \autoref{fig:trap2}.  The difference with \autoref{fig:trap} is
+that both the <{main()}> and <{handler()}> methods increment <{count}>.
+This is not unlike the example we gave in \autoref{fig:inc}, except that only a single
+thread is involved now.  And, indeed, it suffers from a similar race condition; run
+it through Harmony to see for yourself.
+If the interrupt occurs after <{main()}>
+reads <{count}> (and thus still has value 0) but before <{main()}> writes the
+updated value~1, then the interrupt handler will also read value~0 and write value~1.
+We say that the code in \autoref{fig:trap2} is not \emph{interrupt-safe} (as opposed
+to not being \emph{thread-safe}).
+\index{interrupt-safety}
+
+You would be excused if you wanted to solve the problem using locks,
+similar to \autoref{fig:incfixed}.  \autoref{fig:trap3} shows how
+one might go about this.  But locks are intended to solve synchronization
+issues between multiple threads.  But an interrupt handler is not
+run by another thread---it is run by the same thread that experienced
+the interrupt.  If you run the code through Harmony, you will find
+that the code may not terminate.  The issue is that a thread can
+only acquire a lock once.  If the interrupt happens after <{main()}>
+acquires the lock but before <{main()}> releases it, the <{handler}>()
+method will block trying to acquire the lock, even though it is
+being acquired by the same thread that already holds the lock.
+
+Instead, the way one fixes interrupt-safety issues is through disabling interrupts
+temporarily.  In Harmony, this can be done by setting the \emph{interrupt level}
+of a thread to <{True}> using the <{setintlevel}> interface.
+\autoref{fig:trap4} illustrates how this is done.
+Note that it is not necessary to change the interrupt level during servicing an
+interrupt, because it is automatically set to <{True}> upon entry to the interrupt
+handler and restored to <{False}> upon exit.
+It is important that the <{main()}> code re-enables interrupts after incrementing
+<{count}>.  What would happen if <{main()}> left interrupts disabled?
+
+<{setintlevel(il)}> sets the interrupt level to <{il}> and returns
+the prior interrupt level.  Returning the old level is handy when writing interrupt-safe
+methods that can be called from ordinary code as well as from an interrupt handler.
+\autoref{fig:trap5} shows how one might write a interrupt-safe method
+to increment the counter.
+
+\begin{figure}
+\begin{code}
+<{:input:../code/trap5.hny}>
+\end{code}
+\caption{\harmonylink{code/trap5.hny} Example of an interrupt-safe method}
+\label{fig:trap5}
+\end{figure}
+
+\begin{figure}
+\begin{code}
+<{:input:../code/trap6.hny}>
+\end{code}
+\caption{\harmonylink{code/trap6.hny} Code that is both interrupt-safe and thread-safe}
+\label{fig:trap6}
+\end{figure}
+
+It will often be necessary to write code that is both interrupt-safe \emph{and}
+thread-safe.  As you might expect, this involves both managing locks and
+interrupt levels.
+To increment <{count}>, the interrupt level must be <{True}> and
+<{countlock}> must be held.
+\autoref{fig:trap6} gives an example of how this might be done.
+One important rule to remember is that a thread should disable interrupts \emph{before}
+attempting to acquire a lock.
+
+Try moving <{lock()}> to the beginning of the <{increment}> method
+and <{unlock()}> to the end of <{increment}> and see what happens.
+While Harmony will only report one faulty run, this incorrect code can lead to
+the assertion failing as well as threads getting blocked indefinitely.
+
+(Another option is to use synchronization techniques that do not use locks.
+See \autoref{ch:nonblocking} for more information.)
+
+There is another important rule to keep in mind.  Just like locks should never be held
+for long, interrupts should never be disabled for long.  With locks the issue is to
+maximize concurrent performance.  For interrupts the issue is fast response to
+asynchronous events.  Because interrupts may be disabled only briefly, interrupt
+handlers must run quickly and cannot wait for other events.
+\begin{comment}
+It is ok to invoke
+non-blocking synchronization calls such as <{notify}>, but calls such as
+<{acquire}> and <{wait}> should only be used if it is certain that they will not
+block for long.  Informally, interrupt handlers can be
+\emph{producers} but not \emph{consumers} of synchronization events.
+\end{comment}
+
+<{:const:i_put}>
+
+\section*{Exercises}
+\begin{problems}
+\item The <{put}> method you implemented in \autoref{ex:bbmesa} cannot be used
+in interrupt handlers for two reasons: (1) it is not interrupt-safe, and (2)
+it may block for a long time if the buffer is full.  Yet, it would be useful if,
+say, a keyboard interrupt handler could place an event on a shared queue.
+Implement a new method <{i_put(item)}> that does not
+block.  Instead, it should return <{False}> if the buffer is full and <{True}>
+if the item was successfully enqueued.
+The method also needs to be interrupt-safe.
+\end{problems}
+
+\chapter{Non-Blocking Synchronization}
+\label{ch:nonblocking}
+\index{non-blocking synchronization}%
+
+<{:const:inc}>
+<{:const:exch}>
+<{:const:produce}>
+<{:const:consume}>
+
+\glsadd{non-blocking synchronization}%
+
+\begin{figure}
+\begin{code}
+<{:input:../code/hw.hny}>
+\end{code}
+\caption{\harmonylink{code/hw.hny} Non-blocking queue}
+\label{fig:hw}
+\end{figure}
+
+So far, we have concentrated on critical sections to synchronize multiple
+threads.  Certainly, preventing multiple threads from accessing
+certain code at the same time simplifies how to think about synchronization.
+However, it can lead to starvation.  Even in the absence of starvation,
+if some thread is slow for some reason while being in the critical section,
+the other threads have to wait for it to finish executing the critical section.
+Also, using synchronization primitives in interrupt handlers is tricky
+to get right (\autoref{ch:interrupts}) and might be too slow.
+In this chapter, we will have a look at how one can develop concurrent
+code in which threads do not have to wait for other threads (or interrupt
+handlers) to complete their ongoing operations.
+
+As an example, we will revisit the producer/consumer problem.
+The code in \autoref{fig:hw} is based on code developed by Herlihy and
+Wing~\cite{HW87}.
+The code is a ``proof of existence'' for non-blocking synchronization; it
+is not necessarily practical.
+There are two variables.  <{items}> is an unbounded array with each
+entry initialized to <{None}>.  <{back}> is an index into the
+array and points to the next slot where a new value is inserted.
+The code uses two atomic operations:
+\begin{itemize}
+\item <{inc(p)}>: atomically increments <{!p}> and returns
+the old value;
+\item <{exch(p)}>: sets <{!p}> to <{None}> and returns the old value.
+\end{itemize}
+
+Method <{produce(item)}> uses <{inc(?back)}> to allocate
+the next available slot in the <{items}> array.
+It stores the item as a singleton tuple.
+Method <{consume()}> repeatedly scans the array, up to the
+<{back}> index, trying to find an item to return.
+To check an entry, it uses <{exch()}>
+to atomically remove an item from a slot if there is one.
+This way, if two or more threads attempt to extract an item from
+the same slot, at most one will succeed.
+
+There is no critical section.  If one thread is executing instructions
+very slowly, this does not negatively impact the other threads, as it
+would with solutions based on critical sections.
+On the contrary, it helps them because it creates less contention.
+Unfortunately, the solution is not practical for the following reasons:
+\begin{itemize}
+\item The <{items}> array must be of infinite size if an unbounded number
+of items may be produced;
+\item Each slot in the array is only used once, which is inefficient;
+\item the <{inc}> and <{exch}> atomic operations are not
+universally available on existing processors.
+\end{itemize}
+However, in the literature you can find examples of practical
+non-blocking (aka \emph{wait-free})
+\index{wait-free synchronization}%
+synchronization algorithms.
+% TODO~\cite{}.
+
+\begin{comment}
+There are also various algorithms where read-only access is wait-free
+but updates do require a lock---these are useful in situations where
+most accesses are read-only and the performance of updates is less
+critical. %~\cite{}.
+\end{comment}
+
+\section*{Exercises}
+\begin{problems}
+\item A \emph{seqlock}
+\index{seqlock}%
+consists of a lock and a version number.
+An update operation acquires the lock, increments the version number, makes the
+changes to the data structure, and then releases the lock.  A read-only operation
+does not use the lock.  Instead, it retrieves the version number,
+reads the data structure, and then checks if the
+version number has changed.  If so, the read-only operation is retried.
+Use a seqlock to implement a bank much like \autoref{ex:bank}, with
+one seqlock for the entire bank (i.e., no locks on individual accounts).
+Method \texttt{transfer} is an update operation; method \texttt{total} is a
+read-only operation.  Explain how a seqlock can lead to starvation.
+\end{problems}
+
+\chapter{Alternating Bit Protocol}
+\label{ch:abp}
+\index{alternating bit protocol}%
+\index{protocol}%
+\index{distributed system}%
+
+<{:module:abp}>
+<{:const:net_send}>
+<{:const:net_recv}>
+<{:const:app_send}>
+<{:const:app_recv}>
+<{:const:send}>
+<{:const:receive}>
+<{:const:processor}>
+<{:const:broadcast}>
+
+\begin{figure}
+\begin{code}
+<{:input:../code/abp.hny}>
+\end{code}
+\caption{\harmonylink{code/abp.hny} Alternating Bit Protocol}
+\label{fig:abp}
+\end{figure}
+
+\begin{figure}
+\begin{code}
+<{:input:../code/abptest.hny}>
+\end{code}
+\caption{\harmonylink{code/abptest.hny} Test code for alternating bit protocol}
+\label{fig:abptest}
+\end{figure}
+
+A
+\emph{distributed system}
+\index{distributed system}%
+is a concurrent system in which a collection
+of threads communicate by message passing, much the same as
+in the actor model.
+The most important difference between distributed and concurrent
+systems is that the former takes \emph{failures}
+\index{failure}%
+into account,
+including failures of threads and failures of shared memory.
+In this chapter, we will consider two actors, Alice and Bob.
+Alice wants to send a sequence of application messages to Bob,
+but the underlying network may lose messages.
+\index{network}%
+The network does not re-order messages: when sending messages
+$m_1$ and $m_2$ in that order, then if both messages are received,
+$m_1$ is received before $m_2$.
+Also, the network does not create messages out of nothing: if
+message <{m}> is received, then message <{m}> was sent.
+
+It is useful to create an abstract network that reliably sends messages
+between threads, much like the FIFO queue in the <{synch}> module.
+For this, we need a network protocol that Alice and Bob can run.
+In particular, it has to be the case that if Alice sends application
+messages $m_1, ..., m_n$ in that order, then if Bob receives an
+application message
+<{m}>, then $m = m_i$ for some <{i}> and, unless $m$ is the very first
+message, Bob will already have received
+application messages $m_1, ..., m_{i-1}$ (safety).
+Also, if the network is fair and Alice sends application message
+<{m}>, then eventually Bob should deliver <{m}> (liveness).
+
+The \emph{Alternating Bit Protocol} is suitable for our purposes.
+We assume that there are two unreliable network channels: one from Alice
+to Bob and one from Bob to Alice.
+Alice and Bob each maintain a zero-initialized
+\emph{sequence number},
+\index{sequence number}%
+<{s_seq}> and <{r_seq}> resp.
+Alice sends a network message to Bob containing an
+application message as \emph{payload} and Alice's sequence number
+as \emph{header}.
+When Bob receives such a network message, Bob returns an
+\emph{acknowledgment}
+\index{acknowledgment}%
+to Alice, which is a network message
+containing the same sequence number as in the message that Bob received.
+
+In the protocol, Alice keeps sending the same network message until she
+receives an acknowledgment with the same sequence number.
+This is called \emph{retransmission}.
+\index{retransmission}%
+When she receives the desired sequence number, Alice increments her sequence number.
+She is now ready to send the next message she wants to send to Bob.
+Bob, on the other hand, waits until he receives a message matching
+Bob's sequence number.  If so, Bob \emph{delivers} the payload in the
+message and increments his sequence number.
+Because of the network properties,  a one-bit sequence number suffices.
+
+We can model each
+channel as a variable that either contains a network message or nothing
+(we use <{()}> in the model).  Let <{s_chan}> be the channel
+from Alice to Bob and <{r_chan}> the channel from Bob to Alice.
+<{net_send(pchan, m, reliable)}> models sending a message <{m}> to
+<{!pchan}>, where <{pchan}> is either <{?s_chan}> or <{?r_chan}>.
+The method places either <{m}> (to model a successful send)
+or <{()}> (to model loss) in <{!pchan}>.
+The use of the <{reliable}> flag will be explained later.
+\texttt{net\_recv}(<{pchan}>) models checking <{!pchan}> for
+the next message.
+
+Method <{app_send(m)}> retransmits <{m}> until
+an acknowledgment is received.
+Method <{app_recv(reliable)}> returns the next successfully received
+message.
+\autoref{fig:abptest} shows how the methods may be used to send and receive
+a stream of \texttt{NMSGS} messages reliably.
+It has to be bounded, because model checking requires a finite model.
+
+Only the last invocation of <{app_recv(reliable)}> is invoked with
+<{reliable = True}>.  It causes the last acknowledgment to be sent
+reliably.  It allows the receiver (Bob) to stop, as well as the sender (Alice)
+once the last acknowledgment has been received.
+Without something like this, either the sender may be left hanging waiting
+for the last acknowledgment, or the receiver waiting for the last message.
+
+\section*{Exercises}
+\begin{problems}
+\item \autoref{ch:actor} explored the \emph{client/server model}.  It is popular
+in distributed systems as well.
+Develop a protocol for a single client and server using the same network
+model as for the ABP protocol.
+Hint: the response to a request can contain the same sequence number as the
+request.
+\item Generalize the solution in the previous exercise to multiple clients.
+Each client is uniquely identified.  You may either use separate channel pairs
+for each client, or solve the problem using a single pair of channels.
+\end{problems}
+
+\chapter{Leader Election}
+\label{ch:leader}
+
+\begin{figure}
+\begin{code}
+<{:input:../code/leader.hny}>
+\end{code}
+\caption{\harmonylink{code/leader.hny} A leader election protocol on a ring}
+\label{fig:leader}
+\end{figure}
+
+Leader election is the problem of electing a unique leader in a
+network of processors.  Typically this is challenging because the
+processors have only limited information.  In the version that we
+present, each processor has a unique identifier.  The processors
+are organized in a ring, but each processor only knows its own
+identifier and the identifier of its successor on the ring.  Having
+already looked into the problem of how to make the network reliable,
+we assume here that each processor can reliably send messages to
+its successor.
+
+The protocol that we present elects as leader the processor with
+the highest identifier~\cite{CR79} and works in two phases: in the
+first phase, each processor sends its identifier to its successor.
+When a processor receives an identifier that is larger than its own
+identifier, it forwards that identifier to its successor as well.
+If a processor receives its own identifier, it discovers that it
+is the leader.  That processor then starts the second phase by
+sending a message around the ring notifying the other processors
+of the leader's identifier.
+
+\autoref{fig:leader} describes the protocol and its test cases in
+Harmony.  In Harmony, processors can be modeled by threads and there
+are a variety of ways in which one can model a network using shared
+variables.  Here, we model the network as a set of messages.  The
+\texttt{send} method atomically adds a message to this set.  Messages
+are tuples with three fields: (<{dst}>, <{id}>, <{found}>).  <{dst}>
+is the identifier of the destination processor; <{id}> is the
+identifier that is being forwarded; and <{found}> is a boolean
+indicating the second phase of the protocol.  The <{receive}>(<{self}>)
+method looks for all messages destined for the processor with
+identifier <{self}>.
+
+To test the protocol, the code first chooses the number of processors
+and generates an identifier for each
+processor, chosen non-deterministically from a set of \texttt{NIDS}
+identifiers.  It also keeps track in the variable <{leader}> of
+what the highest identifier is, so it can later be checked.
+
+Method <{processor(self, succ)}> is the code for a processor with
+identifier <{self}> and successor <{succ}>.
+It starts simply by sending its own identifier to its successor.
+The processor then loops until it discovers the identifier of the
+leader in the second phase of the protocol.
+A processor waits for a message using the Harmony
+<{atomically when exists}> statement.
+This statement takes the form
+\begin{code}
+<{atomically when exists v in s}>: \emph{statement block}
+\end{code}
+where <{s}> is a set and <{v}> is variable that is bound to an element of <{s}>.
+The properties of the statement are as follows:
+\begin{itemize}
+\item it waits until <{s}> is non-empty;
+\item it is executed atomically;
+\item <{v}> is selected non-deterministically, like in the <{choose}> operator.
+\end{itemize}
+
+If a processor receives its own identifier, it knows its the leader.
+The Harmony code checks this using an assertion.
+In real code the processor could not do this as it does not know
+the identifier of the leader, but assertions are only there to check
+correctness.
+The processor then sends a message to its successor that the leader
+has been found.
+If the processor receives an identifier higher than its own, the
+processor knows that it cannot be the leader.
+In that case, it simply forwards the message.
+A processor stops when it receives a message that indicates that
+the leader has been identified.
+
+Note that there is a lot of non-determinism in the specification, leading
+to a lot of executions that must be checked.
+First, every possible permutation of identifiers for the processors
+is tried.  When there are multiple messages to receive by a processor,
+every possible order is tried (including receiving the same message
+multiple times).  Fortunately, the \texttt{atomically when exists} statement
+is executed
+atomically, otherwise the body of the statement could lead to additional
+thread interleavings.  Because in practice the different processors do
+not share memory, it is not necessary to check those interleavings.
+
+\section*{Exercises}
+\begin{problems}
+\item Check if the code finds a unique leader if identifiers are not unique.
+\item Messages are added atomically to the network.  Is this necessary?
+What happens if you remove the <{atomically}> keyword?  Explain what happens.
+\end{problems}
+
+\chapter{Transactions and Two Phase Commit}
+\label{ch:2pc}
+
+<{:const:bank}>
+
+\begin{figure}
+\begin{code}
+<{:input:../code/2pc1.hny}>
+\end{code}
+\caption{\harmonylink{code/2pc.hny} Two Phase Commit protocol: code for banks}
+\label{fig:2pc1}
+\end{figure}
+
+\begin{figure}
+\begin{code}
+<{:input:../code/2pc2.hny}>
+\end{code}
+\caption{\harmonylink{code/2pc.hny} Two Phase Commit protocol: code for transaction coordinators}
+\label{fig:2pc2}
+\end{figure}
+
+Modern databases support multiple clients concurrently accessing the data.
+They store data on disk, but we will ignore that in this book.
+(If you want to model a disk, this is probably best done as a separate
+thread that maintains the contents of the disk.)
+The complication we address here is that databases may be \emph{sharded},
+where different parts of the data are stored on different servers.
+The different servers may even be under different
+authoritive domains, such as multiple banks maintaining the accounts of their
+clients.
+
+In database terminology, a \emph{transaction} is an operation on a database.
+The operation can be quite complex, and the execution of a transaction
+should have the following two properties:
+\begin{itemize}
+\item \emph{all-or-nothing}: a transaction should either complete, or it should
+be a no-op.  It should never partially execute and then give up because of
+some kind of error or something.  Database
+people call this \emph{atomicity}, but it is not the same kind of atomicity that
+we have been discussing in this book.
+\item \emph{serialized}: any two concurrent transactions should appear to
+execute in some order.  Database people call this \emph{isolation}: one transaction
+should not be able to witness the intermediate state of another transaction
+in execution.
+\end{itemize}
+
+We will use as an example a distributed database that maintains bank accounts.
+For simplicity, we will model this as a collection of banks,
+each maintaining a single account.
+There are two kinds of transactions: \emph{transfer}
+(similar to \autoref{ex:bank}) and \emph{check}.  In this example, a transfer
+is a transaction that moves some funds between two accounts.
+A check is a transaction over all accounts and checks that the sum of the
+balances across the accounts remains the same.
+
+Executing such transactions must be done with care.  Consider what
+would happen if transactions are not all-or-nothing or are not
+serialized.  A transfer consists of two operations: withdrawing
+funds from one account and depositing the same amount of funds in
+the other.  These two operations can be done concurrently, but if
+the withdrawal fails (for example, because there are not sufficient
+funds in the source account) then the whole transaction should fail
+and become a no-op.  Even if this is not the case, a concurrent
+check transaction may accidentally witness a state in which either
+the withdrawal or the deposit happened, but not both.  And matters
+get more complicated with multiple concurrent transfers.
+
+The Two-Phase Commit protocol~\cite{Gray78} is a protocol that can be
+used to implement transactions across multiple database servers---banks
+in this case.
+Each transaction has a \emph{coordinator} that sends a <{PREPARE}>
+message to each of the servers involved in the transaction, asking them
+to prepare to commit to their part in a particular transaction.
+A server can either respond with
+<{YES}> if it is ready to commit and will avoid doing anything
+that might jeopardize this (like committing a conflicting transaction),
+or with <{NO}> if it does not want to participate in the transaction.
+If all servers respond with <{YES}>, then the coordinator can
+decide to \emph{commit} the transaction.  Otherwise the coordinator
+must decide to \emph{abort} the transaction.  In the second phase, the
+servers that responded with <{YES}> (if any) must be notified
+to inform them of the coordinator's decision.
+
+Different transactions can have different coordinators.  In our
+implementation, each bank and each coordinator is a thread.
+\autoref{fig:2pc1} shows the code for a bank.
+The state of a bank consists of the following local variables:
+\begin{itemize}
+\item <{self}>: the bank's identifier;
+\item <{balance}>: the current balance in the account;
+\item <{status}>: either contains () if the bank is not involved in an
+ongoing transaction or contains the balance
+just before the transaction started;
+\item <{received}>: the set of messages received and handled so far.
+\end{itemize}
+
+\noindent
+Messages sent to a bank are dictionaries with the following fields:
+\begin{itemize}
+\item <{.dst}>: identifier of the bank;
+\item <{.src}>: identifier of the coordinator that sent the message;
+\item <{.request}>: request type, which is either
+<{.withdraw}>, <{.deposit}>, <{.commit}>, or <{.abort}>;
+\item <{.amount}>: amount to withdraw or deposit.
+\end{itemize}
+
+\noindent
+A bank waits for a message destined to itself that it has not yet received.
+In case of a withdrawal when the bank is idle and there are sufficient
+funds, the bank saves the current balance in <{status}> to indicate
+an ongoing transaction and what its original balance was.
+The bank then responds with a <{.yes}> message to the coordinator,
+including the new balance.
+Otherwise, the bank responds with a <{.no}> message.
+Deposits are similar, except that it is not necessary to check for
+sufficient funds.
+In case of a <{.commit}> message, the bank changes its status
+to (), indicating that there is no ongoing transaction.  In case of
+a <{.abort}> message, the bank restores <{balance}> first.
+
+\autoref{fig:2pc2} contains the code for transfers and inquiries, as well
+as tests.
+The <{receive()}> method is used by coordinators in an
+<{atomically when exists}>
+statement to wait for a response from each bank involved in a transaction.
+Argument \texttt{self} is the
+identifier of the coordinator and \texttt{sources} is the set of banks.
+It returns the empty set if there not yet responses from all banks.
+Otherwise it returns a singleton set containing the set of responses,
+one for each source.
+
+The \texttt{transfer}() method contains the code for the transfer
+transaction.  Argument <{self}> is the identifier of the coordinator,
+<{b1}> is the source bank, <{b2}> is the destination bank,
+and <{amt}> is the amount to transfer.
+The coordinator sends a <{PREPARE}> message containing a
+<{.withdraw}> request to <{b1}> and a <{PREPARE}>
+message containing a <{.deposit}> request to <{b2}>.
+It then waits for responses from each.  If both responses are
+<{.yes}>, then it commits the transaction, otherwise it aborts
+the transaction.
+
+The \texttt{check}() method checks if the sum of the balances equals
+<{total}>, the sum of the initial balances.
+The code is similar to <{transfer}>, except that it always
+aborts the transaction---there is no need to ever commit it.
+As a code-saving hack: the balance inquiry is done by withdrawing \$0.
+
+As for testing, the initial balances are picked arbitrarily between
+0 and \texttt{MAX\_BALANCE} (and Harmony as always will try every
+possible set of choices).
+Each coordinator chooses whether to do a transfer or a check.  In
+case of a transfer, it also chooses the source bank and the destination
+bank.
+
+While the protocol perhaps seems simple enough, there are a lot of
+<{if}> statements in the code, making it hard to reason about
+correctness.
+Model checking is useful to see if there are corner
+cases where the code does not work.
+While confidence increases by
+increasing the number of banks or the number of coordinators, doing so
+quickly increases the number of possible states so that model checking
+may become infeasible.
+
+\section*{Exercises}
+\begin{problems}
+\item In \autoref{ex:bank} the code ran into a deadlock.  Can the code
+in this chapter run into a deadlock?  Explain.
+\item Transactions can fail for two reasons: a transfer transaction can
+fail because of insufficient funds, but in general transaction can fail
+if there is a conflict with another transaction.  The latter can be
+fixed by retrying the transaction until it commits.  Implement this.
+\item One way to reduce the number of conflicts between transactions
+is to distinguish read and write operations.  Two read operations
+(in our case, operations that withdraw \$0) do not conflict,
+so a bank could have multiple ongoing read operations
+for different transactions.  Implement this.
+\item Two-phase commit can tolerate servers failing.  If a server does not
+respond within some reasonable amount of time, the coordinator can abort
+the transaction.  Implement this.
+\end{problems}
+
+\chapter{Chain Replication}
+\label{ch:chain}
+
+<{:const:replica}>
+
+\begin{figure}
+\begin{code}
+<{:input:../code/rsmspec.hny}>
+\end{code}
+\caption{\harmonylink{code/rsmspec.hny} Replicated State Machine}
+\label{fig:rsmspec}
+\end{figure}
+
+\begin{figure}
+\begin{code}
+<{:input:../code/chain.hny}>
+\end{code}
+\caption{\harmonylink{code/chain.hny} Chain Replication}
+\label{fig:chain}
+\end{figure}
+
+\glsadd{replication}%
+\index{replication}%
+As you have probably experienced, computers can crash.
+If you are running a web service, you may not be able to afford
+a long outage.  If you are running software that flies a plane,
+then an outage for any length of time could lead to a disaster.
+To deal with service outages caused by computers crashing, you may want
+to \emph{replicate} the service onto multiple computers.  As long as
+one of the computers survives, the service remains available.
+
+\glsadd{state machine replication}%
+\index{state machine replication}%
+\index{determinism}%
+Besides availability, it is usually important that the replicated
+service acts as if it were a single one.  This requires that the
+replicas of the service coordinate their actions.
+The \emph{Replicated State Machine Approach}~\cite{Lam78,S90} is a
+general approach to do just this.
+First, you model your service as a deterministic state
+machine.  The replicas each run a copy of the state machine, started
+in the same state.  As long as the replicas handle the same inputs
+in the same order, determinism guarantees that they produce the same
+outputs in the same order.
+
+\autoref{fig:rsmspec} presents a Harmony specification of state machine
+replication.
+We model the state machine as a \emph{history}: a sequence of operations.
+Each replica has a local copy of the history.
+The network is modeled as an ordered queue of messages.
+<{NOPS}> clients each place an operation on the network.
+All but one of the replicas is allowed to crash.
+The model chooses one of the replicas that is not allowed to crash.
+Of course, a replica does not know whether it is immortal
+or not in practice---it should just assume that it is.
+The immortality of one of the replicas is only used for modeling
+the assumptions we make about the system.
+A replica loops until either it fails or it has received all operations.
+<{choose({ immortal, True })}> can only
+evaluate to <{False}> in case <{immortal = False}>; otherwise
+it will always evaluate to <{True}>.
+After a replica has received all <{NOPS}> operations, the replica
+finishes and prints its history.
+All replicas will print the same history (which should be the same
+as the network).
+
+But in reality the network is not an ordered queue and better modeled
+as a set of messages.
+The trick now is to ensure that all replicas handle the
+same requests in the same order and to do so in a way that continues
+to work even if some strict subset of replicas crash.
+\emph{Chain Replication}~\cite{vRS04} is such a replication protocol.
+In Chain Replication, the replicas are organized in a linear chain.
+Each replica monitors its direct predecessor in the chain.  If a replica has
+no predecessors, we call it the \emph{head}.  The head may change over
+time, as a head may crash and replaced by another, but at any point in
+time there is only one head
+(and only one \emph{tail}, possibly the same replica).
+
+Only the head is allowed to accept new updates from clients.
+When it does so, it adds the update to the end of its history
+and sends the history to its successor on the chain.
+When the direct successor receives such a history, it makes sure
+that the history is an extension of its own and, if so, replaces its own
+history with the one received.
+It then sends the history on to its successor, if any.
+
+So, when a replica fails, its successors should find out about it.
+In practice, one server can detect the failure of another server by
+pinging it.  If a server does not receive a response to its ping within
+some maximum amount of time, then the server considers its peer crashed.
+Note that this, in general, is not a safe thing to do---the network or
+the peer may be temporarily slow but the peer is not necessarily crashed
+when the timer expires.
+Nonetheless, we will assume here that failure detection does not make
+mistakes and that eventually every failure is eventually detected.
+This is called the \emph{Fail-Stop} failure model~\cite{SS83},
+which is distinct from the often more realistic \emph{Crash Failure} model
+where processes can crash but accurate detection is not available.
+We will consider that more realistic failure model in the upcoming chapters.
+
+\autoref{fig:chain} shows an implemenation of chain replication.
+Each replica maintains its history and a set of its predecessors.
+What it does within the loop depends on whether it is the head
+(has no alive predecessors) or not.
+Because failure detection is accurate, at most one replica can think
+it is the head at any time (and, if so, it is in fact the head).
+Moreover, when it has
+detected all its predecessors having failed, eventually some replica
+thinks it is the head.
+
+Messages have the format $(\mathit{source}, \mathit{payload})$,
+where <{source}> is the identifier of the replica that generated
+the message and <{payload}> has information about the state of
+the replica.  The payload can take one of two forms.  The first is
+<{.crash}>, indicating that the source of the message has
+crashed.  The code models a replica crashing by that replica broadcasting
+a <{.crash}> message on the network.
+The other form is a history of operations.
+
+If a replica thinks it is the head, it adds an operation to its
+history.  The head then broadcasts its history, which
+is intended for its successor.  Because of failures, it may be that
+at different times a replica has different successors, hence the
+broadcast.
+
+Otherwise, the replica does not believe it is the head and
+awaits a message from its direct predecessor.
+If the payload is <{.crash}>, then the replica removes this
+predecessor from its set of predecessors.  For example, if there
+are initially three replicas numbered 0, 1, and 2, and replica~1
+crashes, then replica~2 removes~1 from its set of predecessors, making
+replica~0 its direct (and only) predecessor.
+Otherwise, the payload must be a history.
+The replica only accepts the history if it is an extension of its own
+history.
+When the replica successfully received all <{NOPS}> updates
+without crashing, it prints its history.
+
+The question is whether \autoref{fig:chain} has the same behavior as
+the replicated state machine specification of \autoref{fig:rsmspec}.
+This can be checked using the following two Harmony commands:
+\begin{code}
+\begin{verbatim}
+$ harmony -o rsm.hfa code/rsmspec.hny
+$ harmony -B rsm.hfa code/chain.hny
+\end{verbatim}
+\end{code}
+
+The first command outputs the behavior DFA of \texttt{code/rsmspec.hny}
+in the file \texttt{rsm.hfa}.
+The second command checks that the behavior of \texttt{code/chain.hny}
+satisfies the DFA in \texttt{rsm.hfa}.
+The DFA can also be visualized using the command
+\texttt{harmony -o rsm.png code/rsmspec.hny}
+(\autoref{fig:rsmdfa}).
+It shows all permutations of the operations are possible outputs.
+Moreover, each is output at least once, and at most
+<{NREPLICAS}> times.
+
+\begin{figure}
+\begin{center}
+\includegraphics[width=0.8\textwidth]{figures/rsmspec.png}
+\end{center}
+\caption{The DFA generated by both
+\autoref{fig:rsmspec} and \autoref{fig:chain}}
+\label{fig:rsmdfa}
+\end{figure}
+
+The model has each replica send its entire history each time it extends
+its history.  This is fine for modeling, but in practice that would not
+scale.  In practice, a predecessor would set up a TCP connection to
+its successor and only send updates to its history along the TCP
+connection.  Because TCP connections guarantee FIFO order, this would
+be identical to the predecessor sending a series of histories, but
+much more efficient.
+
+\chapter{Replicated Atomic Read/Write Register}
+\label{ch:abd}
+
+<{:module:abd}>
+<{:const:read}>
+<{:const:write}>
+<{:const:reader}>
+<{:const:writer}>
+
+\begin{figure}
+\begin{code}
+<{:input:../code/register.hny}>
+\end{code}
+\caption{\harmonylink{code/register.hny} An atomic read/write register}
+\label{fig:register}
+\end{figure}
+
+\begin{figure}
+\begin{center}
+\includegraphics[width=\textwidth]{figures/abdtest.png}
+\end{center}
+\begin{code}
+<{:input:../code/abdtest.hny}>
+\end{code}
+\caption{\harmonylink{code/abdtest.hny} Behavioral test for atomic read/write registers and the output for the case that <{NREADERS = NWRITERS = 1}>}
+\label{fig:abdtest}
+\end{figure}
+
+\begin{figure}
+\begin{code}
+<{:input:../code/abd.hny}>
+\end{code}
+\caption{\harmonylink{code/abd.hny} An implementation of a replicated atomic read/write register}
+\label{fig:abd}
+\end{figure}
+
+A \emph{register} is an object that you can read or write.
+In a distributed system, examples include a shared file system
+(each file is a register) or a key/value store (each key corresponds
+to a register).
+A simple shared register implementation
+would have its value maintained by a server, and clients can read or write the
+shared register by exchanging messages with the server.
+We call two operations such that one does not finish before the other starts
+\emph{concurrent}.
+Since messages are delivered one at a time to the server,
+concurrent operations on the shared register appear atomic.
+In particular, we have the following three desirable properties:
+\begin{enumerate}
+\item All write operations are ordered;
+\item A read operation returns either the last value written or the value of
+a concurrent write operation.
+\item If read operation $r_1$ finishes before read operation $r_2$ starts,
+then $r_2$ cannot return a value that is older than the value returned
+by $r_1$.
+\end{enumerate}
+
+It is instructive to look at the test program and its output in
+\autoref{fig:abdtest}.  This is for the case when there is only
+a single reader thread (identified as ``1'') and a single writer
+thread (identified as ``$-1$''), but already
+there are many cases to consider.  Each thread prints information
+just before and just after doing their single operation.  The output
+shows all possible interleavings in the form of a DFA.  Note
+that if the read operation starts after the write operation
+has completed, then the read operaion must return the new value.
+However, if the two operations interleave in some way, then the
+read operation can return either the old or the new value.
+
+\index{single point of failure}%
+Unfortunately, a server is a \emph{single point of failure}:
+if it fails, all its clients suffer.
+We would therefore like to find a solution that can survive the crash
+of a server.
+While we could use Chain Replication to replicate the register, in
+this chapter we will use a solution that does not assume that
+crashes can be accurately detected.
+
+We will again replicate the register object: maintain multiple copies,
+but we will not use the replicated state machine approach.
+One could, for example, imagine that clients write to all copies and read
+from any single one.
+While this solves the single-point-of-failure problem, we lose all the
+nice properties above.  For one, it is not guaranteed that all servers
+receive and process all write operations in the same order.
+
+\index{logical timestamp}%
+We present a protocol preserving these properties that is based on the
+work by Hagit Attiya, Amotz Bar-Noy, and Danny Dolev~\cite{ABD95}.
+In order to tolerate <{F}> failures,
+it uses <{N}> = 2<{F}> + 1 servers.
+In other words, the register survives as long as a strict majority of
+its copies survive.
+All write operation will be ordered by a unique \emph{logical timestamp}
+(see also \autoref{ch:testing}).
+Each server maintains not only the value of the object, but also the
+timestamp of its corresponding write operation.
+
+Each read and write operation consists of two \emph{phases}.  In a phase,
+a client broadcasts a request to all servers and waits for responses
+from a majority (<{N - F}> or equivalently
+<{F + 1}> servers).  Note that because we are assuming that no
+more than <{F}> servers can fail, doing so is safe, in that a client
+cannot indefinitely block as long as that assumption holds.
+
+In the first phase, a client asks each server for its current
+timestamp and value.  After receiving <{N - F}> responses,
+the client determines the response with the highest timestamp.
+In case of a write operation, the client then computes a new unique
+timestamp that is strictly higher than the highest it has seen.
+To make this work, timestamps are actually lexicographically ordered
+tuples consisting of an integer and the unique identifier of the
+client that writes the value.  So, if $(t, c)$ is the highest timestamp
+observed by client $c'$, and $c'$  needs to create a new timestamp,
+it can select $(t + 1, c')$.
+After all $(t + 1, c') > (t, u)$ and no other client
+will create the same timestamp.
+
+Suppose client $c'$ is trying to write a value <{v}>.
+In phase 2, client $c'$ broadcasts a request containing timestamp $(t+1, c')$
+and <{v}>.  Each server that receives the request compares $(t+1, c')$ against
+its current timestamp.  If $(t+1, c')$ is larger than its current timestamp,
+it adopts the new timestamp and its corresponding value <{v}>.  In either case,
+the server responds to the client.
+Upon $c'$ receiving a response from <{N - F}> servers,
+the write operation completes.
+In case of a read operation, client $c'$ simply \emph{writes back} the
+highest timestamp it saw in the first phase along with its corresponding value.
+
+\autoref{fig:abd} contains the code for a server, as well as the code
+for read and write operations.
+For efficiency of model checking, the servers are anonymous---otherwise
+we would have to consider every permutation of states of those servers.
+Because the servers are anonymous, they may end up sending the same
+exact message, but clients are waiting for a particular number of
+messages.
+Because of this, we will model the network as a bag of messages.
+
+A server initializes its timestamp <{t}> to
+$(0, \mathtt{None})$ and its value to <{None}>.
+Each server also keeps track of all the requests its already received
+so it doesn't handle the same request twice.
+The rest of the code is fairly straightforward.
+
+Read and write operations are both invoked with a unique identifier
+<{uid}>.  Both start by broadcasting a <{.read}>
+request to all servers and then waiting for a response from
+<{N - F}> servers.
+The <{receive()}> function uses the <{bag.combinations}> method
+to find all combinations of subsets of responses of size <{N - F}>.
+The second phase of each operation is similar.
+
+\autoref{fig:abdtest} can be used to test this protocol, although
+you will notice that the model checker cannot deal with cases involving
+more than three client threads.
+Three is just enough to check the third property listed above
+(using one writer and two readers).
+Doing so illustrates the importance of the second phase of the \texttt{read}
+operation.  You can comment out Lines~34, 36, and~37 in \autoref{fig:abd}
+and to elide the second phase and see what goes wrong.
+
+One may wonder how failures can occur in this model.  They are not
+explicitly modeled, but Harmony tries every possible execution.
+This includes executions in which the clients terminate before
+<{F}> of the servers start executing.  To the clients, this
+is indistinguishable from executions in which those
+servers have failed.
+
+\chapter{Distributed Consensus}
+\label{ch:consensus}
+
+<{:const:multiplicity}>
+<{:const:size}>
+<{:const:empty}>
+<{:const:add}>
+<{:const:combinations}>
+
+\begin{figure}
+\begin{center}
+\includegraphics[width=0.9\textwidth]{figures/consensus.png}
+\end{center}
+\begin{code}
+<{:input:../code/consensus.hny}>
+\end{code}
+\caption{\harmonylink{code/consensus.hny} Distributed consensus code and behavior DFA}
+\label{fig:consensus}
+\end{figure}
+
+Distributed consensus is the problem of having a collection of processors agree
+on a single value over a network.
+For example, in state machine replication, the state machines have to agree
+on which operation to apply next.
+Without failures, this can be solved using leader election: first elect a leader, then have that leader decide a value.
+But consensus often has to be done in adverse circumstances,
+for example in the face of processor failures.
+
+Each processor \emph{proposes} a value, which we assume here to be from the
+set \{ 0, 1 \}.
+By the usual definition of consensus, we want the following three properties:
+\begin{enumerate}
+\item \emph{Validity}: a processor can only decide a value that has been proposed;
+\item \emph{Agreement}: if two processors decide, then they decide the same value.
+\item \emph{Termination}: each processor eventually decides.
+\end{enumerate}
+The consensus problem is impossible to solve in the face of processor
+failures and without making assumptions about how long it takes to send
+and receive a message~\cite{FLP85}.
+Here we will not worry about \emph{Termination}.
+
+\autoref{fig:consensus} presents a specification for binary
+consensus---the proposals are from the set <{{0, 2}}>
+In this case there are four processors.  The proposal of processor <{i}>
+is in <{proposals[i]}>.
+The <{decision}> is chosen from the set of proposals.
+Each processor may or may not print the decision---capturing the
+absence of the \emph{Termination} property.
+It may be that no decisions are made, but that does not
+violate either Validity or Agreement.
+Thus the behavior of the program is to first print the array of
+proposals, followed by some subset of processors printing their decision.
+Notice the following properties:
+\begin{itemize}
+\item there are $16 = 2^4$ possible proposal configurations;
+\item all processors that decide decide the same value;
+\item if all processors propose 0, then all processors that decide decide 0;
+\item if all processors propose 1, then all processors that decide decide 1.
+\end{itemize}
+
+This is just the specification---in practice we do not have a shared
+variable in which we can store the decision a priori.
+We will present a simple consensus algorithm that can tolerate
+fewer than $1/3^{rd}$ of processors failing by crashing.
+More precisely,
+constant <{F}> contains the maximum number of failures, and
+we will assume there are <{N}> = 3<{F}> + 1 processors.
+
+\begin{figure}
+\begin{code}
+<{:input:../code/bosco.hny}>
+\end{code}
+\caption{\harmonylink{code/bosco.hny} A crash-tolerant consensus protocol}
+\label{fig:bosco}
+\end{figure}
+
+\begin{figure}
+\begin{center}
+\includegraphics[width=0.95\textwidth]{figures/bosco.png}
+\end{center}
+\caption{The behavior DFA for \autoref{fig:bosco}}
+\label{fig:boscodfa}
+\end{figure}
+
+\autoref{fig:bosco} presents our algorithm.  Besides the <{network}>
+variable,
+it uses a shared list of proposals and a shared set of decisions.
+In this particular algorithm, all messages are broadcast to all processors, so they do
+not require a destination address.
+The <{N}> processors go through a sequence of \emph{rounds} in which they wait for
+<{N - F}> messages, update their state based on the messages, and
+broadcast messages containing their new state.
+The reason that a processor waits for <{N - F}> rather than <{N}>
+messages is because of failures: up to <{F}> processors may never send a message
+and so it would be unwise to wait for all <{N}>.  You might be tempted to use
+a timer and time out on waiting for a particular processor.  But how would you initialize
+that timer?  While we will assume that the network is reliable, there is no guarantee
+that messages arrive within a particular time.
+We call a set of <{N - F}> processors a \emph{quorum}.
+A quorum must suffice for the algorithm to make progress.
+
+The state of a processor consists of its current round number (initially 0)
+and an estimate (initially the proposal).  Therefore, messages contain
+a round number and an estimate. To start things, each processor first
+broadcasts its initial round number and initial estimate.
+The number of rounds that are necessary to achieve consensus is not bounded.  But
+Harmony can only check finite models, so there is a constant \texttt{NROUNDS} that
+limits the number of rounds.
+
+In Line~21, a processor waits for <{N - F}> messages using
+the Harmony <{atomically when exists}> statement.
+Since Harmony has to check all possible executions of the protocol, the
+<{receive(round, k)}> method returns all \emph{subbags} of messages
+for the given round that have size <{k = N - F}>.  The method uses a
+dictionary comprehension to filter out all messages for the given <{round}>
+and then uses the <{bag.combinations}> method to find all combinations of size <{k}>.
+The <{atomically when exists}> statement waits until there is at least one such combination and
+then chooses an element, which is bound to the <{quorum}> variable.
+The body of the statement is then executed atomically.
+This is usually how distributed algorithms are modeled, because they can only interact
+through the network.  There is no need to interleave the different processes other
+than when messages are delivered.  By executing the body atomically, a lot of
+unnecessary interleavings are avoided and this reduces the state space that must
+be explored by the model checker significantly.
+
+The body of the <{atomically when exists}> statement contains the core of the algorithm.
+Note that <{N - F}> = 2<{F}> + 1, so that the number of
+messages is guaranteed to be odd.  Also, because there are only 0 and 1 values, there
+must exist a majority of zeroes or ones.  Variable <{count[0]}> stores the number
+of zeroes and <{count[1]}> stores the number of ones received in the round.
+The rules of the algorithm are simple:
+\begin{itemize}
+\item update <{estimate}> to be the majority value;
+\item if the quorum is unanimous, decide the value.
+\end{itemize}
+After that, proceed with the next round.
+
+To check for correct behavior, run the following two commands:
+\begin{code}
+\begin{verbatim}
+$ harmony -o consensus.hfa code/consensus.hny
+$ harmony -B consensus.hfa code/bosco.hny
+\end{verbatim}
+\end{code}
+
+Note that the second command prints a warning:
+``\texttt{behavior warning: strict subset of specified behavior}.''
+Thus, the set of behaviors that our algorithm generates is a subset
+of the behavior that the specification allows.
+\autoref{fig:boscodfa} shows the behavior, and indeed it is not the
+same as the behavior of \autoref{fig:consensus}.
+This is because in our algorithm the outcome is decided a priori if more than
+twothirds of the processors have the same proposal, whereas in the
+consensus specification the outcome is only decided a priori if the
+processors are initially unanimous.  Another difference is that if the
+outcome is decided a priori, all processors are guaranteed to decide.
+
+\begin{figure}
+\begin{code}
+<{:input:../code/bosco2.hny}>
+\end{code}
+\caption{\harmonylink{code/bosco2.hny} Reducing the state space}
+\label{fig:bosco2}
+\end{figure}
+
+While one can run this code within little time for <{F = 1}>, for
+<{F = 2}> the state space to explore is already quite large.
+One way to reduce the state space to explore is the following realization:
+each processor only considers messages for the round that it is in.
+If a message is for an old round, the processor will ignore it;
+if a message is for a future round, the processor will buffer it.
+So, one can simplify the model and have each processor wait
+for \emph{all} <{N}> messages in a round
+instead of <{N - F}>.
+It would still have to choose to consider just <{N - F}>
+out of those <{N}> messages, but executions in which some processors
+are left behind in all rounds are no longer considered.
+It still includes executions where some subset of <{N - F}>
+processors only choose each other messages and essentially ignore the
+messages of the remaining <{F}> processors, so the resulting model
+is just as good.
+
+Another way to reduce the state space to explore is to leverage
+symmetry.  First of all, it does not matter who proposes a particular
+value.  Also, the values 0 and 1 are not important to how the
+protocol operates.  So, with 5 processors (<{F = 2}>), say, we only
+need to explore the cases where no processors propose 1, where
+exactly one processors proposes 1, and where 2 processors proposes 1.
+
+\autoref{fig:bosco2} shows the code for this optimized model.
+Running this with <{F = 2}> does not take very long and this approach
+is a good blueprint for testing other round-based protocols (of
+which there are many).
+
+\section*{Exercises}
+\begin{problems}
+\item The algorithm as given works in the face of crash failures.
+A more challenging class to tolerate are \emph{arbitrary failures} in
+which up to <{F}> processors may send arbitrary messages, including
+conflicting messages to different peers (equivocation).
+The algorithm can tolerate those failures if you use $<{N}> = 5<{F}> - 1$ processors instead of $<{N}> = 3<{F}> - 1$.  Check that.
+\item In 1983, Michael Ben-Or presented a randomized algorithm that can
+tolerate crash failures with
+just $<{N}> = 2<{F}> - 1$ processors~\cite{BenOr83}.
+Implement this algorithm.
+\end{problems}
+
+\chapter{Paxos}
+\label{ch:paxos}
+
+<{:const:leader}>
+<{:const:acceptor}>
+
+\begin{figure}
+\begin{code}
+<{:input:../code/paxos1.hny}>
+\end{code}
+\caption{\harmonylink{code/paxos.hny} A version of the Paxos protocol, Part 1}
+\label{fig:paxos1}
+\end{figure}
+
+\begin{figure}
+\begin{code}
+<{:input:../code/paxos2.hny}>
+\end{code}
+\caption{\harmonylink{code/paxos.hny} A version of the Paxos protocol, Part 2}
+\label{fig:paxos2}
+\end{figure}
+
+Paxos~\cite{Paxos} is the most well-known family of consensus protocols for
+environments in which few or no assumptions are made about timing.
+In this chapter, we present a basic version of a Paxos protocol, one that is
+\emph{single-decree} (only tries to make a single decision).
+It uses two kinds of processors: \emph{leaders} and \emph{acceptors}.
+In order to tolerate <{F}> crash failures, you need at least <{F}> + 1 leaders
+and $2<{F}> + 1$ acceptors, but leaders and acceptors can be colocated, so
+in total only $2<{F}> + 1$ independently failing processors are needed.
+Here we provide only a rudimentary introduction to Paxos; for more detailed
+information refer to~\cite{Paxos}.
+
+As in the consensus protocol of \autoref{ch:consensus}, Paxos uses rounds of messaging.
+The communication pattern, however, is different.
+Similar to the atomic read/write register protocol in \autoref{ch:abd},
+Paxos uses two kinds of rounds: ``Phase 1'' and ``Phase 2'' rounds.
+Rounds are identified by a so-called
+\emph{ballot number} combined with the phase number.
+Different leaders are in charge of different ballot numbers.
+Leaders broadcast ``Type A''
+messages to the acceptors, which respond point-to-point with ``Type B''
+messages.
+
+\autoref{fig:paxos1} and \autoref{fig:paxos2} contain the code for
+this Paxos protocol.  Paxos is perhaps best understood starting
+with the second phase.  At the end of the first phase, the leader
+broadcasts a \texttt{2.A} message (Phase 2, Type A) to the acceptors
+containing the ballot number and a proposal and then waits for
+<{N - F}> matching \texttt{2.B} responses from the
+acceptors.  If each response contains the ballot number and the
+proposal, then the proposal is deemed decided.  But one or more of
+the responses can contain a higher ballot number, in which case the
+leader has to try again with an even higher ballot number.  This is
+where the first phase comes in.
+
+It is not possible that an acceptor responds with a smaller ballot
+number.  This is because acceptors maintain two state variables.
+One is <{ballot}>, the highest ballot number they have seen.
+Second is a variable called <{last_accepted}> that, if not
+<{None}>, contains the last proposal the acceptor has
+\emph{accepted} and the corresponding ballot number.  The acceptor
+also contains a set \emph{received} that contains (ballot, phase)
+tuples identifiying all rounds that the ballot has already participated
+in.  An acceptor waits for a message for a round that is not in
+\emph{received}.  If its ballot number is higher than what it has
+seen before, the acceptor moves into that ballot.  If the phase is~2,
+then the acceptor accepts the proposal and remembers when it did
+so by saving the (ballot, proposal) tuple in <{last_accepted}>.
+In all cases, the acceptor responds with the current values of
+<{ballot}> and <{last_accepted}>.
+
+In its first phase, a leader of a ballot must come up with a proposal that
+cannot conflict with a proposal of an earlier ballot that may already
+have been decided.  To this end, the leader broadcasts a \texttt{2.A}
+message to the acceptors and awaits <{N - F}> of their <{last_accepted}>
+values.  If all those acceptors responded with <{None}>, then the leader
+is free to choose its own proposal.  Otherwise the leader updates
+its proposal with the one corresponding to the highest ballot number.
+The leader then moves on to the second round.
+
+To run and check the Paxos code, do the following (leveraging the
+consensus specification of \autoref{fig:consensus}):
+\begin{code}
+\begin{verbatim}
+$ harmony -o consensus.hfa -cN=2 code/consensus.hny
+$ harmony -B consensus.hfa code/paxos.hny
+\end{verbatim}
+\end{code}
+
+You should get a warning that our implementation of Paxos does not
+generate all possible behaviors.
+This is because we only run the protocol for a finite number of ballots,
+and therefore at least one of the ballots will be successful.
+With an unlimited number of ballots, Paxos may never decide unless you
+make some liveness assumptions.
+
+\section*{Exercises}
+\begin{problems}
+\item Perhaps the trickiest detail of the algorithm is that, in Line~8
+of \autoref{fig:paxos2}, the leader selects the proposal with the highest
+ballot number it receives.  Replace the \texttt{max} operator in that statement
+with <{choose}> and see if it finds a problem.  First try with
+$\texttt{NBALLOTS} = 2$ and then with $\texttt{NBALLOTS} = 3$.
+(Warning, the latter may take a long time.)  If it finds a problem,
+analyze the output and see what went wrong.
+\item \cite{MWA19} discusses a buggy version of Paxos.  In this version,
+the responses to the second phase are matched not by ballot number but
+by the value of the proposal.  Implement this version and, using Harmony,
+find the problem this causes.
+\end{problems}
+
+\chapter{Needham-Schroeder Authentication Protocol}
+\label{ch:ns}
+
+<{:const:alice}>
+<{:const:bob}>
+<{:const:corey}>
+
+\begin{figure}
+\begin{code}
+<{:input:../code/needhamschroeder.hny}>
+\end{code}
+\caption{\harmonylink{code/needhamschroeder.hny} Needham-Schroeder protocol and an attack}
+\label{fig:ns}
+\end{figure}
+
+The Needham-Schroeder protocol~\cite{NS78} is a security protocol in which two parties
+authenticate one another by exchanging large and recently created random numbers
+called \emph{nonces} that nobody else should be able to read.
+The nonces should only be used once for an instantiation of the protocol between
+honest participants (i.e., participants that follow the protocol).
+The version we describe here uses \emph{public key cryptography}~\cite{DH76}: with public key
+cryptography it is possible to create a message for a particular destination that
+only that destination can read.  We denote with $\langle m \rangle_p$ a message
+<{m}> encrypted for <{p}> so that only <{p}> can decrypt the message and see that it contains <{m}>.
+
+Suppose Alice wants to communicate with Bob.  The three critical steps in the
+Needham-Schroeder protocol are as follows:
+
+\begin{enumerate}
+\item Alice creates a new nonce $N_A$ and sends $\langle 1, A, N_A \rangle_\mathtt{Bob}$
+to Bob;
+\item Upon receipt, Bob creates a new nonce $N_B$ and sends
+$\langle 2, N_A, N_B \rangle_\mathtt{Alice}$ to Alice;
+\item Alice sends $\langle 3, N_B \rangle_\mathtt{Bob}$ to Bob.
+\end{enumerate}
+
+When Bob receives $\langle 1, A, N_A \rangle_\mathtt{Bob}$, Bob does not know for sure
+that the message came from Alice, and even if it came from Alice, it does not know if
+Alice sent the message recently or if it was replayed by some adversary.
+When Alice receives $\langle 2, N_A, N_B \rangle_\mathtt{Alice}$, Alice \emph{does}
+know that, if Bob is honest, (1) Bob and only Bob could have created this message, and
+(2) Bob must have done so recently (since Alice created $N_A$).
+When Bob receives $\langle 3, N_B \rangle_\mathtt{Bob}$, Bob decides that it is Alice
+that is trying to communicate at this time.  Since Bob created $N_B$ recently and sent it
+encrypted to Alice, Bob does not have to worry that the type 3 message was an old message
+that was replayed by some adversary.
+Also, if Alice is honest, it seems only Alice can have seen the message containing $N_B$.
+
+Thus, the intended security properties of this protocol are symmetric.
+Assuming Alice and Bob are both honest:
+\begin{itemize}
+\item if Alice finishes the protocol with Bob and received $B_N$ from Bob, then
+nobody but Alice and Bob can learn $N_B$.
+\item if Bob finishes the protocol with Alice and received $A_N$ from Alice, then
+nobody but Bob and Alice can learn $N_A$.
+\end{itemize}
+
+After the protocol, Alice can include $N_A$ in messages to Bob and Bob can
+include $N_B$ in messages to Alice to authenticate the sources of those messages
+to one another.
+
+\autoref{fig:ns} shows the protocol implemented in Harmony.
+A message $\langle m \rangle_p$ is encoded in Harmony as a dictionary
+$\{ \mathtt{.dst}: p, \mathtt{.contents}: m \}$.  The code for Alice and Bob
+simply follows the steps listed above.
+
+Unfortunately, the protocol turns out to be incorrect, but it took 17 years before
+somebody noticed~\cite{Lowe95}.  Model checking can be used to find the bug~\cite{Lowe96}.
+To demonstate the bug, we need to model the environment.
+In particular, we introduce a third party, which we will call Corey.
+We want to make sure that Corey cannot impersonate Alice or Bob.
+However, it is possible that Alice tries to set up an authenticated connection to Corey
+using the Needham-Schroeder protocol.  That in itself should not be a problem if the
+protocol were correct.
+
+The code in \autoref{fig:ns} has Alice either not do anything, or has Alice try to set
+up a connection to either Bob
+or Corey.  Bob only accepts connections with Alice.  Corey, when receiving a message
+that it can decrypt, will try to find an attack by sending every possible message to
+every possible destination.  In particular, it keeps track of every nonce that it has
+seen and will try to construct messages with them to send to Alice and Bob.
+If Bob finishes the protocol, it checks to see if Alice actually tried to connect
+to Bob.  If not, the assertion fails and an attack is found.
+
+Running the code in \autoref{fig:ns} quickly finds a viable attack.  The attack goes
+like this:
+
+\begin{enumerate}
+\item Alice creates a new nonce $N_A$ and sends $\langle 1, A, N_A \rangle_\mathtt{Corey}$
+to Corey;
+\item Upon receipt, Corey sends $\langle 1, A, N_A \rangle_\mathtt{Bob}$ to Bob;
+\item Upon receipt, Bob, believing it is engaging in the protocol with Alice,
+creates a new nonce $N_B$ and sends
+$\langle 2, N_A, N_B \rangle_\mathtt{Alice}$ to Alice;
+\item Alice thinks the message came from Corey (because it contains $N_A$, which
+Alice created for Corey and sent to Corey) and
+sends $\langle 3, N_B \rangle_\mathtt{Corey}$ to Corey.
+\item Corey learns $N_B$ and sends $\langle 3, N_B \rangle_\mathtt{Bob}$ to Bob.
+\item Bob receiving $\langle 3, N_B \rangle_\mathtt{Bob}$ is identical to the
+situation in which Alice tried to set up a connection to Bob,
+so Bob now thinks it is talking to Alice, even though Alice never tried to
+communicate with Bob.
+\end{enumerate}
+The security property is violated.  In particular, Bob, duped by Corey, finished
+the protocol with Alice and received $A_N$, and even though Bob and Alice
+are both honest, Corey has a copy of $A_N$.  So, Corey is now able to impersonate
+Alice to Bob (but not vice versa because Alice did not try to authenticate Bob).
+
+\section*{Exercises}
+\begin{problems}
+\item Figure out how to fix the protocol.
+\item There were two versions of the Needham-Schroeder protocol: the
+Symmetric Key protocol and the Public Key protocol.  In this chapter
+we only discussed the latter, but the former also had a problem.  See
+if you can find it using Harmony.
+\end{problems}
+
+\bibliographystyle{alpha}
+\bibliography{paper}
+
+\appendix
+
+\chapter{Harmony Language Details}
+
+\section{Value Types and Operators}
+\label{ap:values}
+
+\autoref{ch:harmonymachine} provides an introduction to Harmony values.
+Below is a complete list of Harmony value types with examples:
+
+\vspace{1em}
+\begin{tabular}{|l|l|}
+\hline
+Boolean & <{False}>, <{True}> \\
+\hline
+Integer & <{..., -2, -1, 0, 1, 2, ...}> \\
+\hline
+String & <{"example"}>, <{.example}> \\
+\hline
+Program Counter & (method names are program counter constants) \\
+\hline
+Dictionary & <{{ .account: 12345, .valid: False }}> \\
+\hline
+Set & <{{}, { 1, 2, 3 }, { False, .id, 3 }}> \\
+\hline
+Address & <{?lock, ?flags[2], None}> \\
+\hline
+Context & (generated by <{stop}> expression) \\
+\hline
+\end{tabular}
+\vspace{1em}
+
+Tuples, lists, and bags are all special cases of dictionaries.
+Both tuples and lists map indexes (starting at 0) to Harmony values.
+Their format is either <{(e, e, ..., e,)}> or <{[e, e, ..., e,]}>.
+If the tuple or list has two or more elements, then the final comma
+is optional.
+A bag or multiset is a dictionary that maps a value to how many
+times it occurs in the bag.
+
+All Harmony values are ordered with respect to one another.  First they
+are ordered by type according to the table above.
+So, for example, <{True < 0 < .xyz < { 0 }}>.
+Within types, the following rules apply:
+
+\begin{itemize}
+\item <{False < True}>;
+\item integers are ordered in the natural way;
+\item strings are lexicographically ordered;
+\item program counters are ordered by their integer values;
+\item dictionaries are first converted into a list of ordered (key, value)
+pairs.  Then two dictionaries are lexicographically ordered by this
+representation;
+\item a set is first converted into an ordered list, then lexicographically
+ordered;
+\item an address is a list of Harmony values.  <{None}> is the empty list.
+Addresses are lexicographically ordered accordingly;
+\item contexts (\autoref{ap:context}) are ordered first by name, then by program counter, then by the remaining content in an unspecified way.
+\end{itemize}
+
+Generic operators on Harmony values include:
+
+\begin{center}
+\begin{tabular}{|l|l|}
+\hline
+<{e == e}> & equivalence \\
+\hline
+<{e != e}> & inequivalence \\
+\hline
+<{e < e, e <= e, e > e, e >= e}> & comparison\\
+\hline
+\end{tabular}
+\end{center}
+
+\subsection*{Boolean}
+
+The boolean type has only two possible values: <{False}> and
+<{True}>.  Unlike in Python, in Harmony booleans are distinct
+from integers, and in particular $\mathbf{False} < 0$.  In statements
+and expressions where booleans are expected, it is not possible to
+substitute values of other types.
+
+Operations on booleans include:
+\begin{center}
+\begin{tabular}{|l|l|}
+\hline
+<{e and e and ...}> & conjuction \\
+\hline
+<{e or e or ...}> & disjunction \\
+\hline
+<{e => e, e not => e}> & implication \\
+\hline
+<{not e}> & negation \\
+\hline
+<{v if e else v'}> & <{v}> or <{v'}> depending on <{e}> \\
+\hline
+<{any s, all s}> & disjunction / conjunction for set or list <{s}> \\
+\hline
+\end{tabular}
+\end{center}
+
+\subsection*{Integer}
+
+The integer type supports any whole number.
+In the C-based model checker, integers are currently implemented
+by two's complement 61-bit words.  The model checker checks for
+overflow on various operations.
+
+Operations on integers include:
+
+\begin{center}
+\begin{tabular}{|l|l|}
+\hline
+<{-e}> & negation \\
+\hline
+<{abs(e)}> & absolute value \\
+\hline
+<{e + e + ...}> & sum \\
+\hline
+<{e - e}> & difference \\
+\hline
+<{e * e * e ...}> & product \\
+\hline
+<{e / e, e // e}> & integer division \\
+\hline
+<{e % e, e mod e}> & integer division remainder \\
+\hline
+<{e ** e}> & power \\
+\hline
+<{~e}> & binary inversion \\
+\hline
+<{e & e & ...}> & binary and \\
+\hline
+<{e | e | ...}> & binary or \\
+\hline
+<{e ^ e ^ ...}> & binary exclusive or \\
+\hline
+<{e << e}> & binary shift left \\
+\hline
+<{e >> e}> & binary shift right \\
+\hline
+<{{ e..e' }}> & set of integers from <{e}> to $e'$ inclusive \\
+\hline
+\end{tabular}
+\end{center}
+
+\subsection*{String}
+
+A string is a sequence of zero or more unicode characters.
+If it consists entirely of alphanumerical characters or underscore
+characters and does not start with a digit,
+then a string can be represented by a ``.'' followed by the characters.
+For example, <{.example}> is the same as the string <{"example"}>.
+
+Native operations on strings include the following:
+
+\begin{center}
+\begin{tabular}{|l|l|}
+\hline
+<{s k}> & indexing \\
+\hline
+<{s + s + ...}> & concatenation \\
+\hline
+<{s * n}> & <{n}> copies of <{s}> concatenated \\
+\hline
+<{v [not] in s}> & check if <{v}> is [not] a substring in <{s}> \\
+\hline
+<{len s}> & the length of <{s}> \\
+\hline
+<{str e}> & string representation of any value <{e}> \\
+\hline
+\end{tabular}
+\end{center}
+
+\subsection*{Set}
+
+In Harmony you can create a set of any collection of Harmony values.
+Its syntax is \texttt{\{ $v_0, v_1, ...$ \}}.
+Python users: note that in Harmony the empty set is denoted as $\{\}$.
+
+The \texttt{set} module (\autoref{ap:set})
+contains various convenient routines that operate on sets.
+Native operations on sets include:
+
+\begin{center}
+\begin{tabular}{|l|l|}
+\hline
+<{len s}> & cardinality \\
+\hline
+<{s - s}> & set difference \\
+\hline
+<{s & s & ...}> & intersection \\
+\hline
+<{s | s | ...}> & union \\
+\hline
+<{s ^ s ^ ...}> & inclusion/exclusion (elements in odd number of sets) \\
+\hline
+<{choose s}> & select an element (Harmony will try all) \\
+\hline
+<{min s}> & minimum element \\
+\hline
+<{max s}> & maximum element \\
+\hline
+<{any s}> & <{True}> if any value is <{True}> \\
+\hline
+<{all s}> & <{True}> if all values are <{True}> \\
+\hline
+\end{tabular}
+\end{center}
+
+Harmony also supports \emph{set comprehension}.  In its simplest form,
+\texttt{\{ f(<{v}>) for <{v}> in <{s}> \}} returns a set that is constructed
+by applying \texttt{f} to all elements in <{s}> (where <{s}> is a set or
+a list).
+This is known as \emph{mapping}.  But set comprehension is much more
+powerful and can include joining multiple sets (using nested for
+loops) and filtering (using the \texttt{where} keyword).
+
+For example:
+\texttt{\{ <{x}> + <{y}> for <{x}> in <{s}> for <{y}> in <{s}> where $(x * y) == 4$ \}}
+returns a set that is constructed by summing pairs of elements from <{s}>
+that, when multiplied, have the value 4.
+
+\subsection*{Dictionary}
+
+A dictionary maps a set of values (known as \emph{keys})
+to another set of values.
+The generic syntax of a dictionary is
+$\{ k_0:v_0, k_1:v_1, ... \}$.
+Different from Python, the empty dictionary is either <{()}> or <{[]}>
+(because <{{}}> is the empty set in Harmony).
+If there are duplicate keys in the list, then only the one with
+the maximum value survives.
+Therefore the order of the keys in the dictionary does not matter.
+
+Dictionaries support comprehension.  The basic form is:
+<{{ f(k):g(k) for k in s }}>.
+
+There are various special cases of dictionaries,
+including lists, tuples, strings,
+and bags (multisets) that are individually described below.
+
+Operations on dictionaries include the following:
+
+\begin{center}
+\begin{tabular}{|l|l|}
+\hline
+<{d k}> & indexing \\
+\hline
+<{len d}> & the number of keys in <{d}> \\
+\hline
+<{keys d}> & the set of keys in <{d}> \\
+\hline
+<{v [not] in keys d}> & check if <{v}> is [not] a key in <{d}> \\
+\hline
+<{v [not] in d}> & check if <{v}> is [not] a value in <{d}> \\
+\hline
+<{min d}> & the minimum value in <{d}> \\
+\hline
+<{max d}> & the maximum value in <{d}> \\
+\hline
+<{any d}> & <{True}> if any value is <{True}> \\
+\hline
+<{all d}> & <{True}> if all values are <{True}> \\
+\hline
+<{d & d & ...}> & dictionary intersection \\
+\hline
+<{d | d | ...}> & dictionary union \\
+\hline
+\end{tabular}
+\end{center}
+
+Because in Harmony brackets are used for parsing purposes only,
+you can write <{d[k]}> (or <{d(k)}>) instead of <{d k}>.
+However, if <{k}> is a string like <{.id}>, then you might
+prefer the notation <{k.id}>.
+
+Python users beware: the Harmony <{v in d}> operator checks
+if there is some key <{k}> such that <{d[k] = v}>.  In Python, the same
+syntax checks if <{v}> is a key in <{d}>.  The difference exists because
+in Harmony a list is a special case of a dictionary.
+
+Dictionary intersection and dictionary union are defined so that
+they work well with bags.  With disjoint dictionaries, intersection
+and union work as expected.  If there is a key in the intersection, then
+dictionary intersection retains the minimum value while dictionary
+union retains the maximum value.  Unlike Python, Harmony
+dictionary intersection and union are commutative and associative.
+
+\subsection*{List or Tuple}
+
+In Harmony, there is no distinction between a list or a tuple.
+Both are a special case of dictionary.  In particular, a list of
+$n$ values is represented by a dictionary that maps the integers
+$0, ..., n-1$ to those values.  Hence, if <{t}> is a list or tuple,
+then the notation $t[0]$ returns the first element of the list.
+
+You can denote a list by a sequence of values, each value terminated
+by a comma.  As per usual, you can use brackets or parentheses
+at your discretion.  For Python users, the important thing to note
+is that a singleton list in Harmony must contain a comma.  For
+example $[1,]$ is a list containing the value $1$, while $[1]$
+is simply the value $1$.
+
+The \texttt{list} module (\autoref{ap:list}) contains various
+convenient routines that operate on lists or tuples.
+Native operations on lists or tuples include the following:
+
+\begin{center}
+\begin{tabular}{|l|l|}
+\hline
+<{t k}> & indexing \\
+\hline
+<{t + t + ...}> & concatenation \\
+\hline
+<{t * n}> & <{n}> copies of <{t}> concatenated \\
+\hline
+<{v [not] in t}> & check if <{v}> is [not] a value in <{t}> \\
+\hline
+<{len t}> & the length of <{t}> \\
+\hline
+<{min t}> & the minimum value in <{t}> \\
+\hline
+<{max t}> & the maximum value in <{t}> \\
+\hline
+<{any t}> & <{True}> if any value is <{True}> \\
+\hline
+<{all t}> & <{True}> if all values are <{True}> \\
+\hline
+<{t & t & ...}> & pairwise list minimum \\
+\hline
+<{t | t | ...}> & pairwise list maximum \\
+\hline
+\end{tabular}
+\end{center}
+
+Lists and tuples support comprehension as well.
+In their most basic form: <{(f(v) for v in s)}>.
+For example, to check if any element in a list <{t}> is even, you
+can write: <{any((x % 2) == 0 for x in t)}>.
+
+\subsection*{Bag or Multiset}
+
+A bag is represented by a dictionary that maps each element to its
+multiplicity, for example: \{ 10:2, 12:1 \}.
+The \texttt{bag} module (\autoref{ap:bag}) contains various
+convenient routines that operate on lists or tuples.
+Native operations on bags include the following:
+
+\begin{center}
+\begin{tabular}{|l|l|}
+\hline
+<{v [not] in keys b}> & check if <{v}> is [not] in <{b}> \\
+\hline
+<{t & t & ...}> & bag intersection\\
+\hline
+<{t | t | ...}> & bag union \\
+\hline
+\end{tabular}
+\end{center}
+
+\subsection*{Program Counter}
+
+A program counter is an integer that can be used to index into Harmony
+bytecode.  When you define a method, a lambda function, or a label,
+you are creating a constant of the program counter type.
+
+Operations on program counters include the following:
+\begin{center}
+\begin{tabular}{|l|l|}
+\hline
+<{m a}> & invoke method with program counter <{m}> and argument <{a}>\\
+\hline
+<{atLabel l}> & return a bag of (method, argument) pairs of threads executing at label <{l}> \\ \hline
+<{countLabel l}> & return the number of threads executing at label <{l}> \\
+\hline
+\end{tabular}
+\end{center}
+
+You can create lambda functions similarly to Python, except that the
+expression has to end on the keyword <{end}>.  For example:
+<{lambda(x,y): x+y end}>.
+
+\subsection*{Address}
+
+In Harmony, each shared variable has an address, which is essentially
+a list of Harmony values.
+For example, the address of variable <{d.v[3]}> consists of the
+list <{.d}>, <{.v}>, and 3.  The only way to construct an
+address in Harmony is using the <{?}> operator.
+<{?d.v[3]}> returns the address of variable <{d.v[3]}>.
+An address can be dereferenced to return the value of the variable.
+If <{a}> is an address, then <{!a}> returns the value.
+Like C, Harmony supports the shorthand <{a->v}> for the expression <{(!a).v}>.
+
+\subsection*{Context}
+
+A context value captures the state of a thread.
+A context is itself composed over various Harmony values.
+
+\begin{comment}
+Some of these values can be extracted.  In particular, if <{c}>
+is a context, then:
+
+\begin{center}
+\begin{tabular}{|l|l|}
+\hline
+\texttt{\texttt{c}.name} & returns the name of the thread's main method \\
+\hline
+\texttt{\texttt{c}.entry} & returns the program counter of the thread's main method \\
+\hline
+\texttt{\texttt{c}.arg} & returns the argument value of the thread's main method \\
+\hline
+\texttt{\texttt{c}.this} & returns the thread-local state \\
+\hline
+\texttt{\texttt{c}.mode} & returns the \emph{mode} of the context \\
+\hline
+\end{tabular}
+\end{center}
+
+The possible modes of a context are as follows:
+
+\begin{center}
+\begin{tabular}{|l|l|}
+\hline
+\texttt{normal} & context of a executing thread \\
+\hline
+\texttt{stopped} & context of a stopped thread \\
+\hline
+\texttt{terminated} & context of a terminated thread \\
+\hline
+\texttt{failed} & context of a failed thread \\
+\hline
+\end{tabular}
+\end{center}
+\end{comment}
+
+A thread can call <{get_context()}> to retrieve its current
+context.
+
+\section{Statements}
+
+Harmony currently supports the following statements
+(below, <{S}> is a list of statements):
+
+\vspace{1em}
+\begin{tabular}{|l|l|}
+\hline
+<{e}> & <{e}> is an expression\\
+\hline
+<{lv = [lv =]... e}> & <{lv}> is an lvalue and <{e}> is an expression\\
+\hline
+<{lv} [op]= e}> & <{op}> is one of \texttt{+}, \texttt{-},
+\texttt{*}, \texttt{/}, \texttt{//}, \texttt{\%},
+\texttt{\&}, \texttt{|}, \texttt{\^}, <{and}>, <{or}>\\
+\hline
+<{l: S}> & <{l}> is a label \\
+\hline
+<{assert b [, e]}> & <{b}> is a boolean.  Optionally report value of expression <{e}>\\
+\hline
+<{await b}> & <{b}> is a boolean\\
+\hline
+<{const a = e}> & <{a}> is a bound variable, <{e}> is a constant expression\\
+\hline
+<{def m a: S}> & <{m}> is an identifier, <{a}> a bound variable\\
+\hline
+<{del lv}> & delete <{lv}>\\
+\hline
+<{for a[:b] in e [where c]: S}> & <{a}> and <{b}> are bound variables, <{e}> is a set, dictionary, or string \\
+\hline
+<{from m import ...}> & <{m}> identifies a module \\
+\hline
+<{go c e}> & <{c}> is a context, <{e}> is an expression \\
+\hline
+<{if b: S else: S}> & <{b}> is a boolean, <{S}> is a list of statements\\
+\hline
+<{import m, ...}> & <{m}> identifies a module \\
+\hline
+<{invariant e}> & <{e}> is an invariant\\
+\hline
+<{let a = e: S}> & <{a}> is a bound variable, <{e}> is an expression\\
+\hline
+<{pass}> & do nothing\\
+\hline
+<{print e>}> & <{e}> is an expression \\
+\hline
+<{sequential v, ...}> & <{v}> has sequential consistency \\
+\hline
+<{spawn [eternal] m e [, t]}> & <{m}> is a method,
+<{e}> is an expression, <{t}> is the thread-local state \\
+\hline
+<{trap m e}> & <{m}> is a method and <{e}> is an expression \\
+\hline
+<{var v = e}> & <{v}> is a new variable, <{e}> is an expression\\
+\hline
+<{when b: S}> & <{b}> is a boolean, <{S}> a list of statements\\
+\hline
+<{when exists a in e: S}> & <{a}> is a bound variable, <{e}> is an expression\\
+\hline
+<{while b: S}> & <{b}> is a boolean, <{S}> a list of statements\\
+\hline
+\end{tabular}
+
+\begin{itemize}
+\item Bound variables are read-only.
+\item A statement can be preceded by the <{atomically}> keyword to make
+the statement atomic.
+\item Multiple <{for}> statements can be combined into a single statement.
+\item Multiple <{let}> and <{when}> statements can be combined into
+a single statement.
+\end{itemize}
+
+\subsection*{Single expression evaluation}
+
+Any expression by itself can be used as a statement.  The most common
+form of this is a function application, for example: \texttt{f}().
+This statement evaluates \texttt{f}() but ignores its result.
+It is equivalent to the assignment statement $\_ = \mathtt{f}()$.
+
+\subsection*{Assignment}
+
+The statement <{x = 3}> changes the state by assigning~3 to
+variable <{x}> (assuming~<{x}> was not already~3).
+<{x}> may be a local variable or a shared variable.
+The statement <{x = y = 3}> first updates~<{y}>, then~<{x}>.
+The statement <{x[f()] = y[g()] = h()}> first computes
+the address of <{x[f()]}>, then computes the address of
+<{y[g()]}>, then evaluates <{h()}>,
+then assigns the resulting value to <{y[g()]}>
+(using its previously computed address),
+and finally assigns the same value to <{x[f()]}>
+(again using its previously computed address).
+The statement <{a,b = c}> assumes that <{c}> is a tuple with two values.
+It first evaluates the addresses of <{a}> and <{b}> and first assigns to
+the latter and then the former.
+If <{c}> is not a tuple with two values, then Harmony will report an error.
+
+Assigning to <{_}> evaluates the righthand side expression but is otherwise
+a no-op.
+
+The statement $x~+$$= 3$ loads <{x}>, adds 3, and then stores the
+results in <{x}>.  In this case, it is equivalent to $x = x + 3$.
+However, in general this is not so.  For example, <{x[f()] += 3}>
+only evaluates <{f()}> once.  Unlike Python, however,
+<{x += [3,]}> is equivalent to <{x = x + [3,]}> in Harmony.
+(In Python, the following two compound statements lead to different results
+for <{y}>: <{x = y = []; x += [3]}> and <{x = y = []; x = x + [3]}>.)
+
+\subsection*{<{assert}>}
+
+The statement <{assert b}> evaluates <{b}> and reports an error
+if <{b}> is false.  It should be considered a no-op---it is part of the
+\emph{specification}, not part of the \emph{implementation} of the algorithm.
+In particular, it specifies an invariant: whenever the program counter is
+at the location where the <{assert}> statement is, then <{b}> is
+always true.
+
+If <{b}> is an expression, then it is evaluated atomically.
+Moreover, the expression is not allowed to change the state.
+If it does change the state, Harmony will report an error as well.
+
+As in Python, you can specify an additional expression:
+<{assert b, e}>.  The value of <{e}> will be reported as part
+of the error should <{b}> evaluate to false.
+
+\subsection*{<{atomically}>}
+
+A statement can be preceded by the <{atomically}> keyword to
+make the statement atomic.
+The statement <{atomically: S1; S2; ...}> evaluates statements
+<{S1, S2, ...}> atomically.
+This means that the statement runs indivisibly---no other thread can
+interleave in the atomic statement.  The only exception
+to this is if the atomic block executes a <{stop}> expression.
+In this case, another thread can run.  When the original thread
+is resumed (using a <{go}> statement), it is once again
+atomically executing.
+
+<{atomically}> statements are useful for specification and
+implementing synchronization primitives such as test-and-set.
+It is also useful for testing.
+It is not a replacement for lock/unlock, and should not generally be used
+for synchronization otherwise.  Lock/unlock does allow other
+threads to run concurrently---just not in the same critical section.
+
+\subsection*{<{await}>}
+
+The statement <{await b}> is equivalent to <{when b: pass}>.
+It is intended to improve readability of your code.
+
+\subsection*{<{const}>}
+
+The expression <{const N = 3}> introduces a new constant
+<{N}> with the value 3.  Evaluating <{N}> does not lead to
+loading from a memory location.  The assignment can be overridden with
+the \texttt{-c} flag: \texttt{harmony -cN=4} executes the model checker
+with 4 assigned to <{N}> instead of 3.
+Harmony also supports <{const N, M = 3, 4}>, which
+assigns 3 to <{N}> and 4 to <{M}>.
+Harmony has limited support for \emph{constant folding}.  For example,
+<{const N = 3 + 4}> assigns value 7 to constant <{N}>.
+
+\subsection*{<{def}>}
+
+The statement <{def m a: S1; S2: ...}>
+defines a new program counter constant <{m}> referring to
+a method that takes an argument <{a}> and executes the statements
+<{S1, S2, ...}>.  The argument <{a}> can be a tuple pattern similar
+to those used in <{let}> and <{for}> statements.
+Examples include <{()}>, <{(x,)}>, <{(x, y)}>, and <{(x, (y, z))}>.
+The given local variable names are assigned upon application and
+are read-only.
+Each method has a predefined local variable
+<{result}>, initialized to <{None}>,
+that is returned by the method.  Harmony does
+not support a \texttt{return} statement that \emph{breaks out}
+of the code before executing the last statement.
+
+\subsection*{<{del}>}
+
+The statement <{del x}> removes variable <{x}> from the
+state.  <{x}> can be either a local or a shared variable.  For
+example, the statement <{del x.age}> removes
+the <{.age}> field from dictionary <{x}>.
+Harmony automatically removes top-level local variables that
+are no longer in use
+from the state in order to attempt to reduce the number of states
+that are evaluated during model checking.
+
+Because Harmony lists are dictionaries, deleting from lists is different
+from Python:
+<{x = [.a, .b]; del x[0]}> results in <{x}> having value
+<{{1: .b}}> rather than <{[.b]}> (which is <{{0: .b}}>).
+
+\subsection*{<{for ... in ... [where ...]}>}
+
+The statement <{for x in y: S1; S2; ...}>
+iterates over <{y}> and executes for each element the statements
+<{S1, S2, ...}>.
+<{y}> must be a set, dictionary, or string.  <{y}> is evaluated only once at
+the beginning of the evaluation of this statement.  In case of a set,
+the result is sorted (using Harmony's global order on all values).
+In case of a dictionary, the statement iterates over the values of
+the dictionary in the order of the keys.  This makes iterating over
+lists intuitive and identical to Python.
+For each element, the statements <{S1, S2, ...}> are executed with
+local variable <{y}> having the value of the element.
+<{x}> can be a pattern such as $(a)$ or $(a, (b, c))$.
+If the pattern cannot be matched, Harmony detects and error.
+It is allowed, but discouraged, to assign different values to <{x}>
+within statements <{S1, S2, ...}>.
+
+If <{y}> is a dictionary, Harmony also supports the form
+<{for k:v in y: S1; S2; ...}>.  This works similar,
+except that <{k}> is bound to the key and <{v}> is bound to the value.
+
+The statement also supports nesting and filtering.
+Nesting is of the form
+<{for x1 in y1 for x2 in y2: S1; S2; ...}>,
+which is equivalent to the statement
+<{for x1 in y1: for x2 in y2: S1; S2; ...}>.
+Filtering is of the form
+<{for x in y where z: S1; S2; ...}>.
+For example,
+<{for x in 1 .. 10 where (x % 2) == 0: S1; S2; ...}>
+only evaluates statements <{S1, S2, ...}> for even <{x}>,
+that is, 2, 4, 6, 8, and 10.
+
+Harmony does not support \textbf{break} or \textbf{continue} statements.
+
+\subsection*{<{from ... import}>}
+
+The statement <{from x import a, b, ...}>
+imports module <{x}> and makes its constants <{a, b, ...}> also constants
+in the current module.  If a module is imported more than once, its code
+is only included the first time.  The constants will typically be the
+names of methods (program counter constants) within the module.
+
+You can import all constants from a module <{m}>
+(including program counter constants) using the statement
+<{from m import *}>.
+This, however, excludes constants whose names start with the character
+\texttt{\_}: those are considered \emph{private} to the module.
+
+\subsection*{<{go}>}
+
+The statement <{go c e}> starts a thread with context <{c}> that
+has executed a <{stop}> expression.  The <{stop}> expression
+returns value <{e}>.
+The same context can be started multiple times, allowing threads to
+\emph{fork}.
+
+\subsection*{<{if ... [elif ...]* [else]}>}
+
+Harmony supports <{if}> statements.
+In its most basic form, <{if c: S1; S2; ...}> evaluates <{c}>
+and executes statements <{S1, S2, ...}> if and only if boolean expression
+<{c}> evaluated to true.
+Harmony checks that <{c}> is either <{False}> or <{True}>---if neither
+is the case, Harmony reports an error.
+The statement <{if c: S1, S2, ... else: T1; T2; ...}>
+is similar, but executes statements <{T1, T2, ...}>
+if and only if <{c}> evaluated to <{False}>.
+You can think of <{elif}> $c:$ as shorthand for <{else: if c:}>.
+
+\subsection*{<{import}>}
+
+The statement <{import m1, m2, ...}> imports modules
+<{m1, m2, ...}> in that order.
+If a module is imported more than once,
+its code is only included the first time.
+The constants (including method constants) and shared variables declared 
+in that module can subsequently be referenced by prepending ``<{m}>.''.
+For example, method <{f()}> in imported module <{m}> is invoked
+by calling <{m.f()}>.  If you would prefer to invoke it simply as
+<{f()}>, then you have to import using the statement
+<{from m import f}>.
+
+\subsection*{<{invariant}>}
+
+The statement <{invariant c}> declares that boolean expression <{c}>
+is an invariant.  <{c}> is only allowed to read shared variables and
+is evaluated atomically after every state change.
+If it ever evaluates to <{False}> Harmony reports and error.  Harmony
+also reports an error if the expression evaluates to a value other
+than <{False}> or <{True}>.
+
+\subsection*{<{let}>}
+
+You can introduce new bound variables in a method using the
+<{let}> statement.
+The statement <{let a = b: S1; S2, ...}> evaluates <{b}>, assigns
+the result to read-only variable <{a}>, and evaluates statements
+<{S1, S2, ...}>.  <{let}> supports pattern matching, so you can
+write <{let x, (y, z) = b: S1; S2, ...}>.  This will only work
+if <{b}> is a tuple with two elements, the second of which also being a
+tuple with two elements---if not, Harmony will report an error.
+
+<{let}> statements may be nested, such as
+<{let a1 = b1 let a2 = b2: S1; S2; ...}>.
+Doing so can improve readability by reducing indentation
+compared to writing them as separate statements.
+Compare the following two examples:
+
+\begin{code}
+<{:inline:}>
+let a = y:
+    let b = z:
+        ...
+<{:end:}>
+\end{code}
+
+\begin{code}
+<{:inline:}>
+let a = y
+let b = z:
+<{:end:}>
+\end{code}
+
+\subsection*{<{pass}>}
+
+The <{pass}> statement does nothing.
+
+\subsection*{<{print}>}
+
+The statement <{print e}> evaluates <{e}>
+and adds the result to the print log.  The print log is used to
+create an ``external behavior DFA'' for the Harmony program.
+
+\subsection*{<{sequential}>}
+
+In Harmony, shared variable \texttt{Load} and \texttt{Store} operations
+are atomic and have \emph{sequential consistency}.
+However, Harmony does check for \emph{data races}.  A data race occurs
+when two or more threads simultaneously access the same shared variable,
+with at least one of the accesses being a \texttt{Store} operation
+\emph{outside of an atomic block}.
+If so, Harmony will report an error.  This error can be suppressed by
+declaring the shared variable as sequential.  In particular, the statement
+<{sequential x, y, ...}> specifies that the algorithm assumes
+that the given variables have sequential consistency.
+
+Note that few modern processors support sequentially consistent memory
+by default, as doing so would lead to high overhead.
+
+\subsection*{<{spawn}>}
+
+The statement <{spawn m a}> starts a new thread that executes
+method <{m}> with argument <{a}>. <{m}> must be a program counter constant,
+and <{a}> is typically a tuple containing
+zero or more parameters to be passed to the method.
+
+The default thread-local state of the thread, called <{self}>,
+is the empty dictionary by default.  It can be specified by adding
+a parameter: <{spawn m a, e}> specifies that <{e}> should be
+the initial value of the thread-local state.
+
+Harmony normally checks that all threads eventually terminate.
+If a thread may never terminate, you should spawn it with
+<{spawn eternal m a}> to suppress those checks.
+
+\subsection*{<{trap}>}
+
+The statement <{trap m a}> specifies that the current thread
+should execute method <{m}> with argument <{a}> and some future, unspecified,
+time.  It models a timer interrupt or any kind of asynchronous event to
+be handled by the thread.  Such interrupts can be disabled by setting
+the interrupt level of the thread to <{True}> using the
+<{setintlevel}> operator.
+
+\subsection*{<{var}>}
+
+You can introduce new local variables in a method using the
+<{var}> statement.
+The statement <{var a = b}> evaluates <{b}> and assigns
+the result to local variable <{a}>.
+<{var}> supports pattern matching, so you can
+write <{var x, (y, z) = b}>.  This will only work
+if <{b}> is a tuple with two elements, the second of which also being a
+tuple with two elements---if not, Harmony will report an error.
+
+\subsection*{<{when}>}
+
+The statement <{when c: S1; S2; ...}> executes statements
+<{S1, S2, ...}> after waiting until <{c}> evaluates to <{True}>.
+<{when}> statements are most useful when combined with the
+<{atomically}> keyword.
+If <{waiting}> is an unused local variable,
+then <{atomically when c: S1; S2; ...}> is equivalent to
+
+\begin{code}
+<{:inline:}>
+var waiting = True
+while waiting:
+    atomically:
+        if c:
+            S1
+            S2
+            ...
+            waiting = False
+<{:end:}>
+\end{code}
+
+Multiple <{let}> and <{when}> statements can be combined.
+The expressions before the colon are re-evaluated repeated until all
+<{when}> conditions are satisfied.
+
+\subsection*{<{when exists ... in ...}>}
+
+The statement <{when exists} x in y: S1; S2; ...}>
+requires that <{y}> evaluates to a set value.
+The statement does the following three things:
+\begin{itemize}
+\item it waits until <{y}> is non-empty;
+\item it selects one element of <{y}> non-deterministically (using
+a <{choose}> expression);
+\item it executes statements <{S1, S2, ...}> with the selected element
+bound to read-only variable <{x}>.
+\end{itemize}
+<{x}> may be a pattern, like in <{let}>, <{for}>, and <{def}>
+statements.
+Harmony reports an error if <{y}> evaluates to a value that is not a set.
+
+<{when}> statements are most useful when combined with the
+<{atomically}> keyword.
+If <{waiting}> is an unused local variable,
+then <{atomically when exists x in y: S1; S2; ...}> is equivalent to
+
+\begin{code}
+<{:inline:}>
+var waiting = True:
+    while waiting:
+        atomically:
+            if y != {}:
+                let x = choose(y):
+                    S1
+                    S2
+                    ...
+                waiting = False
+<{:end:}>
+\end{code}
+
+The statement is particularly useful in programming network protocols
+when having to wait for one or more messages and executing a set
+of actions atomically after the desired messages have arrived.
+
+\subsection*{<{while}>}
+
+The statement <{while c: S1; S2; ...}> executes statements
+<{S1, S2, ...}> repeatedly as long as <{c}> evaluates to <{True}>.
+Harmony does not support \textbf{break} or \textbf{continue} statements.
+
+\section{Harmony is not object-oriented}
+
+Python is object-oriented, but Harmony is not.  For Python programmers,
+this can lead to some unexpected differences.
+For example, consider the following code:
+
+\begin{code}
+<{:inline:}>
+x = y = [ 1, 2 ]
+x[0] = 3
+assert y[0] == 1
+<{:end:}>
+\end{code}
+
+In Python, lists are objects.  Thus <{x}> and <{y}> point to the same list,
+and the assertion would fail if executed by Python.
+In Harmony, lists are values.  So, when <{x}> is updated in Line~2, it does
+not affect the value of <{y}>.  The assertion succeeds.
+Harmony supports references to values (\autoref{ch:method}),
+allowing programs to implement shared objects.
+
+Because Harmony does not have objects, it also does not have object methods.
+However, Harmony methods and lambdas are program counter constants.
+These constants can be added to dictionaries.
+For example, in \autoref{fig:petersonmethods}
+you can add the \texttt{P\_enter} and
+\texttt{P\_exit} methods to the \texttt{P\_mutex} dictionary
+like so:
+\begin{code}
+<{:var:enter}>
+<{:var:exit}>
+<{:inline:}>
+{ .turn: 0, .flags: [ False, False ], .enter: P_enter, .exit: P_exit }
+<{:end:}>
+\end{code}
+That would allow you to simulate object methods.
+
+There are at least two reasons why Harmony is not object-oriented.
+First,
+object-orientation often adds layers of indirection that would make it
+harder to model check and also to interpret the results.  Consider, for example,
+a lock.  In Python, a lock is an object.  A lock variable would contain a
+reference to a lock object.  In Harmony, a lock variable contains the value
+of the lock itself.
+Thus, the following statement means something quite different in Python and
+Harmony:
+
+\begin{code}
+<{:inline:}>
+x = y = Lock()
+<{:end:}>
+\end{code}
+
+In Python, this creates two variables <{x}> and <{y}> referring to the same lock.
+In Harmony, the two variables will be two different locks.  If you want two
+variables referring to the same lock in Harmony, you might write:
+
+\begin{code}
+<{:inline:}>
+lock = Lock()
+x = y = ?lock
+<{:end:}>
+\end{code}
+
+The second reason for Harmony not being object-oriented is that
+many concurrency solutions in the literature are
+expressed in C or some other low-level language that does not support
+object-orientation, but instead use <{malloc}> and <{free}>.
+
+\section{Constants, Global and Local Variables}\label{sec:vars}
+
+Each (non-reserved) identifier in a Harmony program refers to either
+a global constant, a global shared variable, a local bound variable,
+a local mutable variable, or a module.
+Constants are declared using <{const}> statements.
+Those constants are computed at compile-time.
+
+Local variables all declared.
+Bound variables can be declared in
+<{def}> statements (i.e., arguments),
+<{let}> statements, <{for}> loops, and \texttt{when exists} statements.
+Mutable variables can be declared with the <{var}> statement.
+Also, each method has an implicitly declared
+<{result}> variable, which is initialized to <{None}>.
+Each thread has a mutable variable called <{this}> that contains
+the thread-local state.
+Local variables are tightly scoped and cannot be shared
+between threads.
+While in theory one method can be declared within another,
+they cannot share local variables either.
+All other variables are global and must be initialized
+before any threads are spawned.
+
+\section{Operator Precedence}
+
+In Harmony, there is no syntactic difference between applying an argument to a function
+or an index to a dictionary.  Both use the syntax <{a b c ...}>.
+We call this \emph{application}, and application is left-associative.
+So, <{a b c}> is interpreted as (<{a b}>) <{c}>: <{b}> is applied to <{a}>,
+and then <{c}> is applied to the result.
+For readability, it may help to write $a(b)$ for function application and
+$a[b]$ for indexing.  In case <{b}> is a simple string,
+you can also write $a.b$ for indexing.
+
+There are three levels of precedence.
+Application has the highest precedence.  So, <{!a b}> is interpreted as
+<{!(a b)}> and <{a b + c d}> is interpreted as <{(a b) + (c d)}>.
+Unary operators have the next highest precedence,
+and the remaining operators have the lowest precedence.
+For example, $-2 + 3$ evaluates to 1, not $-5$.
+
+Associative operators ($+$, $*$, $|$, $\string&$, $\string^$, <{and}>, <{or}>)
+are interpreted as general $n$-ary operators, and you are allowed to write
+$a + b + c$.  However, $a - b - c$ is illegal, as is any combination of operators with an
+arity larger than one, such as $a + b < c$.
+In such cases you have to add parentheses or brackets to indicate what
+the intended evaluation order is, such as $(a + b) < c$.
+
+In almost all expressions, subexpressions are evaluated left to right.
+So, <{a[b] + c}>
+first evaluates <{a}>, then <{b}> (and then applies <{b}> to <{a}>), and then <{c}>.  The one
+exception is the expression <{a if c else b}>, where <{c}> is evaluated
+first.  In that expression, only <{a}> or <{b}> is evaluated depending on the value of <{c}>.
+In the expression <{a and b and}> $...$, evaluation is left
+to right but stops once one of the subexpressions evaluates to <{False}>.
+Similarly for <{or}>, where evaluation stops once one of the subexpressions
+evaluates to <{True}>.
+A sequence of comparison operations, such as $a < b < c$, is evaluated left to right
+but stops as soon as one of the comparisons fails.
+
+As an aside:
+the expression <{a not in b}> is equivalent to <{not (a in b)}>.
+Harmony generalizes this construct for any pair of a unary (except '$-$') and a binary operator.
+In particular, <{a not and b}> is the same as <{not (a and b)}>.  
+For those familiar with logic gates, <{not and}> is the equivalent of \texttt{NAND}.
+Similarly, <{not =>}> is non-implication.
+
+\section{Tuples, Lists, and Pattern Matching}
+
+Harmony's tuples and, equivalently, lists, are just special cases of dictionaries.
+They can be bracketed either by '(' and ')' or by '[' and ']', but
+the brackets are often optional.  Importantly, with a singleton list, the
+one element must be followed by a comma.
+For example, the statement \texttt{<{x}> = 1,;} assigns a singleton tuple (or list) to <{x}>.
+
+Because tuples and lists are dictionaries, the \texttt{del} statement is
+different from Python.  For example, if <{x}> = [.a, .b, .c], then
+\texttt{del} <{x}>[1] results in <{x}> = \{ 0:.a, 2:.c \}, \emph{not}
+<{x}> = [.a, .c].
+Harmony also does not support special slicing syntax like Python.
+To modify lists, use the \texttt{subseq} method in the \texttt{list} module
+(\autoref{ap:list}).
+
+Harmony allows pattern matching against nested tuples in various
+language constructs.
+\index{pattern matching}%
+The following are the same in Python and Harmony:
+\begin{itemize}
+\item <{x, = 1,}>: assigns 1 to <{x}>;
+\item <{x, y = 1, (2, 3)}>: assigns 1 to <{x}> and (2, 3) to <{y}>;
+\item <{x, (y, z) = 1, (2, 3)}>: assigns 1 to <{x}>, 2 to <{y}>, and
+3 to $z$;
+\item <{x, (y, z) = 1, 2}>: generates an runtime error because 2 cannot
+be matched with <{(y, z)}>;
+\item <{x[0], x[1] = x[1], x[0]}>: swaps the first two elements of list <{x}>.
+\end{itemize}
+
+As in Python, pattern matching can also be used in <{for}> statements.
+For example:
+\begin{code}
+<{for key, value in [ (1, 2), (3, 4) ]:}>
+    ...
+\end{code}
+
+Harmony (but not Python)
+also allows pattern matching in defining and invoking methods.
+For example, you can write:
+\begin{code}
+<{def f[a, (b, c)]}>: ...
+\end{code}
+and then call <{f[1, (2, 3)]}>.
+Note that the more familiar: <{def g(a)}> defines a method <{g}> with
+a single argument <{a}>.  Invoking <{g(1, 2)}> would assign the tuple (1, 2) to
+<{a}>.  This is not consistent with Python syntax.  For single argument methods,
+you may want to declare as follows: <{def}> g($a,$).
+Calling g(1,) assigns 1 to <{a}>, while calling g(1, 2) would result in a
+runtime error as (1, 2) cannot be matched with (<{a}>,).
+
+Pattern matching can also be used in <{const}>, <{let}>,
+and <{when exists}> statements.
+
+\begin{comment}
+\section{For Loops and Comprehensions}
+
+While Harmony does not support general iterators such as Python does,
+Harmony allows iterating over sets and dictionaries (and thus lists
+and tuples).  The details are a little different from Python:
+
+\begin{itemize}
+\item When iterating over a set, the set is always traversed in order
+(see \autoref{ap:values} for how Harmony values are ordered);
+\item In case of a dictionary, the iteration is over the \emph{values} of the
+dictionary, but in the order of the keys.  In the case of lists, this
+works much the same as in Python, but in the case of general dictionaries,
+Python iterates over the keys rather than the values;
+\item If you want to iterate over the keys of a dictionary <{d}>, use either
+\begin{itemize}
+\item <{for k}> \texttt{in} \texttt{keys} <{d}>; or
+\item <{for}> $k:\_$ \texttt{in} <{d}>
+\end{itemize}
+\item The \texttt{list} module (\autoref{ap:list}) provides methods \texttt{values}(),
+\texttt{items}(), \texttt{enumerate}(), and \texttt{reversed}() for
+other types of iteration supported by Python.
+\end{itemize}
+
+Harmony supports nesting and filtering in \texttt{for loops}.
+For example:
+\begin{code}
+<{for i in { 1..10 } for j in { 1..10 } where i < j: ...}>
+\end{code}
+
+In case of dictionaries, you can access both keys and values (not
+supported in Python):
+\begin{code}
+<{for k:v in .a: 1, .b: 2: ...}>
+\end{code}
+
+Harmony also supports set, list, and dictionary comprehensions.
+\index{comprehensions}%
+Comprehensions are similar to Python, except that filtering uses
+the keyword \texttt{where} instead of \texttt{if}.
+\end{comment}
+
+\section{Dynamic Allocation}
+
+<{:module:stack}>
+<{:const:Stack}>
+<{:const:stacktest}>
+<{:const:push}>
+<{:const:pop}>
+
+\begin{figure}
+\begin{code}
+<{:input:../code/stacktest.hny}>
+\end{code}
+\caption{\harmonylink{code/stacktest.hny} Testing a stack implementation.}
+\label{fig:stacktest}
+\end{figure}
+
+\begin{figure}
+\begin{code}
+<{:input:../code/stack1.hny}>
+\end{code}
+\caption{\harmonylink{code/stack1.hny} Stack implemented using a dynamically updated list.}
+\label{fig:stack1}
+\end{figure}
+
+\begin{figure}
+\begin{code}
+<{:input:../code/stack2.hny}>
+\end{code}
+\caption{\harmonylink{code/stack2.hny} Stack implemented using static lists.}
+\label{fig:stack2}
+\end{figure}
+
+\begin{figure}
+\begin{code}
+<{:input:../code/stack3.hny}>
+\end{code}
+\caption{\harmonylink{code/stack3.hny} Stack implemented using a recursive tuple data structure.}
+\label{fig:stack3}
+\end{figure}
+
+\begin{figure}
+\begin{code}
+<{:input:../code/stack4.hny}>
+\end{code}
+\caption{\harmonylink{code/stack4.hny} Stack implemented using a linked list.}
+\label{fig:stack4}
+\end{figure}
+
+Harmony supports various options for dynamic allocation.
+By way of example, consider a stack.
+\autoref{fig:stacktest} presents a test program for a stack.
+We present four different stack implementations to illustrate
+options for dynamic allocation:
+\begin{enumerate}
+\item[] \autoref{fig:stack1} uses a single list to represent the
+stack.  It is updated to perform <{push}> and <{pop}> operations;
+\item[] \autoref{fig:stack2} also uses a list but, instead of updating
+the list, it replaces the list with a new one for each operation;
+\item[] \autoref{fig:stack3} represents a stack as a recursively nested tuple
+$(v, f)$, where <{v}> is the element on top of the stack and <{r}> is a stack
+that is the remainder;
+\item[] \autoref{fig:stack4} implements a stack as a linked list with nodes
+allocated using the <{alloc}> module.
+\end{enumerate}
+
+While the last option is the most versatile (it allows cyclic
+data structures), Harmony does not support garbage collection
+for memory allocated this way and so allocated memory that is no
+longer in use must be explicitly released using <{free}>.
+
+\section{Comments}
+
+Harmony supports the same commenting conventions as Python.
+In addition, Harmony supports nested multi-line comments
+of the form \texttt{(* comment *)}.
+
+\chapter{Modules}
+\label{ap:module}
+
+\section{The <{alloc}> module}
+
+The <{alloc}> module
+\index{alloc module}%
+supports thread-safe (but not interrupt-safe) dynamic allocation of
+shared memory locations.  There are just two methods:
+
+\vspace{1em}
+\begin{tabular}{|l|l|}
+\hline
+<{malloc(v)}> & return a pointer to a memory location initialized to <{v}> \\
+\hline
+<{free(p)}> & free an allocated memory location <{p}> \\
+\hline
+\end{tabular}
+\vspace{1em}
+
+The usage is similar to <{malloc}> and <{free}> in C.
+<{malloc()}> is specified to return <{None}> when running out of
+memory, although this is an impossible outcome in the current
+implementation of the module.
+
+\section{The \texttt{bag} module}
+\label{ap:bag}
+
+The \texttt{bag} module
+\index{bag module}%
+has various useful methods that operate on bags or
+multisets:
+
+\vspace{1em}
+\begin{tabular}{|l|l|}
+\hline
+<{empty()}> & returns an empty bag\\
+\hline
+\texttt{fromSet(<{s}>)} & create a bag from set <{s}>\\
+\hline
+\texttt{fromList(<{t}>)} & convert list <{t}> into a bag \\
+\hline
+\texttt{multiplicity(<{b}>, <{e}>)} & count how many times <{e}> occurs in bag <{b}>\\
+\hline
+\texttt{bchoose(<{b}>)} & like \texttt{choose(s)}, but applied to a bag\\
+\hline
+<{add(b, e)}> & add one copy of <{e}> to bag <{b}> \\
+\hline
+<{remove(b, e)}> & remove one copy of <{e}> from bag <{b}> \\
+\hline
+<{combinations(b, k)}> & return set of all \emph{subbags} of size <{k}> \\
+\hline
+\end{tabular}
+
+\section{The \texttt{hoare} module}
+\label{ap:hoare}
+
+\index{hoare module}%
+The \texttt{hoare} module implements support for Hoare-style monitors
+and condition variables.
+
+\vspace{1em}
+\begin{tabular}{|l|l|}
+\hline
+\texttt{Monitor()} & return a monitor mutex\\
+\hline
+\texttt{enter(<{m}>)} & enter a monitor.  <{m}> points to a monitor mutex\\
+\hline
+\texttt{exit(<{m}>)} & exit a monitor\\
+\hline
+\texttt{Condition()} & return a condition variable\\
+\hline
+\texttt{wait(<{c}>, <{m}>)} & wait on condition variable pointed to by <{c}> in monitor pointed to by <{m}>\\
+\hline
+\texttt{signal(<{c}>, <{m}>)} & signal a condition variable\\
+\hline
+\end{tabular}
+
+\section{The \texttt{list} module}
+\label{ap:list}
+
+\index{list module}%
+The \texttt{list} module has various useful methods that operate on lists
+or tuples:
+
+\vspace{1em}
+\begin{tabular}{|l|l|}
+\hline
+\texttt{subseq(<{t}>, <{b}>, $f$)} & return a \emph{slice} of list <{t}> starting
+at index <{b}> and ending just before $f$\\
+\hline
+\texttt{append(<{t}>, <{e}>)} & append <{e}> to list <{t}>\\
+\hline
+\texttt{head(<{t}>)} & return the first element of list <{t}>\\
+\hline
+\texttt{tail(<{t}>)} & return all but the first element of list <{t}>\\
+\hline
+\texttt{reversed(<{t}>)} & reverse a list \\
+\hline
+\texttt{sorted(<{t}>)} & sorted set or list \\
+\hline
+\texttt{set(<{t}>)} & convert values of a dict or list into a set \\
+\hline
+\texttt{list(<{t}>)} & convert set into a list \\
+\hline
+\texttt{values(<{t}>)} & convert values of a dict into a list sorted by key \\
+\hline
+\texttt{items(<{t}>)} & convert dict into (key, value) list sorted by key \\
+\hline
+\texttt{enumerate(<{t}>)} & like Python enumerate \\
+\hline
+\texttt{sum(<{t}>)} & return the sum of all elements in <{t}>\\
+\hline
+\texttt{qsort(<{t}>)} & sort list <{t}> using quicksort\\
+\hline
+\end{tabular}
+
+\section{The \texttt{set} module}
+\label{ap:set}
+
+The \texttt{set} module
+\index{set module}%
+implements the following methods:
+
+\vspace{1em}
+\begin{tabular}{|l|l|}
+\hline
+<{issubset(s, t)}> & returns whether <{s}> is a subset of <{t}> \\
+\hline
+<{issuperset(s, t)}> & returns whether <{s}> is a superset of <{t}> \\
+\hline
+<{add(s, e)}> & returns $s \cup \{ e \}$ \\
+\hline
+<{remove(s, e)}> & returns $s \backslash \{ e \}$ \\
+\hline
+<{combinations(b, k)}> & returns set of all subsets of size <{k}> \\
+\hline
+\end{tabular}
+
+\vspace{1em}
+For Python programmers: note that <{s <= t}> does not check if <{s}> is a subset of
+<{t}> when <{s}> and <{t}> are sets, as ``<{<=}>'' implements a total order on all Harmony values including sets (and the subset relation is not a total order).
+
+\section{The <{synch}> module}
+
+\index{synch module}%
+The <{synch}> module provides the following methods:
+
+\vspace{1em}
+\begin{tabular}{|l|l|}
+\hline
+<{tas(lk)}> & test-and-set on <{!lk}> \\
+\hline
+<{cas(ptr, old, new)}> & compare-and-swap on <{!ptr}> \\
+\hline
+<{BinSem(v)}> & return a binary semaphore initialized to <{v}> \\
+\hline
+<{Lock()}> & return a binary semaphore initialized to <{False}> \\
+\hline
+<{acquire(bs)}> & acquire binary semaphore <{!bs}> \\
+\hline
+<{release(bs)}> & release binary semaphore <{!bs}> \\
+\hline
+<{Condition()}> & return a condition variable \\
+\hline
+<{wait(c, lk)}> & wait on condition variable <{!c}>
+and lock <{lk}> \\ \hline
+<{notify(c)}> & notify a thread waiting on condition variable <{!c}> \\
+\hline
+<{notifyAll(c)}> & notify all threads waiting on condition variable <{!c}> \\
+\hline
+<{Semaphore(cnt)}> & return a counting semaphore initialized to <{cnt}> \\
+\hline
+<{P(sema)}> & procure <{!sema}>  \\
+\hline
+<{V(sema)}> & vacate <{!sema}>  \\
+\hline
+<{Queue}>() & return a synchronized queue object \\
+\hline
+<{get(q)}> & return next element of <{q}>, blocking if empty \\
+\hline
+<{put(q, item)}> & add <{item}> to <{a}> \\
+\hline
+\end{tabular}
+
+
+\chapter{The Harmony Virtual Machine}\label{ap:hvm}
+
+The Harmony Virtual Machine (HVM, \autoref{ch:harmonymachine})
+has the following state:
+
+\vspace{1em}
+\begin{tabular}{|l|l|}
+\hline
+code & a list of HVM machine instructions \\
+\hline
+variables & a dictionary mapping strings to values \\
+\hline
+ctxbag & a bag of runnable contexts \\
+\hline
+stopbag & a bag of stopped contexts \\
+\hline
+choosing & if not <{None}>, indicates a context that is choosing \\
+\hline
+\end{tabular}
+\vspace{1em}
+
+There is initially a single context with name
+<{__init__()}> and program counter 0.  It starts executing
+in atomic mode until it finishes executing the last
+\texttt{Return} instruction.
+Other threads, created through <{spawn}> statements, do not
+start executing until then.
+
+A \emph{step} is the execution of a single HVM machine instruction
+by a context.
+Each step generates a new state.
+When there are multiple contexts, the HVM can interleave them.
+However, trying to interleave every step would be needlessly expensive,
+as many steps involve changes to a context that are invisible to
+other contexts.
+
+A \emph{stride}
+\index{stride}%
+can involve multiple steps.  The following
+instructions start a new stride: \texttt{Load}, \texttt{Store},
+\texttt{AtomicInc}, and \texttt{Continue}.  The HVM
+interleaves stides, not steps.  Like steps, each
+stride involves a single context.  Unlike a step, a stride
+can leave the state unchanged (because its steps lead back
+to where the stride started).
+
+Executing a Harmony program results in a graph where the nodes are Harmony
+states and the edges are strides.
+When a state is \texttt{choosing}, the edges from that state are
+by a single context, one for each choice.  If not, the edges from
+the state are one per context.
+
+Consecutive strides by the same thread are called a \emph{turn}.
+Each state maintains the shortest path to it from the initial state in terms
+of turns.
+The diameter of the graph is the length of the longest path found in
+terms of turns.
+
+If some states have a problem, the state with the shortest path is reported.
+Problematic states include states that experienced exceptions.
+If there are no exceptions, Harmony computes the strongly connected components (SCCs)
+of the graph (the number of such components are printed as part of the output).
+The sink SCCs should each consist of a terminal state without any threads.
+If not, again the state with the shortest path is reported.
+
+If there are no problematic states, Harmony reports ``no issues found'' and outputs
+in the HTML file the state with the longest path.
+
+\section{Machine Instructions}
+\label{ap:harmonybytecode}
+
+{\small
+\begin{tabular}{|l|l|}
+\hline
+Address & compute address from two components \\
+\hline
+Apply & pop <{m}> and <{i}> and apply <{i}> to <{m}>, pushing a value \\
+\hline
+Assert, Assert2 & pop <{b}> and check that it is <{True}>.  Assert2 also pops value to print \\
+\hline
+AtomicInc/Dec & increment/decrement the atomic counter of this context \\
+\hline
+Continue & no-op (but causes a context switch) \\
+\hline
+Choose & choose an element from the set on top of the stack \\
+\hline
+Cut & cut a set into its smallest element and the remainder \\
+\hline
+Del [<{v}>] & delete shared variable <{v}> \\
+\hline
+DelVar [<{v}>] & delete thread variable <{v}> \\
+\hline
+Dup & duplicate the top element of the stack \\
+\hline
+Frame <{m a}> & start method <{m}> with arguments <{a}>,
+initializing variables.  \\
+\hline
+Go & pop context and value, push value on context's stack, and add to context bag \\
+\hline
+IncVar <{v}> & increment thread variable <{v}> \\
+\hline
+Invariant \textit{end} & code for invariant follows.  Skip to \textit{end} + 1\\
+\hline
+Jump <{p}> & set program counter to <{p}> \\
+\hline
+JumpCond <{e p}> & pop expression and, if equal to <{e}>, set program counter to <{p}> \\
+\hline
+Load [<{v}>] & push the value of a shared variable onto the stack \\
+\hline
+LoadVar [<{v}>] & push the value of a thread variable onto the stack \\
+\hline
+Move <{i}> & move stack element at offset <{i}> to top of the stack \\
+\hline
+$n$-ary <{op}> & apply $n$-ary operator <{op}> to the top $n$ elements on the stack \\
+\hline
+Pop & pop a value of the stack and discard it \\
+\hline
+Print & pop a value and add to the print history \\
+\hline
+Push <{c}> & push constant <{c}> onto the stack \\
+\hline
+ReadonlyInc/Dec & increment/decrement the read-only counter of this context \\
+\hline
+Return & pop return address, push \texttt{result}, and restore program counter \\
+\hline
+Sequential & pop an address of a variable that has sequential consistency \\
+\hline
+SetIntLevel & pop <{e}>, set interrupt level to <{e}>, and push old interrupt level \\
+\hline
+Spawn [eternal] & pop initial thread-local state, argument, and method and spawn a new context \\
+\hline
+Split & pop tuple and push its elements \\
+\hline
+Stop [<{v}>] & save context into shared variable <{v}> and remove from context bag \\
+\hline
+Store [<{v}>] & pop a value from the stack and store it in a shared variable \\
+\hline
+StoreVar [<{v}>] & pop a value from the stack and store it in a thread variable \\
+\hline
+Trap & pop interrupt argument and method \\
+\hline
+\end{tabular}
+}
+
+\newpage
+Clarifications:
+\begin{itemize}
+\item The \texttt{Address} instruction expects two values on the stack.
+The top value must be an address value, representing a dictionary 
+The other value must be a key into the dictionary.
+The instruction then computes the address of the given key.
+\item Even though Harmony code does not allow taking addresses of thread variables, both
+shared and thread variables can have addresses.
+\item The \texttt{Load}, \texttt{LoadVar}, \texttt{Del}, \texttt{DelVar},
+and \texttt{Stop} instructions have an optional
+variable name: if omitted the top of the stack must contain the address of
+the variable.
+\item \texttt{Store} and \texttt{StoreVar} instructions have an optional
+variable name.  In both cases the value to be assigned is on the top
+of the stack.  If the name is omitted, the address is underneath that
+value on the stack.
+\item The effect of the \texttt{Apply} instructions depends much on <{m}>.
+If <{m}> is a dictionary, then \texttt{Apply} finds <{i}> in the dictionary
+and pushes the value.
+If <{m}> is a program counter, then \texttt{Apply} invokes method <{m}> by
+pushing the current program counter and setting the program counter to
+<{m}>.  <{m}> is supposed to leave the result on the stack.
+\item The \texttt{Frame} instruction pushes the value of the thread
+register (\emph{i.e.}, the values of the thread variables) onto the
+stack.  It initializes the \texttt{result} variable to <{None}>.
+The \texttt{Return} instruction restores the thread register by popping
+its value of the stack.
+\item All method calls have exactly one argument, although it sometimes
+appears otherwise:
+\begin{itemize}
+\item <{m()}> invokes method <{m}> with the empty dictionary <{()}> as argument;
+\item <{m(a)}> invokes method <{m}> with argument <{a}>;
+\item <{m(a, b, c)}> invokes method <{m}> with tuple <{(a, b, c)}> as argument.
+\end{itemize}
+The \texttt{Frame} instruction unpacks the argument to the method and places them into thread variables by the given names.
+\item Every \texttt{Stop} instruction must immediately be followed by a 
+\texttt{Continue} instruction.
+\item There are two versions of \texttt{AtomicInc}: \emph{lazy} or \emph{eager}.
+When eager, an atomic section immediately causes a \emph{switch point}
+(switch between threads).
+When lazy, the state change does not happen until the first \texttt{Load}
+\texttt{Store}, or \texttt{Print} instruction.  If there are no such
+instructions, the atomic section may not even cause a switch point.
+\end{itemize}
+
+\section{Contexts and Threads}
+\label{ap:context}
+
+A context captures the state of a thread.  Each time the thread
+executes an instruction, it goes from one context to another.
+All instructions update the program counter (\texttt{Jump} instructions
+are not allowed to jump to their own locations), and so no instruction
+leaves the context the same.
+There may be multiple threads
+with the same state at the same time.
+A context consists of the following:
+
+\vspace{1em}
+\begin{tabular}{|l|l|}
+\hline
+name & the name of the main method that the thread is executing \\
+\hline
+argument & the argument given to the main method \\
+\hline
+program counter & an integer value pointing into the code \\
+\hline
+frame pointer & an integer value pointing into the stack \\
+\hline
+atomic & if non-zero, the thread is in atomic mode \\
+\hline
+readonly & if non-zero, the thread is in read-only mode \\
+\hline
+stack & a list of Harmony values \\
+\hline
+method variables & a dictionary mapping strings (names of method variables) to values \\
+\hline
+thread-local variables & a dictionary mapping strings (names of thread-local variables) to values \\
+\hline
+stopped & a boolean indicating if the context is stopped \\
+\hline
+failure & if not None, string that describes how the thread failed \\
+\hline
+\end{tabular}
+\vspace{1em}
+
+Details:
+\begin{itemize}
+\item The frame pointer points to the current \emph{stack frame},
+which consists of the caller's frame pointer and variables, the argument to
+the method, an ``invocation type'' (\texttt{normal}, \texttt{interrupt}, or
+<{thread}>), and the return address (in case of \texttt{normal}).
+\item A thread terminates when it reaches the \texttt{Return} instruction
+of the top-level method (when the stack frame is of type <{thread}>)
+or when it hits an exception.  Exceptions include divide by zero,
+reading a non-existent key in a dictionary, accessing a non-existent
+variable, as well as when an assertion fails;
+\item The execution of a thread in \emph{atomic mode} does not get interleaved
+with that of other threads.
+\item The execution of a thread in \emph{read-only mode} is not allowed
+to update shared variables of spawn threads.
+\item The register of a thread always contains a dictionary, mapping
+strings to arbitrary values.  The strings correspond to the variable names
+in a Harmony program.
+\end{itemize}
+
+\section{Formal Specification}
+\label{ap:formal}
+
+A formal specification of the Harmony Virtual Machine is well underway but
+not yet completed.  In particular, <{trap}> is not yet specified.
+Also, strings are limited to the printable characters minus
+double quotes, back quotes, or backslashes.
+But everything else is specified.
+Given a Harmony program, you can output the TLA+ specification for
+the program using the following command:
+
+\begin{code}
+\begin{verbatim}
+$ harmony -o program.tla program.hny
+\end{verbatim}
+\end{code}
+
+For most Harmony programs, including Peterson's algorithm and the Dining
+Philosophers in this book, the result is complete enough to run through
+the TLC model checker.
+
+\chapter{How Harmony Works}\label{ap:howitworks}
+
+This appendix gives a very brief overview of how Harmony works.
+In a nutshell, Harmony goes through the following three phases:
+
+\begin{enumerate}
+\item The Harmony \emph{compiler} turns your Harmony program into
+bytecode.  A recursive descent parser and code generator written in
+Python (see \texttt{harmony.py}) turns an \texttt{x.hny} program
+into \texttt{x.hvm}, a JSON file containing the corresponding
+bytecode.
+\item The Harmony \emph{model checker} evaluates the state space
+that the program (now in bytecode) can generate.  The model checker
+is written in C as it needs to be highly efficient (see \texttt{charm.c}).
+The model checker starts from the initial state, and then, iteratively,
+checks for each state that it has found what next steps are possible and
+generates the next states using the Harmony virtual machine
+(\autoref{ap:hvm}).  If the model is finite, eventually the model
+checker will generate a graph with all possible states.
+If there is a problematic path in this graph (see below), then it will
+report the shortest such path in the \texttt{x.hco} output file in JSON
+format.
+\item The \texttt{x.hco} output file is translated twice by
+\texttt{harmony.py}.  There is a so-called \emph{brief output} that
+is written to standard output.  The rest depends on whether there was
+a problem with the execution or not.  If there was a problem, the more
+comprehensive output is placed in the \texttt{x.htm} HTML output file,
+allowing you to navigate the problematic path and all the details of
+each of the states on the path.  If not, a DFA of the print behavior
+is generated and compared with a provided DFA if specified with the
+\texttt{-B} flag.
+\end{enumerate}
+
+\section{Compiler}
+
+The Harmony compiler, in order to stay true to the Harmony source program,
+does not do much in the way of optimizations.  The main optimizations that
+it does are:
+
+\begin{itemize}
+\item Constant folding: (simple) expressions consisting only of constants
+are evaluated by the compiler rather than by the model checker;
+\item Jump threading: Harmony eliminates jump to jump instructions;
+\item Dead variable elimination: Harmony removes method variables that
+are no longer in use from the state in order to reduce the state space
+to be explored.
+\end{itemize}
+
+\section{Model Checker}
+
+The Harmony model checker, called \emph{Charm}, takes the output from
+the compiler and explores the entire state space in breadth-first order.
+Even though Harmony does not really support input, there are three sources of
+non-determinism that make this exploration non-trivial:
+
+\begin{itemize}
+\item <{choose}> \emph{expressions}: Harmony's ability to let the program
+choose a value from a set;
+\item \emph{thread interleaving}: different threads run pseudo-concurrently
+with their instructions interleaved in arbitrary ways;
+\item \emph{interrupts}: Harmony programs can set interrupts that can go
+off at arbitrary times.
+\end{itemize}
+
+A thread can be in \emph{atomic} mode or not.
+In atomic mode, the execution of the thread is not interleaved with
+other threads.
+A thread can also be in \emph{read-only} mode or not.
+In read-only mode, the thread cannot write or deleted shared variables.
+
+Charm has some tricks to significantly reduce the state space to explore.
+\begin{itemize}
+\item A thread can have local state (program counter, stack,
+method variables, and thread-local state variables).
+That state is called the \emph{context} of the thread.
+The context of a thread cannot be accessed by other
+threads, nor by <{invariant}> statements.
+So, the model checker only interleaves threads at \textbf{Load},
+\textbf{Store}, and \textbf{Del} instructions where a thread
+interacts with global
+variables.
+\item Threads are anonymous, and therefore two or more threads can
+have the same context.  The state of the model checker therefore maintains
+a \emph{bag} (multiset) of contexts rather are than a \emph{set} of contexts.
+Thus even if there are hundreds of threads, there may be only tens of
+possible context states.
+\end{itemize}
+
+That said, \emph{state space explosion} is still a possibility, and
+Harmony programmers should keep this in mind when writing and testing
+their programs.  Do not be too ambitious: start with small tests and
+gradually build them up as necessary.
+
+The model checker stops either when it finds a failing execution or when
+it has explored the entire state space, whichever comes first.  An execution
+can fail for a variety of reasons:
+
+\begin{itemize}
+\item An invariant failing: Harmony evaluates all invariants in all states
+that if finds---if one fails, Harmony stops further exploration;
+\item An assertion failing;
+\item A behavior violation: this is when the sequence of printed values
+are not recognized by the provided DFA (using the \texttt{-B} flag);
+\item A \emph{silly} error: this includes reading variables that have not
+been assigned, trying to add a set to an integer, taking the length of
+something that is not a set of a dictionary, and so on;
+\item An infinite loop: a thread goes into an infinite loop without
+accessing shared variables.
+\end{itemize}
+
+\section{Model Checker Output Analysis}
+
+\index{Kripke structure}%
+The output of the model checker is a graph (a so-called \emph{Kripke
+structure}) that is typically very large.
+If some execution failed, then Harmony will simply report the path of
+that failing execution.  But otherwise there may be the following
+outcomes:
+
+\begin{itemize}
+\item No issues: no failing executions and each program can terminate;
+\item Non-terminating states: some executions lead to some form of deadlock
+or other issue that causes some (non-eternal) threads not to be able to
+terminate;
+\item Race conditions: there are executions in which two threads access
+the same shared state variable, with at least one of those accesses being a
+\textbf{Store} operation;
+\item Busy waiting: executions in which threads are actively waiting for
+some condition, usually by releasing and reacquiring locks.
+\end{itemize}
+
+\noindent
+In order to diagnose these outcomes, Harmony must analyze the graph.
+
+The first thing that Harmony does is to locate non-terminating
+states, if any.  To do this, Harmony first determines the \emph{strongly
+connected components} of the graph using Kosaraju's algorithm.
+A component (subgraph) of a graph is strongly connected if each
+vertex (state) in the component can be reached from each other vertex.
+The components then form a Directed Acyclic Graph (DAG).
+The DAG is easier to analyze than the original graph.
+One can easily determine the sink components
+(the components with no outgoing edges).  If such a component
+has non-eternal threads in it, then each state in that component
+is a non-terminating state.
+
+To find race conditions, the model checker looks in the graph for
+states in which there are multiple threads that can make a step.
+If there is a step in which multiple threads access the same shared
+variable, at least one of those accesses is a store operation, and
+at least one of those threads is not in atomic mode, then Harmony
+reports the shortest path to such a state.
+
+To show how Harmony detects busy waiting, we will first show how
+Harmony determines if a thread is blocked or not.  A thread is considered
+blocked if it cannot terminate without the help of another thread.
+For example, a thread waiting for a lock is blocked and cannot terminate
+until another thread releases the lock.  Determining whether a thread
+is blocked in a particular state can be done within the confines of the
+connected component: the analyzer tries all possible executions of the
+thread.  If it cannot ``escape'' the connected component by doing so, it
+is considered blocked.
+A thread is considered \emph{busy waiting} if it is blocked, but it is
+also changing the shared state while doing so.  A thread that is waiting
+on a spinlock only observes the state.
+
+In the output, each thread has a unique identifier:
+\texttt{T0} is the initialization thread; \texttt{T}$n$ is the $n^{th}$
+spawned thread that executes.  This seems to contradict the fact that
+Harmony threads are anonymous.  The output analyzer assigns these
+identifiers \emph{a posteriori} to the threads in the state graph
+by keeping track, along the reported execution path, what state each
+thread is in.  So, by examining the initial context of the thread that
+is running from some particular state, it can determine if that context
+corresponds to the current context of some thread that ran previously
+or if the context belongs to a new thread that has not run before.
+
+If there are no issues, Harmony also generates a DFA of the print
+behavior.  Starting with the original state graph or Kripke structure,
+the edges are inspected.  If there are multiple print operations on
+an edge, additional states are inserted so that there are either 0
+or 1 print operations on an edge.  This graph of nodes (states) and edges
+(transitions)
+forms a Non-deterministic Finite Automaton (NFA) with $\epsilon$-transitions
+(transitions without print operations).  Harmony turns the NFA into a DFA
+and by default also minimizes the DFA (although not strictly
+necxessary).  The DFA can be fed into another run of the model checker
+to check that its print operations are consistent with the provided DFA.
+
+\chapter{Directly checking linearizability}
+
+<{:module:queuelin}>
+<{:module:queuespec}>
+<{:const:_linpoint}>
+
+\begin{figure}
+\begin{code}
+<{:input:../code/queuelin.hny}>
+\end{code}
+\caption{\harmonylink{code/queuelin.hny} Queue implementation with linearization points}
+\label{fig:queuelin}
+\end{figure}
+
+\begin{figure}
+\begin{code}
+<{:input:../code/qtestconc.hny}>
+\end{code}
+\caption{\harmonylink{code/qtestconc.hny} Concurrent queue test}
+\label{fig:qtestconc}
+\end{figure}
+
+We briefly mentioned the notion of \emph{linearizability}
+in \autoref{ch:cds}.
+Basically, we want a concurrent queue to behave
+consistently with a sequential queue in that all
+<{put}>
+and <{get}> operations should appear to happen
+in a total order.
+Moreover, we want to make sure that if some
+<{put}> or <{get}> operation $o_1$ finished
+before another operation $o_2$ started, then $o_1$
+should appear to happen before $o_2$ in the total order.
+If these two conditions are met, then we say that
+the concurrent queue implementation is linearizable.
+
+In general, if a data structure is protected by
+a single lock and every operation on that data
+structure starts with acquiring the lock and ends
+with releasing the lock, it will automatically be
+linearizable.
+The queue implementation in \autoref{fig:queueconc} does
+not quite match this pattern, as the <{put}>
+operation allocates a new node before acquiring
+the lock.
+However, in this case that is not a problem, as
+the new node has no dependencies on the queue
+when it is allocated.
+
+Still, it would be useful to check in Harmony that
+\autoref{fig:queueconc} is linearizable.
+To do this, instead of applying the operations sequentially,
+we want the test program to invoke the operations concurrently,
+consider all possible interleavings, and see if the result
+is consistent with an appropriate sequential execution of the
+operations.
+
+\index{logical timestamp}%
+Harmony provides support for testing linearizability,
+but requires that the programmer
+identifies what are known as \emph{linearization points}
+in the implementation that indicate exactly \emph{which} sequential
+execution the concurrent execution must align with.
+\autoref{fig:queuelin} is a copy of \autoref{fig:queueconc} extended with
+linearization points.
+For each operation (<{get}> and <{put}>), the corresponding
+linearization point must occur somewhere between acquiring and releasing
+the lock.
+%
+Each linearization point execution is assigned a logical timestamp.
+Logical timestamps are numbered $0, 1, ...$
+To do so, we have added a counter (\texttt{time}) to the <{Queue}>.
+Method <{_linpoint}> saves the current counter in
+<{this.qtime}> and increments the counter.
+The <{this}> dictionary maintains \emph{thread-local state} associated
+with the thread (\autoref{ch:harmonymachine})---it contains variables that
+can be accessed by any method in the thread.
+
+Given the linearization points, \autoref{fig:qtestconc} shows how
+linearizability can be tested.
+The test program is similar to the sequential test program
+(\autoref{fig:qtestseq}) but starts a thread for each operation.
+The operations are executed concurrently on the concurrent queue
+implementation of \autoref{fig:queuelin}, but they are executed sequentially
+on the sequential queue specification of \autoref{fig:queues}(a).
+To that end, the test program maintains a global time variable
+<{qtime}>, and each thread waits until the timestamp assigned to
+the last concurrent queue operation matches <{qtime}> before invoking
+the sequential operation in the specification.
+Afterward, it atomically increments the shared <{qtime}> variable.
+This results in the operations being executed sequentially against the
+sequential specification in the same order of the linearization points
+of the concurrent specification.
+
+\begin{comment}
+\chapter{Installing and Running Harmony}\label{ap:install}
+
+There are two supported options for using Harmony:
+
+\begin{enumerate}
+\item You can download and install a command-line version of Harmony on your
+computer;
+\item You can download and install \emph{HarmonyLang}, a VSCode plug-in for Harmony;
+\end{enumerate}
+
+In the following sections, you can find more information on each of these options.
+
+For each option, you will need to have Python version 3.6 or higher and a C compiler such as
+\texttt{gcc}, \texttt{cc}, or \texttt{clang}.
+
+\section{Command-Line}
+
+You can get the latest released version of Harmony using the
+\texttt{pip} package manager, which is bundled with distributions
+of Python3.X.
+
+On a command line/terminal, run \texttt{pip install harmony-model-checker}.
+If you are on a Windows system, then you may encounter an error message
+like \texttt{error: Microsoft Visual C++ 14.0 or greater is required...} along with a link.
+If so, follow the link to install "Microsoft C++ Build Tools" and the "Desktop development with C++" workload.
+
+After installing Harmony, run the command \texttt{harmony} on the command line to confirm
+that it is successfully installed.
+
+If the \texttt{harmony} command cannot be found, it is possible that the Python
+scripts directory is not included in your environment PATH. This issue may also
+have appeared as a warning message when installing \texttt{harmony-model-checker}.
+After adding the directory to the PATH and restarting the command line, you should
+be able to run \texttt{harmony}.
+
+To update Harmony, run \texttt{pip install --upgrade harmony-model-checker}.
+
+\section{HarmonyLang for VSCode}
+
+The VSCode plugin HarmonyLang, developed by Kevin Sun and Anthony Yang, is available
+from the VSCode marketplace: \url{https://marketplace.visualstudio.com/items?itemName=kevinsun-dev-cornell.harmonylang}.
+This page comes with installation documentation. VSCode also sports a wonderful animator for Harmony output.
+
+The VSCode extension uses Python and pip internally to install and build Harmony automatically. However,
+if some requirements are missing, such as Python or a C compiler, then a error message pop-up will appear
+describing the issue.
+
+The VSCode plug-in, developed by Kevin Sun and Anthony Yang,
+is available from the VSCode market place: \url{https://marketplace.visualstudio.com/items?itemName=kevinsun-dev-cornell.harmonylang}.
+This page comes with installation documentation.  VSCode also sports a
+wonderful animator for Harmony output.
+
+HarmonyLang is regularly updated to include the latest Harmony distribution.
+
+\section{Harmony IDE for the cloud}
+
+\texttt{Harmony IDE} is an Integrated Development Environment for Harmony,
+also developed by Kevin Sun and Anthony Yang,
+that runs in the cloud.  An important advantage of using \texttt{Harmony IDE}
+is that you do not have to install anything.  You can even run in on your
+smartphone.  However, since Harmony programs can use significant compute
+resources, \texttt{Harmony IDE} must put a limit on the amount of compute
+resources you can use.  So, while \texttt{Harmony IDE} is currently a great
+way to try out Harmony, if you become a serious user of Harmony you
+will probably want to install either the command-line version or
+\texttt{HarmonyLang}.
+\end{comment}
+
+\cleardoublepage
+\phantomsection
+\addcontentsline{toc}{chapter}{Acknowledgments}
+\chapter*{Acknowledgments}
+
+I received considerable help and inspiration from various people
+while writing this book.
+
+First and foremost I would like to thank my student Haobin Ni with
+whom I've had numerous discussions about the initial design of Harmony.
+Haobin even contributed some code to the Harmony compiler.
+Many thanks are also due to William Ma who refactored the Harmony code
+to make it easier to maintain.
+He also wrote the first version of the behavior automaton generator
+and created the first graphs using the graphviz tool.
+I have had lots of discussions with him about a wide range of
+improvements to the Harmony language, many of which came to fruition.
+I also want to thank Ariel Kellison with whom I discussed approaches
+to formally specify the Harmony virtual machine in TLA+.
+
+Kevin Sun and Anthony Yang built a beautiful VSCode extension for Harmony
+called HarmonyLang and proceeded to build an animator for Harmony
+executions and two cloud-based Harmony offerings, which you can learn
+about at \url{http://harmony.cs.cornell.edu}.  They also developed much of
+that web site and made valuable suggestions for improvements to the
+Harmony language.  Later they were joined by Shi Chong Zhao, who also
+made significant contributions.  Kevin and Anthony continue to make
+great contributions to the Harmony distribution.
+
+Most of what I know about concurrent programming I learned from
+my colleague Fred Schneider.  He suggested I write this book after
+demonstrating Harmony to him.  Being a foremost security expert, he also
+assisted significantly with the chapter on the Needham-Schroeder protocol.
+
+Leslie Lamport introduced me to using model checking to test properties
+of a concurrent system.  My experimentation with using TLC on Peterson's
+Algorithm became an aha moment for me.  I have learned so much from his
+papers.
+
+I first demonstrated Harmony to the students in my CS6480 class on systems
+and formal verification and received valuable feedback from them.
+The following people contributed by making comments on or finding bugs in
+early drafts of the book:
+Alex Chang,
+Anneke van Renesse,
+Brendon Nguyen,
+Hartek Sabharwal,
+Heather Zheng,
+Jack Rehmann,
+Jacob Brugh,
+Liam Arzola,
+Lorenzo Alvisi,
+Maria Martucci,
+Phillip O'Reggio,
+Saleh Hassen,
+Sunwook Kim,
+Terryn Jung,
+Trishita Tiwari,
+Xiangyu Zhang,
+Yidan Wang,
+Zhuoyu Xu,
+and
+Zoltan Csaki.
+
+Finally, I would like to thank my family who had to suffer as I obsessed
+over writing the code and the book, at home, during the turbulent months of
+May and June 2020.
+
+% I wrote the Harmony compiler and this book
+% during the pandemic and the George Floyd demonstrations.
+
+\cleardoublepage
+\phantomsection
+\printindex
+
+\cleardoublepage
+\phantomsection
+\printglossaries
+
+\addtocontents{toc}{\protect\setcounter{tocdepth}{2}}
+
+\end{document}